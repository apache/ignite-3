/*
 * Licensed to the Apache Software Foundation (ASF) under one or more
 * contributor license agreements.  See the NOTICE file distributed with
 * this work for additional information regarding copyright ownership.
 * The ASF licenses this file to You under the Apache License, Version 2.0
 * (the "License"); you may not use this file except in compliance with
 * the License.  You may obtain a copy of the License at
 *
 *      http://www.apache.org/licenses/LICENSE-2.0
 *
 * Unless required by applicable law or agreed to in writing, software
 * distributed under the License is distributed on an "AS IS" BASIS,
 * WITHOUT WARRANTIES OR CONDITIONS OF ANY KIND, either express or implied.
 * See the License for the specific language governing permissions and
 * limitations under the License.
 */

package org.apache.ignite.internal.processors.query.calcite.trait;

import static java.util.Collections.emptyList;
import static java.util.Collections.singletonList;
import static org.apache.calcite.plan.RelOptUtil.permutationPushDownProject;
import static org.apache.calcite.rel.RelDistribution.Type.BROADCAST_DISTRIBUTED;
import static org.apache.calcite.rel.RelDistribution.Type.HASH_DISTRIBUTED;
import static org.apache.ignite.internal.processors.query.calcite.trait.IgniteDistributions.any;
import static org.apache.ignite.internal.processors.query.calcite.trait.IgniteDistributions.single;
import static org.apache.ignite.internal.util.CollectionUtils.first;
import static org.apache.ignite.internal.util.CollectionUtils.nullOrEmpty;

import com.google.common.collect.ImmutableList;
<<<<<<< HEAD
import com.google.common.collect.ImmutableSet;
=======
import it.unimi.dsi.fastutil.ints.Int2IntOpenHashMap;
import java.util.ArrayList;
>>>>>>> a323c22d
import java.util.Collections;
import java.util.HashSet;
import java.util.List;
import java.util.Set;
import java.util.stream.Collectors;
import org.apache.calcite.linq4j.Ord;
import org.apache.calcite.plan.RelOptCluster;
import org.apache.calcite.plan.RelOptPlanner;
import org.apache.calcite.plan.RelOptRule;
import org.apache.calcite.plan.RelOptTable;
import org.apache.calcite.plan.RelTrait;
import org.apache.calcite.plan.RelTraitDef;
import org.apache.calcite.plan.RelTraitSet;
import org.apache.calcite.rel.RelCollation;
import org.apache.calcite.rel.RelCollationTraitDef;
import org.apache.calcite.rel.RelCollations;
import org.apache.calcite.rel.RelDistribution;
import org.apache.calcite.rel.RelFieldCollation;
import org.apache.calcite.rel.RelInput;
import org.apache.calcite.rel.RelNode;
import org.apache.calcite.rel.core.AggregateCall;
import org.apache.calcite.rel.core.Spool;
import org.apache.calcite.rel.type.RelDataType;
import org.apache.calcite.rex.RexInputRef;
import org.apache.calcite.rex.RexLiteral;
import org.apache.calcite.rex.RexNode;
import org.apache.calcite.rex.RexSlot;
import org.apache.calcite.util.ControlFlowException;
import org.apache.calcite.util.ImmutableBitSet;
import org.apache.calcite.util.Pair;
import org.apache.calcite.util.mapping.Mappings;
import org.apache.ignite.internal.processors.query.calcite.rel.IgniteConvention;
import org.apache.ignite.internal.processors.query.calcite.rel.IgniteExchange;
import org.apache.ignite.internal.processors.query.calcite.rel.IgniteRel;
import org.apache.ignite.internal.processors.query.calcite.rel.IgniteSort;
import org.apache.ignite.internal.processors.query.calcite.rel.IgniteTableSpool;
import org.apache.ignite.internal.processors.query.calcite.rel.IgniteTrimExchange;
import org.jetbrains.annotations.Nullable;

/**
 * TraitUtils.
 * TODO Documentation https://issues.apache.org/jira/browse/IGNITE-15859
 */
public class TraitUtils {
    /**
<<<<<<< HEAD
     * Enforce.
     * TODO Documentation https://issues.apache.org/jira/browse/IGNITE-15859
=======
     *
>>>>>>> a323c22d
     */
    @Nullable
    public static RelNode enforce(RelNode rel, RelTraitSet toTraits) {
        RelOptPlanner planner = rel.getCluster().getPlanner();
        RelTraitSet fromTraits = rel.getTraitSet();
        int size = Math.min(fromTraits.size(), toTraits.size());
        
        if (!fromTraits.satisfies(toTraits)) {
            RelNode old = null;
            
            for (int i = 0; rel != null && i < size; i++) {
                RelTrait fromTrait = rel.getTraitSet().getTrait(i);
                RelTrait toTrait = toTraits.getTrait(i);
<<<<<<< HEAD

                if (fromTrait.satisfies(toTrait)) {
                    continue;
                }

                if (old != null && old != rel) {
                    rel = planner.register(rel, old);
                }

=======
    
                if (fromTrait.satisfies(toTrait)) {
                    continue;
                }
    
                if (old != null && old != rel) {
                    rel = planner.register(rel, old);
                }
                
>>>>>>> a323c22d
                old = rel;
                
                rel = convertTrait(planner, fromTrait, toTrait, rel);
                
                assert rel == null || rel.getTraitSet().getTrait(i).satisfies(toTrait);
            }
            
            assert rel == null || rel.getTraitSet().satisfies(toTraits);
        }
        
        return rel;
    }
<<<<<<< HEAD

=======
    
    /**
     *
     */
>>>>>>> a323c22d
    @SuppressWarnings({"rawtypes"})
    @Nullable
    private static RelNode convertTrait(RelOptPlanner planner, RelTrait fromTrait, RelTrait toTrait, RelNode rel) {
        assert fromTrait.getTraitDef() == toTrait.getTraitDef();
        
        RelTraitDef converter = fromTrait.getTraitDef();
<<<<<<< HEAD

=======
    
>>>>>>> a323c22d
        if (converter == RelCollationTraitDef.INSTANCE) {
            return convertCollation(planner, (RelCollation) toTrait, rel);
        } else if (converter == DistributionTraitDef.INSTANCE) {
            return convertDistribution(planner, (IgniteDistribution) toTrait, rel);
        } else if (converter == RewindabilityTraitDef.INSTANCE) {
            return convertRewindability(planner, (RewindabilityTrait) toTrait, rel);
        } else {
            return convertOther(planner, converter, toTrait, rel);
        }
    }
<<<<<<< HEAD

    /**
     * ConvertCollation.
     * TODO Documentation https://issues.apache.org/jira/browse/IGNITE-15859
=======
    
    /**
     *
>>>>>>> a323c22d
     */
    @Nullable
    public static RelNode convertCollation(RelOptPlanner planner,
            RelCollation toTrait, RelNode rel) {
        RelCollation fromTrait = collation(rel);
<<<<<<< HEAD

        if (fromTrait.satisfies(toTrait)) {
            return rel;
        }

=======
    
        if (fromTrait.satisfies(toTrait)) {
            return rel;
        }
        
>>>>>>> a323c22d
        RelTraitSet traits = rel.getTraitSet().replace(toTrait);
        
        return new IgniteSort(rel.getCluster(), traits, rel, toTrait);
    }
<<<<<<< HEAD

    /**
     * ConvertDistribution.
     * TODO Documentation https://issues.apache.org/jira/browse/IGNITE-15859
=======
    
    /**
     *
>>>>>>> a323c22d
     */
    @Nullable
    public static RelNode convertDistribution(RelOptPlanner planner,
            IgniteDistribution toTrait, RelNode rel) {
        IgniteDistribution fromTrait = distribution(rel);
<<<<<<< HEAD

        if (fromTrait.satisfies(toTrait)) {
            return rel;
        }

=======
    
        if (fromTrait.satisfies(toTrait)) {
            return rel;
        }
        
>>>>>>> a323c22d
        // right now we cannot create a multi-column affinity
        // key object, thus this conversion is impossible
        if (toTrait.function().affinity() && toTrait.getKeys().size() > 1) {
            return null;
        }
<<<<<<< HEAD

=======
        
>>>>>>> a323c22d
        RelTraitSet traits = rel.getTraitSet().replace(toTrait);
        if (fromTrait.getType() == BROADCAST_DISTRIBUTED && toTrait.getType() == HASH_DISTRIBUTED) {
            return new IgniteTrimExchange(rel.getCluster(), traits, rel, toTrait);
        } else {
            return new IgniteExchange(
                    rel.getCluster(),
                    traits
                            .replace(RewindabilityTrait.ONE_WAY)
                            .replace(CorrelationTrait.UNCORRELATED),
                    RelOptRule.convert(
                            rel,
                            rel.getTraitSet()
                                    .replace(CorrelationTrait.UNCORRELATED)
                    ),
                    toTrait);
        }
    }
<<<<<<< HEAD

    /**
     * ConvertRewindability.
     * TODO Documentation https://issues.apache.org/jira/browse/IGNITE-15859
=======
    
    /**
     *
>>>>>>> a323c22d
     */
    @Nullable
    public static RelNode convertRewindability(RelOptPlanner planner,
            RewindabilityTrait toTrait, RelNode rel) {
        RewindabilityTrait fromTrait = rewindability(rel);
<<<<<<< HEAD

        if (fromTrait.satisfies(toTrait)) {
            return rel;
        }

        RelTraitSet traits = rel.getTraitSet()
                .replace(toTrait);

        return new IgniteTableSpool(rel.getCluster(), traits, Spool.Type.LAZY, rel);
    }

=======
    
        if (fromTrait.satisfies(toTrait)) {
            return rel;
        }
        
        RelTraitSet traits = rel.getTraitSet()
                .replace(toTrait);
        
        return new IgniteTableSpool(rel.getCluster(), traits, Spool.Type.LAZY, rel);
    }
    
    /**
     *
     */
>>>>>>> a323c22d
    @SuppressWarnings({"unchecked", "rawtypes"})
    @Nullable
    private static RelNode convertOther(RelOptPlanner planner, RelTraitDef converter,
            RelTrait toTrait, RelNode rel) {
        RelTrait fromTrait = rel.getTraitSet().getTrait(converter);
<<<<<<< HEAD

        if (fromTrait.satisfies(toTrait)) {
            return rel;
        }

        if (!converter.canConvert(planner, fromTrait, toTrait)) {
            return null;
        }

=======
    
        if (fromTrait.satisfies(toTrait)) {
            return rel;
        }
    
        if (!converter.canConvert(planner, fromTrait, toTrait)) {
            return null;
        }
        
>>>>>>> a323c22d
        return converter.convert(planner, rel, toTrait, true);
    }
    
    /** Change distribution and Convention. */
    public static RelTraitSet fixTraits(RelTraitSet traits) {
        if (distribution(traits) == any()) {
            traits = traits.replace(single());
        }
<<<<<<< HEAD

        return traits.replace(IgniteConvention.INSTANCE);
    }

    /**
     * Distribution.
     * TODO Documentation https://issues.apache.org/jira/browse/IGNITE-15859
=======
        
        return traits.replace(IgniteConvention.INSTANCE);
    }
    
    /**
     *
>>>>>>> a323c22d
     */
    public static IgniteDistribution distribution(RelNode rel) {
        return rel instanceof IgniteRel
                ? ((IgniteRel) rel).distribution()
                : distribution(rel.getTraitSet());
    }
<<<<<<< HEAD

    /**
     * Distribution.
     * TODO Documentation https://issues.apache.org/jira/browse/IGNITE-15859
=======
    
    /**
     *
>>>>>>> a323c22d
     */
    public static IgniteDistribution distribution(RelTraitSet traits) {
        return traits.getTrait(DistributionTraitDef.INSTANCE);
    }
<<<<<<< HEAD

    /**
     * Collation.
     * TODO Documentation https://issues.apache.org/jira/browse/IGNITE-15859
=======
    
    /**
     *
>>>>>>> a323c22d
     */
    public static RelCollation collation(RelNode rel) {
        return rel instanceof IgniteRel
                ? ((IgniteRel) rel).collation()
                : collation(rel.getTraitSet());
    }
<<<<<<< HEAD

    public static RelCollation collation(RelTraitSet traits) {
        return traits.getTrait(RelCollationTraitDef.INSTANCE);
    }

    /**
     * Rewindability.
     * TODO Documentation https://issues.apache.org/jira/browse/IGNITE-15859
=======
    
    /**
     *
     */
    public static RelCollation collation(RelTraitSet traits) {
        return traits.getTrait(RelCollationTraitDef.INSTANCE);
    }
    
    /**
     *
>>>>>>> a323c22d
     */
    public static RewindabilityTrait rewindability(RelNode rel) {
        return rel instanceof IgniteRel
                ? ((IgniteRel) rel).rewindability()
                : rewindability(rel.getTraitSet());
    }
<<<<<<< HEAD

    public static RewindabilityTrait rewindability(RelTraitSet traits) {
        return traits.getTrait(RewindabilityTraitDef.INSTANCE);
    }

    /**
     * Correlation.
     * TODO Documentation https://issues.apache.org/jira/browse/IGNITE-15859
=======
    
    /**
     *
     */
    public static RewindabilityTrait rewindability(RelTraitSet traits) {
        return traits.getTrait(RewindabilityTraitDef.INSTANCE);
    }
    
    /**
     *
>>>>>>> a323c22d
     */
    public static CorrelationTrait correlation(RelNode rel) {
        return rel instanceof IgniteRel
                ? ((IgniteRel) rel).correlation()
                : correlation(rel.getTraitSet());
    }
<<<<<<< HEAD

    /**
     * Correlation.
     * TODO Documentation https://issues.apache.org/jira/browse/IGNITE-15859
=======
    
    /**
     *
>>>>>>> a323c22d
     */
    public static CorrelationTrait correlation(RelTraitSet traits) {
        return traits.getTrait(CorrelationTraitDef.INSTANCE);
    }
<<<<<<< HEAD

    /**
     * ChangeTraits.
     * TODO Documentation https://issues.apache.org/jira/browse/IGNITE-15859
     */
    public static RelInput changeTraits(RelInput input, RelTrait... traits) {
        RelTraitSet traitSet = input.getTraitSet();

        for (RelTrait trait : traits) {
            traitSet = traitSet.replace(trait);
        }

=======
    
    /**
     *
     */
    public static RelInput changeTraits(RelInput input, RelTrait... traits) {
        RelTraitSet traitSet = input.getTraitSet();
    
        for (RelTrait trait : traits) {
            traitSet = traitSet.replace(trait);
        }
        
>>>>>>> a323c22d
        RelTraitSet traitSet0 = traitSet;
        
        return new RelInput() {
            @Override
            public RelOptCluster getCluster() {
                return input.getCluster();
            }
<<<<<<< HEAD

=======
            
>>>>>>> a323c22d
            @Override
            public RelTraitSet getTraitSet() {
                return traitSet0;
            }
<<<<<<< HEAD

=======
            
>>>>>>> a323c22d
            @Override
            public RelOptTable getTable(String table) {
                return input.getTable(table);
            }
<<<<<<< HEAD

=======
            
>>>>>>> a323c22d
            @Override
            public RelNode getInput() {
                return input.getInput();
            }
<<<<<<< HEAD

=======
            
>>>>>>> a323c22d
            @Override
            public List<RelNode> getInputs() {
                return input.getInputs();
            }
<<<<<<< HEAD

=======
            
>>>>>>> a323c22d
            @Override
            public RexNode getExpression(String tag) {
                return input.getExpression(tag);
            }
<<<<<<< HEAD

=======
            
>>>>>>> a323c22d
            @Override
            public ImmutableBitSet getBitSet(String tag) {
                return input.getBitSet(tag);
            }
<<<<<<< HEAD

=======
            
>>>>>>> a323c22d
            @Override
            public List<ImmutableBitSet> getBitSetList(String tag) {
                return input.getBitSetList(tag);
            }
<<<<<<< HEAD

=======
            
>>>>>>> a323c22d
            @Override
            public List<AggregateCall> getAggregateCalls(String tag) {
                return input.getAggregateCalls(tag);
            }
<<<<<<< HEAD

=======
            
>>>>>>> a323c22d
            @Override
            public Object get(String tag) {
                return input.get(tag);
            }
<<<<<<< HEAD

=======
            
>>>>>>> a323c22d
            @Override
            public String getString(String tag) {
                return input.getString(tag);
            }
<<<<<<< HEAD

=======
            
>>>>>>> a323c22d
            @Override
            public float getFloat(String tag) {
                return input.getFloat(tag);
            }
<<<<<<< HEAD

=======
            
>>>>>>> a323c22d
            @Override
            public <E extends Enum<E>> E getEnum(String tag, Class<E> enumClass) {
                return input.getEnum(tag, enumClass);
            }
<<<<<<< HEAD

=======
            
>>>>>>> a323c22d
            @Override
            public List<RexNode> getExpressionList(String tag) {
                return input.getExpressionList(tag);
            }
<<<<<<< HEAD

=======
            
>>>>>>> a323c22d
            @Override
            public List<String> getStringList(String tag) {
                return input.getStringList(tag);
            }
<<<<<<< HEAD

=======
            
>>>>>>> a323c22d
            @Override
            public List<Integer> getIntegerList(String tag) {
                return input.getIntegerList(tag);
            }
<<<<<<< HEAD

=======
            
>>>>>>> a323c22d
            @Override
            public List<List<Integer>> getIntegerListList(String tag) {
                return input.getIntegerListList(tag);
            }
<<<<<<< HEAD

=======
            
>>>>>>> a323c22d
            @Override
            public RelDataType getRowType(String tag) {
                return input.getRowType(tag);
            }
<<<<<<< HEAD

=======
            
>>>>>>> a323c22d
            @Override
            public RelDataType getRowType(String expressionsTag, String fieldsTag) {
                return input.getRowType(expressionsTag, fieldsTag);
            }
<<<<<<< HEAD

=======
            
>>>>>>> a323c22d
            @Override
            public RelCollation getCollation() {
                return input.getCollation();
            }
<<<<<<< HEAD

=======
            
>>>>>>> a323c22d
            @Override
            public RelDistribution getDistribution() {
                return input.getDistribution();
            }
<<<<<<< HEAD

=======
            
>>>>>>> a323c22d
            @Override
            public ImmutableList<ImmutableList<RexLiteral>> getTuples(
                    String tag) {
                return input.getTuples(tag);
            }
<<<<<<< HEAD

=======
            
>>>>>>> a323c22d
            @Override
            public boolean getBoolean(String tag, boolean def) {
                return input.getBoolean(tag, def);
            }
        };
    }
<<<<<<< HEAD

    /**
     * ProjectCollation.
     * TODO Documentation https://issues.apache.org/jira/browse/IGNITE-15859
=======
    
    /**
     *
>>>>>>> a323c22d
     */
    public static RelCollation projectCollation(RelCollation collation, List<RexNode> projects, RelDataType inputRowType) {
        if (collation.getFieldCollations().isEmpty()) {
            return RelCollations.EMPTY;
        }
<<<<<<< HEAD

=======
        
>>>>>>> a323c22d
        Mappings.TargetMapping mapping = permutationPushDownProject(projects, inputRowType, 0, 0);
        
        return collation.apply(mapping);
    }
<<<<<<< HEAD

    /**
     * ProjectDistribution.
     * TODO Documentation https://issues.apache.org/jira/browse/IGNITE-15859
=======
    
    /**
     *
>>>>>>> a323c22d
     */
    public static IgniteDistribution projectDistribution(IgniteDistribution distribution, List<RexNode> projects,
            RelDataType inputRowType) {
        if (distribution.getType() != HASH_DISTRIBUTED) {
            return distribution;
        }
<<<<<<< HEAD

=======
        
>>>>>>> a323c22d
        Mappings.TargetMapping mapping = createProjectionMapping(inputRowType.getFieldCount(), projects);
        
        return distribution.apply(mapping);
    }
<<<<<<< HEAD

    /**
     * PassThrough.
     * TODO Documentation https://issues.apache.org/jira/browse/IGNITE-15859
=======
    
    /**
     *
>>>>>>> a323c22d
     */
    public static Pair<RelTraitSet, List<RelTraitSet>> passThrough(TraitsAwareIgniteRel rel, RelTraitSet requiredTraits) {
        if (requiredTraits.getConvention() != IgniteConvention.INSTANCE || rel.getInputs().isEmpty()) {
            return null;
        }
<<<<<<< HEAD

        List<RelTraitSet> inTraits = Collections.nCopies(rel.getInputs().size(),
                rel.getCluster().traitSetOf(IgniteConvention.INSTANCE));

        List<Pair<RelTraitSet, List<RelTraitSet>>> traits = new PropagationContext(ImmutableSet.of(Pair.of(requiredTraits, inTraits)))
=======
        
        List<RelTraitSet> inTraits = Collections.nCopies(rel.getInputs().size(),
                rel.getCluster().traitSetOf(IgniteConvention.INSTANCE));
        
        List<Pair<RelTraitSet, List<RelTraitSet>>> traits = new PropagationContext(Set.of(Pair.of(requiredTraits, inTraits)))
>>>>>>> a323c22d
                .propagate((in, outs) -> singletonListFromNullable(rel.passThroughCollation(in, outs)))
                .propagate((in, outs) -> singletonListFromNullable(rel.passThroughDistribution(in, outs)))
                .propagate((in, outs) -> singletonListFromNullable(rel.passThroughRewindability(in, outs)))
                .propagate((in, outs) -> singletonListFromNullable(rel.passThroughCorrelation(in, outs)))
                .combinations();
<<<<<<< HEAD

=======
        
>>>>>>> a323c22d
        assert traits.size() <= 1;
        
        return first(traits);
    }
<<<<<<< HEAD

    /**
     * Derive.
     * TODO Documentation https://issues.apache.org/jira/browse/IGNITE-15859
=======
    
    /**
     *
>>>>>>> a323c22d
     */
    public static List<RelNode> derive(TraitsAwareIgniteRel rel, List<List<RelTraitSet>> inTraits) {
        assert !nullOrEmpty(inTraits);
        
        RelTraitSet outTraits = rel.getCluster().traitSetOf(IgniteConvention.INSTANCE);
        Set<Pair<RelTraitSet, List<RelTraitSet>>> combinations = combinations(outTraits, inTraits);
<<<<<<< HEAD

        if (combinations.isEmpty()) {
            return ImmutableList.of();
        }

=======
    
        if (combinations.isEmpty()) {
            return List.of();
        }
        
>>>>>>> a323c22d
        return new PropagationContext(combinations)
                .propagate(rel::deriveCollation)
                .propagate(rel::deriveDistribution)
                .propagate(rel::deriveRewindability)
                .propagate(rel::deriveCorrelation)
                .nodes(rel::createNode);
    }
    
    /**
     * SingletonListFromNullable.
     * TODO Documentation https://issues.apache.org/jira/browse/IGNITE-15859
     *
     * @param elem Elem.
     */
    private static <T> List<T> singletonListFromNullable(@Nullable T elem) {
        return elem == null ? emptyList() : singletonList(elem);
    }
<<<<<<< HEAD

=======
    
    /**
     *
     */
>>>>>>> a323c22d
    private static Set<Pair<RelTraitSet, List<RelTraitSet>>> combinations(RelTraitSet outTraits, List<List<RelTraitSet>> inTraits) {
        Set<Pair<RelTraitSet, List<RelTraitSet>>> out = new HashSet<>();
        fillRecursive(outTraits, inTraits, out, new RelTraitSet[inTraits.size()], 0);
        return out;
    }
<<<<<<< HEAD

=======
    
    /**
     *
     */
>>>>>>> a323c22d
    private static boolean fillRecursive(RelTraitSet outTraits, List<List<RelTraitSet>> inTraits,
            Set<Pair<RelTraitSet, List<RelTraitSet>>> result, RelTraitSet[] combination, int idx) throws ControlFlowException {
        boolean processed = false;
        boolean last = idx == inTraits.size() - 1;
        for (RelTraitSet t : inTraits.get(idx)) {
            if (t.getConvention() != IgniteConvention.INSTANCE) {
                continue;
            }
<<<<<<< HEAD

            processed = true;
            combination[idx] = t;

            if (last) {
                result.add(Pair.of(outTraits, ImmutableList.copyOf(combination)));
=======
            
            processed = true;
            combination[idx] = t;
    
            if (last) {
                result.add(Pair.of(outTraits, List.of(combination)));
>>>>>>> a323c22d
            } else if (!fillRecursive(outTraits, inTraits, result, combination, idx + 1)) {
                return false;
            }
        }
        return processed;
    }
    
    /**
     * Creates collations from provided keys.
     *
     * @param keys The keys to create collation from.
     * @return New collation.
     */
    public static RelCollation createCollation(List<Integer> keys) {
        return RelCollations.of(
                keys.stream().map(RelFieldCollation::new).collect(Collectors.toList())
        );
    }
    
    /**
     * Creates mapping from provided projects that maps a source column idx to idx in a row after applying projections.
     *
     * @param inputFieldCount Size of a source row.
     * @param projects        Projections.
     */
    private static Mappings.TargetMapping createProjectionMapping(int inputFieldCount, List<? extends RexNode> projects) {
        Int2IntOpenHashMap src2target = new Int2IntOpenHashMap();
        
        for (Ord<RexNode> exp : Ord.<RexNode>zip(projects)) {
            if (exp.e instanceof RexInputRef) {
                src2target.putIfAbsent(((RexSlot) exp.e).getIndex(), exp.i);
            }
        }
        
        return Mappings.target(src -> src2target.getOrDefault(src, -1), inputFieldCount, projects.size());
    }
<<<<<<< HEAD

    private static class PropagationContext {
        private final Set<Pair<RelTraitSet, List<RelTraitSet>>> combinations;

=======
    
    /**
     *
     */
    private static class PropagationContext {
        /**
         *
         */
        private final Set<Pair<RelTraitSet, List<RelTraitSet>>> combinations;
        
        /**
         *
         */
>>>>>>> a323c22d
        private PropagationContext(Set<Pair<RelTraitSet, List<RelTraitSet>>> combinations) {
            this.combinations = combinations;
        }
        
        /**
         * Propagates traits in bottom-up or up-to-bottom manner using given traits propagator.
         */
        public PropagationContext propagate(TraitsPropagator processor) {
            if (combinations.isEmpty()) {
                return this;
            }
<<<<<<< HEAD

            ImmutableSet.Builder<Pair<RelTraitSet, List<RelTraitSet>>> b = ImmutableSet.builder();
            for (Pair<RelTraitSet, List<RelTraitSet>> variant : combinations) {
                b.addAll(processor.propagate(variant.left, variant.right));
            }
            return new PropagationContext(b.build());
=======
            
            Set<Pair<RelTraitSet, List<RelTraitSet>>> b = new HashSet<>();
    
            for (Pair<RelTraitSet, List<RelTraitSet>> variant : combinations) {
                b.addAll(processor.propagate(variant.left, variant.right));
            }
            
            return new PropagationContext(Set.copyOf(b));
>>>>>>> a323c22d
        }
        
        /**
         * Creates nodes using given factory.
         */
        public List<RelNode> nodes(RelFactory nodesCreator) {
            if (combinations.isEmpty()) {
<<<<<<< HEAD
                return ImmutableList.of();
            }

            ImmutableList.Builder<RelNode> b = ImmutableList.builder();
            for (Pair<RelTraitSet, List<RelTraitSet>> variant : combinations) {
                b.add(nodesCreator.create(variant.left, variant.right));
            }
            return b.build();
        }

=======
                return List.of();
            }
            
            List<RelNode> nodes = new ArrayList<>();
    
            for (Pair<RelTraitSet, List<RelTraitSet>> variant : combinations) {
                nodes.add(nodesCreator.create(variant.left, variant.right));
            }
            
            return List.copyOf(nodes);
        }
        
        /**
         *
         */
>>>>>>> a323c22d
        public List<Pair<RelTraitSet, List<RelTraitSet>>> combinations() {
            return List.copyOf(combinations);
        }
    }
<<<<<<< HEAD

=======
    
    /**
     *
     */
>>>>>>> a323c22d
    private interface TraitsPropagator {
        /**
         * Propagates traits in bottom-up or up-to-bottom manner.
         *
         * @param outTraits Relational node traits.
         * @param inTraits  Relational node input traits.
         * @return List of possible input-output traits combinations.
         */
        List<Pair<RelTraitSet, List<RelTraitSet>>> propagate(RelTraitSet outTraits, List<RelTraitSet> inTraits);
    }
}<|MERGE_RESOLUTION|>--- conflicted
+++ resolved
@@ -28,12 +28,8 @@
 import static org.apache.ignite.internal.util.CollectionUtils.nullOrEmpty;
 
 import com.google.common.collect.ImmutableList;
-<<<<<<< HEAD
-import com.google.common.collect.ImmutableSet;
-=======
 import it.unimi.dsi.fastutil.ints.Int2IntOpenHashMap;
 import java.util.ArrayList;
->>>>>>> a323c22d
 import java.util.Collections;
 import java.util.HashSet;
 import java.util.List;
@@ -74,17 +70,11 @@
 import org.jetbrains.annotations.Nullable;
 
 /**
- * TraitUtils.
- * TODO Documentation https://issues.apache.org/jira/browse/IGNITE-15859
+ *
  */
 public class TraitUtils {
     /**
-<<<<<<< HEAD
-     * Enforce.
-     * TODO Documentation https://issues.apache.org/jira/browse/IGNITE-15859
-=======
-     *
->>>>>>> a323c22d
+     *
      */
     @Nullable
     public static RelNode enforce(RelNode rel, RelTraitSet toTraits) {
@@ -98,17 +88,6 @@
             for (int i = 0; rel != null && i < size; i++) {
                 RelTrait fromTrait = rel.getTraitSet().getTrait(i);
                 RelTrait toTrait = toTraits.getTrait(i);
-<<<<<<< HEAD
-
-                if (fromTrait.satisfies(toTrait)) {
-                    continue;
-                }
-
-                if (old != null && old != rel) {
-                    rel = planner.register(rel, old);
-                }
-
-=======
     
                 if (fromTrait.satisfies(toTrait)) {
                     continue;
@@ -118,7 +97,6 @@
                     rel = planner.register(rel, old);
                 }
                 
->>>>>>> a323c22d
                 old = rel;
                 
                 rel = convertTrait(planner, fromTrait, toTrait, rel);
@@ -131,25 +109,17 @@
         
         return rel;
     }
-<<<<<<< HEAD
-
-=======
-    
-    /**
-     *
-     */
->>>>>>> a323c22d
+    
+    /**
+     *
+     */
     @SuppressWarnings({"rawtypes"})
     @Nullable
     private static RelNode convertTrait(RelOptPlanner planner, RelTrait fromTrait, RelTrait toTrait, RelNode rel) {
         assert fromTrait.getTraitDef() == toTrait.getTraitDef();
         
         RelTraitDef converter = fromTrait.getTraitDef();
-<<<<<<< HEAD
-
-=======
-    
->>>>>>> a323c22d
+    
         if (converter == RelCollationTraitDef.INSTANCE) {
             return convertCollation(planner, (RelCollation) toTrait, rel);
         } else if (converter == DistributionTraitDef.INSTANCE) {
@@ -160,76 +130,42 @@
             return convertOther(planner, converter, toTrait, rel);
         }
     }
-<<<<<<< HEAD
-
-    /**
-     * ConvertCollation.
-     * TODO Documentation https://issues.apache.org/jira/browse/IGNITE-15859
-=======
-    
-    /**
-     *
->>>>>>> a323c22d
+    
+    /**
+     *
      */
     @Nullable
     public static RelNode convertCollation(RelOptPlanner planner,
             RelCollation toTrait, RelNode rel) {
         RelCollation fromTrait = collation(rel);
-<<<<<<< HEAD
-
+    
         if (fromTrait.satisfies(toTrait)) {
             return rel;
         }
-
-=======
-    
-        if (fromTrait.satisfies(toTrait)) {
-            return rel;
-        }
-        
->>>>>>> a323c22d
+        
         RelTraitSet traits = rel.getTraitSet().replace(toTrait);
         
         return new IgniteSort(rel.getCluster(), traits, rel, toTrait);
     }
-<<<<<<< HEAD
-
-    /**
-     * ConvertDistribution.
-     * TODO Documentation https://issues.apache.org/jira/browse/IGNITE-15859
-=======
-    
-    /**
-     *
->>>>>>> a323c22d
+    
+    /**
+     *
      */
     @Nullable
     public static RelNode convertDistribution(RelOptPlanner planner,
             IgniteDistribution toTrait, RelNode rel) {
         IgniteDistribution fromTrait = distribution(rel);
-<<<<<<< HEAD
-
+    
         if (fromTrait.satisfies(toTrait)) {
             return rel;
         }
-
-=======
-    
-        if (fromTrait.satisfies(toTrait)) {
-            return rel;
-        }
-        
->>>>>>> a323c22d
+        
         // right now we cannot create a multi-column affinity
         // key object, thus this conversion is impossible
         if (toTrait.function().affinity() && toTrait.getKeys().size() > 1) {
             return null;
         }
-<<<<<<< HEAD
-
-=======
-        
->>>>>>> a323c22d
+        
         RelTraitSet traits = rel.getTraitSet().replace(toTrait);
         if (fromTrait.getType() == BROADCAST_DISTRIBUTED && toTrait.getType() == HASH_DISTRIBUTED) {
             return new IgniteTrimExchange(rel.getCluster(), traits, rel, toTrait);
@@ -247,75 +183,42 @@
                     toTrait);
         }
     }
-<<<<<<< HEAD
-
-    /**
-     * ConvertRewindability.
-     * TODO Documentation https://issues.apache.org/jira/browse/IGNITE-15859
-=======
-    
-    /**
-     *
->>>>>>> a323c22d
+    
+    /**
+     *
      */
     @Nullable
     public static RelNode convertRewindability(RelOptPlanner planner,
             RewindabilityTrait toTrait, RelNode rel) {
         RewindabilityTrait fromTrait = rewindability(rel);
-<<<<<<< HEAD
-
+    
         if (fromTrait.satisfies(toTrait)) {
             return rel;
         }
-
+        
         RelTraitSet traits = rel.getTraitSet()
                 .replace(toTrait);
-
+        
         return new IgniteTableSpool(rel.getCluster(), traits, Spool.Type.LAZY, rel);
     }
-
-=======
-    
-        if (fromTrait.satisfies(toTrait)) {
-            return rel;
-        }
-        
-        RelTraitSet traits = rel.getTraitSet()
-                .replace(toTrait);
-        
-        return new IgniteTableSpool(rel.getCluster(), traits, Spool.Type.LAZY, rel);
-    }
-    
-    /**
-     *
-     */
->>>>>>> a323c22d
+    
+    /**
+     *
+     */
     @SuppressWarnings({"unchecked", "rawtypes"})
     @Nullable
     private static RelNode convertOther(RelOptPlanner planner, RelTraitDef converter,
             RelTrait toTrait, RelNode rel) {
         RelTrait fromTrait = rel.getTraitSet().getTrait(converter);
-<<<<<<< HEAD
-
+    
         if (fromTrait.satisfies(toTrait)) {
             return rel;
         }
-
+    
         if (!converter.canConvert(planner, fromTrait, toTrait)) {
             return null;
         }
-
-=======
-    
-        if (fromTrait.satisfies(toTrait)) {
-            return rel;
-        }
-    
-        if (!converter.canConvert(planner, fromTrait, toTrait)) {
-            return null;
-        }
-        
->>>>>>> a323c22d
+        
         return converter.convert(planner, rel, toTrait, true);
     }
     
@@ -324,152 +227,84 @@
         if (distribution(traits) == any()) {
             traits = traits.replace(single());
         }
-<<<<<<< HEAD
-
+        
         return traits.replace(IgniteConvention.INSTANCE);
     }
-
-    /**
-     * Distribution.
-     * TODO Documentation https://issues.apache.org/jira/browse/IGNITE-15859
-=======
-        
-        return traits.replace(IgniteConvention.INSTANCE);
-    }
-    
-    /**
-     *
->>>>>>> a323c22d
+    
+    /**
+     *
      */
     public static IgniteDistribution distribution(RelNode rel) {
         return rel instanceof IgniteRel
                 ? ((IgniteRel) rel).distribution()
                 : distribution(rel.getTraitSet());
     }
-<<<<<<< HEAD
-
-    /**
-     * Distribution.
-     * TODO Documentation https://issues.apache.org/jira/browse/IGNITE-15859
-=======
-    
-    /**
-     *
->>>>>>> a323c22d
+    
+    /**
+     *
      */
     public static IgniteDistribution distribution(RelTraitSet traits) {
         return traits.getTrait(DistributionTraitDef.INSTANCE);
     }
-<<<<<<< HEAD
-
-    /**
-     * Collation.
-     * TODO Documentation https://issues.apache.org/jira/browse/IGNITE-15859
-=======
-    
-    /**
-     *
->>>>>>> a323c22d
+    
+    /**
+     *
      */
     public static RelCollation collation(RelNode rel) {
         return rel instanceof IgniteRel
                 ? ((IgniteRel) rel).collation()
                 : collation(rel.getTraitSet());
     }
-<<<<<<< HEAD
-
+    
+    /**
+     *
+     */
     public static RelCollation collation(RelTraitSet traits) {
         return traits.getTrait(RelCollationTraitDef.INSTANCE);
     }
-
-    /**
-     * Rewindability.
-     * TODO Documentation https://issues.apache.org/jira/browse/IGNITE-15859
-=======
-    
-    /**
-     *
-     */
-    public static RelCollation collation(RelTraitSet traits) {
-        return traits.getTrait(RelCollationTraitDef.INSTANCE);
-    }
-    
-    /**
-     *
->>>>>>> a323c22d
+    
+    /**
+     *
      */
     public static RewindabilityTrait rewindability(RelNode rel) {
         return rel instanceof IgniteRel
                 ? ((IgniteRel) rel).rewindability()
                 : rewindability(rel.getTraitSet());
     }
-<<<<<<< HEAD
-
+    
+    /**
+     *
+     */
     public static RewindabilityTrait rewindability(RelTraitSet traits) {
         return traits.getTrait(RewindabilityTraitDef.INSTANCE);
     }
-
-    /**
-     * Correlation.
-     * TODO Documentation https://issues.apache.org/jira/browse/IGNITE-15859
-=======
-    
-    /**
-     *
-     */
-    public static RewindabilityTrait rewindability(RelTraitSet traits) {
-        return traits.getTrait(RewindabilityTraitDef.INSTANCE);
-    }
-    
-    /**
-     *
->>>>>>> a323c22d
+    
+    /**
+     *
      */
     public static CorrelationTrait correlation(RelNode rel) {
         return rel instanceof IgniteRel
                 ? ((IgniteRel) rel).correlation()
                 : correlation(rel.getTraitSet());
     }
-<<<<<<< HEAD
-
-    /**
-     * Correlation.
-     * TODO Documentation https://issues.apache.org/jira/browse/IGNITE-15859
-=======
-    
-    /**
-     *
->>>>>>> a323c22d
+    
+    /**
+     *
      */
     public static CorrelationTrait correlation(RelTraitSet traits) {
         return traits.getTrait(CorrelationTraitDef.INSTANCE);
     }
-<<<<<<< HEAD
-
-    /**
-     * ChangeTraits.
-     * TODO Documentation https://issues.apache.org/jira/browse/IGNITE-15859
+    
+    /**
+     *
      */
     public static RelInput changeTraits(RelInput input, RelTrait... traits) {
         RelTraitSet traitSet = input.getTraitSet();
-
+    
         for (RelTrait trait : traits) {
             traitSet = traitSet.replace(trait);
         }
-
-=======
-    
-    /**
-     *
-     */
-    public static RelInput changeTraits(RelInput input, RelTrait... traits) {
-        RelTraitSet traitSet = input.getTraitSet();
-    
-        for (RelTrait trait : traits) {
-            traitSet = traitSet.replace(trait);
-        }
-        
->>>>>>> a323c22d
+        
         RelTraitSet traitSet0 = traitSet;
         
         return new RelInput() {
@@ -477,327 +312,183 @@
             public RelOptCluster getCluster() {
                 return input.getCluster();
             }
-<<<<<<< HEAD
-
-=======
-            
->>>>>>> a323c22d
+            
             @Override
             public RelTraitSet getTraitSet() {
                 return traitSet0;
             }
-<<<<<<< HEAD
-
-=======
-            
->>>>>>> a323c22d
+            
             @Override
             public RelOptTable getTable(String table) {
                 return input.getTable(table);
             }
-<<<<<<< HEAD
-
-=======
-            
->>>>>>> a323c22d
+            
             @Override
             public RelNode getInput() {
                 return input.getInput();
             }
-<<<<<<< HEAD
-
-=======
-            
->>>>>>> a323c22d
+            
             @Override
             public List<RelNode> getInputs() {
                 return input.getInputs();
             }
-<<<<<<< HEAD
-
-=======
-            
->>>>>>> a323c22d
+            
             @Override
             public RexNode getExpression(String tag) {
                 return input.getExpression(tag);
             }
-<<<<<<< HEAD
-
-=======
-            
->>>>>>> a323c22d
+            
             @Override
             public ImmutableBitSet getBitSet(String tag) {
                 return input.getBitSet(tag);
             }
-<<<<<<< HEAD
-
-=======
-            
->>>>>>> a323c22d
+            
             @Override
             public List<ImmutableBitSet> getBitSetList(String tag) {
                 return input.getBitSetList(tag);
             }
-<<<<<<< HEAD
-
-=======
-            
->>>>>>> a323c22d
+            
             @Override
             public List<AggregateCall> getAggregateCalls(String tag) {
                 return input.getAggregateCalls(tag);
             }
-<<<<<<< HEAD
-
-=======
-            
->>>>>>> a323c22d
+            
             @Override
             public Object get(String tag) {
                 return input.get(tag);
             }
-<<<<<<< HEAD
-
-=======
-            
->>>>>>> a323c22d
+            
             @Override
             public String getString(String tag) {
                 return input.getString(tag);
             }
-<<<<<<< HEAD
-
-=======
-            
->>>>>>> a323c22d
+            
             @Override
             public float getFloat(String tag) {
                 return input.getFloat(tag);
             }
-<<<<<<< HEAD
-
-=======
-            
->>>>>>> a323c22d
+            
             @Override
             public <E extends Enum<E>> E getEnum(String tag, Class<E> enumClass) {
                 return input.getEnum(tag, enumClass);
             }
-<<<<<<< HEAD
-
-=======
-            
->>>>>>> a323c22d
+            
             @Override
             public List<RexNode> getExpressionList(String tag) {
                 return input.getExpressionList(tag);
             }
-<<<<<<< HEAD
-
-=======
-            
->>>>>>> a323c22d
+            
             @Override
             public List<String> getStringList(String tag) {
                 return input.getStringList(tag);
             }
-<<<<<<< HEAD
-
-=======
-            
->>>>>>> a323c22d
+            
             @Override
             public List<Integer> getIntegerList(String tag) {
                 return input.getIntegerList(tag);
             }
-<<<<<<< HEAD
-
-=======
-            
->>>>>>> a323c22d
+            
             @Override
             public List<List<Integer>> getIntegerListList(String tag) {
                 return input.getIntegerListList(tag);
             }
-<<<<<<< HEAD
-
-=======
-            
->>>>>>> a323c22d
+            
             @Override
             public RelDataType getRowType(String tag) {
                 return input.getRowType(tag);
             }
-<<<<<<< HEAD
-
-=======
-            
->>>>>>> a323c22d
+            
             @Override
             public RelDataType getRowType(String expressionsTag, String fieldsTag) {
                 return input.getRowType(expressionsTag, fieldsTag);
             }
-<<<<<<< HEAD
-
-=======
-            
->>>>>>> a323c22d
+            
             @Override
             public RelCollation getCollation() {
                 return input.getCollation();
             }
-<<<<<<< HEAD
-
-=======
-            
->>>>>>> a323c22d
+            
             @Override
             public RelDistribution getDistribution() {
                 return input.getDistribution();
             }
-<<<<<<< HEAD
-
-=======
-            
->>>>>>> a323c22d
+            
             @Override
             public ImmutableList<ImmutableList<RexLiteral>> getTuples(
                     String tag) {
                 return input.getTuples(tag);
             }
-<<<<<<< HEAD
-
-=======
-            
->>>>>>> a323c22d
+            
             @Override
             public boolean getBoolean(String tag, boolean def) {
                 return input.getBoolean(tag, def);
             }
         };
     }
-<<<<<<< HEAD
-
-    /**
-     * ProjectCollation.
-     * TODO Documentation https://issues.apache.org/jira/browse/IGNITE-15859
-=======
-    
-    /**
-     *
->>>>>>> a323c22d
+    
+    /**
+     *
      */
     public static RelCollation projectCollation(RelCollation collation, List<RexNode> projects, RelDataType inputRowType) {
         if (collation.getFieldCollations().isEmpty()) {
             return RelCollations.EMPTY;
         }
-<<<<<<< HEAD
-
-=======
-        
->>>>>>> a323c22d
+        
         Mappings.TargetMapping mapping = permutationPushDownProject(projects, inputRowType, 0, 0);
         
         return collation.apply(mapping);
     }
-<<<<<<< HEAD
-
-    /**
-     * ProjectDistribution.
-     * TODO Documentation https://issues.apache.org/jira/browse/IGNITE-15859
-=======
-    
-    /**
-     *
->>>>>>> a323c22d
+    
+    /**
+     *
      */
     public static IgniteDistribution projectDistribution(IgniteDistribution distribution, List<RexNode> projects,
             RelDataType inputRowType) {
         if (distribution.getType() != HASH_DISTRIBUTED) {
             return distribution;
         }
-<<<<<<< HEAD
-
-=======
-        
->>>>>>> a323c22d
+        
         Mappings.TargetMapping mapping = createProjectionMapping(inputRowType.getFieldCount(), projects);
         
         return distribution.apply(mapping);
     }
-<<<<<<< HEAD
-
-    /**
-     * PassThrough.
-     * TODO Documentation https://issues.apache.org/jira/browse/IGNITE-15859
-=======
-    
-    /**
-     *
->>>>>>> a323c22d
+    
+    /**
+     *
      */
     public static Pair<RelTraitSet, List<RelTraitSet>> passThrough(TraitsAwareIgniteRel rel, RelTraitSet requiredTraits) {
         if (requiredTraits.getConvention() != IgniteConvention.INSTANCE || rel.getInputs().isEmpty()) {
             return null;
         }
-<<<<<<< HEAD
-
+        
         List<RelTraitSet> inTraits = Collections.nCopies(rel.getInputs().size(),
                 rel.getCluster().traitSetOf(IgniteConvention.INSTANCE));
-
-        List<Pair<RelTraitSet, List<RelTraitSet>>> traits = new PropagationContext(ImmutableSet.of(Pair.of(requiredTraits, inTraits)))
-=======
-        
-        List<RelTraitSet> inTraits = Collections.nCopies(rel.getInputs().size(),
-                rel.getCluster().traitSetOf(IgniteConvention.INSTANCE));
         
         List<Pair<RelTraitSet, List<RelTraitSet>>> traits = new PropagationContext(Set.of(Pair.of(requiredTraits, inTraits)))
->>>>>>> a323c22d
                 .propagate((in, outs) -> singletonListFromNullable(rel.passThroughCollation(in, outs)))
                 .propagate((in, outs) -> singletonListFromNullable(rel.passThroughDistribution(in, outs)))
                 .propagate((in, outs) -> singletonListFromNullable(rel.passThroughRewindability(in, outs)))
                 .propagate((in, outs) -> singletonListFromNullable(rel.passThroughCorrelation(in, outs)))
                 .combinations();
-<<<<<<< HEAD
-
-=======
-        
->>>>>>> a323c22d
+        
         assert traits.size() <= 1;
         
         return first(traits);
     }
-<<<<<<< HEAD
-
-    /**
-     * Derive.
-     * TODO Documentation https://issues.apache.org/jira/browse/IGNITE-15859
-=======
-    
-    /**
-     *
->>>>>>> a323c22d
+    
+    /**
+     *
      */
     public static List<RelNode> derive(TraitsAwareIgniteRel rel, List<List<RelTraitSet>> inTraits) {
         assert !nullOrEmpty(inTraits);
         
         RelTraitSet outTraits = rel.getCluster().traitSetOf(IgniteConvention.INSTANCE);
         Set<Pair<RelTraitSet, List<RelTraitSet>>> combinations = combinations(outTraits, inTraits);
-<<<<<<< HEAD
-
-        if (combinations.isEmpty()) {
-            return ImmutableList.of();
-        }
-
-=======
     
         if (combinations.isEmpty()) {
             return List.of();
         }
         
->>>>>>> a323c22d
         return new PropagationContext(combinations)
                 .propagate(rel::deriveCollation)
                 .propagate(rel::deriveDistribution)
@@ -807,35 +498,24 @@
     }
     
     /**
-     * SingletonListFromNullable.
-     * TODO Documentation https://issues.apache.org/jira/browse/IGNITE-15859
-     *
      * @param elem Elem.
      */
     private static <T> List<T> singletonListFromNullable(@Nullable T elem) {
         return elem == null ? emptyList() : singletonList(elem);
     }
-<<<<<<< HEAD
-
-=======
-    
-    /**
-     *
-     */
->>>>>>> a323c22d
+    
+    /**
+     *
+     */
     private static Set<Pair<RelTraitSet, List<RelTraitSet>>> combinations(RelTraitSet outTraits, List<List<RelTraitSet>> inTraits) {
         Set<Pair<RelTraitSet, List<RelTraitSet>>> out = new HashSet<>();
         fillRecursive(outTraits, inTraits, out, new RelTraitSet[inTraits.size()], 0);
         return out;
     }
-<<<<<<< HEAD
-
-=======
-    
-    /**
-     *
-     */
->>>>>>> a323c22d
+    
+    /**
+     *
+     */
     private static boolean fillRecursive(RelTraitSet outTraits, List<List<RelTraitSet>> inTraits,
             Set<Pair<RelTraitSet, List<RelTraitSet>>> result, RelTraitSet[] combination, int idx) throws ControlFlowException {
         boolean processed = false;
@@ -844,21 +524,12 @@
             if (t.getConvention() != IgniteConvention.INSTANCE) {
                 continue;
             }
-<<<<<<< HEAD
-
+            
             processed = true;
             combination[idx] = t;
-
-            if (last) {
-                result.add(Pair.of(outTraits, ImmutableList.copyOf(combination)));
-=======
-            
-            processed = true;
-            combination[idx] = t;
     
             if (last) {
                 result.add(Pair.of(outTraits, List.of(combination)));
->>>>>>> a323c22d
             } else if (!fillRecursive(outTraits, inTraits, result, combination, idx + 1)) {
                 return false;
             }
@@ -895,12 +566,6 @@
         
         return Mappings.target(src -> src2target.getOrDefault(src, -1), inputFieldCount, projects.size());
     }
-<<<<<<< HEAD
-
-    private static class PropagationContext {
-        private final Set<Pair<RelTraitSet, List<RelTraitSet>>> combinations;
-
-=======
     
     /**
      *
@@ -914,7 +579,6 @@
         /**
          *
          */
->>>>>>> a323c22d
         private PropagationContext(Set<Pair<RelTraitSet, List<RelTraitSet>>> combinations) {
             this.combinations = combinations;
         }
@@ -926,23 +590,14 @@
             if (combinations.isEmpty()) {
                 return this;
             }
-<<<<<<< HEAD
-
-            ImmutableSet.Builder<Pair<RelTraitSet, List<RelTraitSet>>> b = ImmutableSet.builder();
+            
+            Set<Pair<RelTraitSet, List<RelTraitSet>>> b = new HashSet<>();
+    
             for (Pair<RelTraitSet, List<RelTraitSet>> variant : combinations) {
                 b.addAll(processor.propagate(variant.left, variant.right));
             }
-            return new PropagationContext(b.build());
-=======
-            
-            Set<Pair<RelTraitSet, List<RelTraitSet>>> b = new HashSet<>();
-    
-            for (Pair<RelTraitSet, List<RelTraitSet>> variant : combinations) {
-                b.addAll(processor.propagate(variant.left, variant.right));
-            }
             
             return new PropagationContext(Set.copyOf(b));
->>>>>>> a323c22d
         }
         
         /**
@@ -950,18 +605,6 @@
          */
         public List<RelNode> nodes(RelFactory nodesCreator) {
             if (combinations.isEmpty()) {
-<<<<<<< HEAD
-                return ImmutableList.of();
-            }
-
-            ImmutableList.Builder<RelNode> b = ImmutableList.builder();
-            for (Pair<RelTraitSet, List<RelTraitSet>> variant : combinations) {
-                b.add(nodesCreator.create(variant.left, variant.right));
-            }
-            return b.build();
-        }
-
-=======
                 return List.of();
             }
             
@@ -977,19 +620,14 @@
         /**
          *
          */
->>>>>>> a323c22d
         public List<Pair<RelTraitSet, List<RelTraitSet>>> combinations() {
             return List.copyOf(combinations);
         }
     }
-<<<<<<< HEAD
-
-=======
-    
-    /**
-     *
-     */
->>>>>>> a323c22d
+    
+    /**
+     *
+     */
     private interface TraitsPropagator {
         /**
          * Propagates traits in bottom-up or up-to-bottom manner.
