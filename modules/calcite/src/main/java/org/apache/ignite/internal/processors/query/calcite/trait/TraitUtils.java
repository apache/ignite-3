--- conflicted
+++ resolved
@@ -17,22 +17,7 @@
 
 package org.apache.ignite.internal.processors.query.calcite.trait;
 
-<<<<<<< HEAD
-import static java.util.Collections.emptyList;
-import static java.util.Collections.singletonList;
-import static org.apache.calcite.plan.RelOptUtil.permutationPushDownProject;
-import static org.apache.calcite.rel.RelDistribution.Type.BROADCAST_DISTRIBUTED;
-import static org.apache.calcite.rel.RelDistribution.Type.HASH_DISTRIBUTED;
-import static org.apache.ignite.internal.processors.query.calcite.trait.IgniteDistributions.any;
-import static org.apache.ignite.internal.processors.query.calcite.trait.IgniteDistributions.single;
-import static org.apache.ignite.internal.util.CollectionUtils.first;
-import static org.apache.ignite.internal.util.CollectionUtils.nullOrEmpty;
-
-import com.google.common.collect.ImmutableList;
-import com.google.common.collect.ImmutableSet;
-=======
 import java.util.ArrayList;
->>>>>>> c086555b
 import java.util.Collections;
 import java.util.HashMap;
 import java.util.HashSet;
@@ -40,11 +25,8 @@
 import java.util.Map;
 import java.util.Set;
 import java.util.stream.Collectors;
-<<<<<<< HEAD
-=======
 
 import com.google.common.collect.ImmutableList;
->>>>>>> c086555b
 import org.apache.calcite.linq4j.Ord;
 import org.apache.calcite.plan.RelOptCluster;
 import org.apache.calcite.plan.RelOptPlanner;
@@ -79,15 +61,22 @@
 import org.apache.ignite.internal.processors.query.calcite.rel.IgniteTrimExchange;
 import org.jetbrains.annotations.Nullable;
 
+import static java.util.Collections.emptyList;
+import static java.util.Collections.singletonList;
+import static org.apache.calcite.plan.RelOptUtil.permutationPushDownProject;
+import static org.apache.calcite.rel.RelDistribution.Type.BROADCAST_DISTRIBUTED;
+import static org.apache.calcite.rel.RelDistribution.Type.HASH_DISTRIBUTED;
+import static org.apache.ignite.internal.processors.query.calcite.trait.IgniteDistributions.any;
+import static org.apache.ignite.internal.processors.query.calcite.trait.IgniteDistributions.single;
+import static org.apache.ignite.internal.util.CollectionUtils.first;
+import static org.apache.ignite.internal.util.CollectionUtils.nullOrEmpty;
+
 /**
  *
  */
 public class TraitUtils {
-    /**
-     *
-     */
-    @Nullable
-    public static RelNode enforce(RelNode rel, RelTraitSet toTraits) {
+    /** */
+    @Nullable public static RelNode enforce(RelNode rel, RelTraitSet toTraits) {
         RelOptPlanner planner = rel.getCluster().getPlanner();
         RelTraitSet fromTraits = rel.getTraitSet();
         int size = Math.min(fromTraits.size(), toTraits.size());
@@ -99,13 +88,11 @@
                 RelTrait fromTrait = rel.getTraitSet().getTrait(i);
                 RelTrait toTrait = toTraits.getTrait(i);
 
-                if (fromTrait.satisfies(toTrait)) {
+                if (fromTrait.satisfies(toTrait))
                     continue;
-                }
-
-                if (old != null && old != rel) {
+
+                if (old != null && old != rel)
                     rel = planner.register(rel, old);
-                }
 
                 old = rel;
 
@@ -120,405 +107,314 @@
         return rel;
     }
 
-    /**
-     *
-     */
+    /** */
     @SuppressWarnings({"rawtypes"})
-    @Nullable
-    private static RelNode convertTrait(RelOptPlanner planner, RelTrait fromTrait, RelTrait toTrait, RelNode rel) {
+    @Nullable private static RelNode convertTrait(RelOptPlanner planner, RelTrait fromTrait, RelTrait toTrait, RelNode rel) {
         assert fromTrait.getTraitDef() == toTrait.getTraitDef();
 
         RelTraitDef converter = fromTrait.getTraitDef();
 
-        if (converter == RelCollationTraitDef.INSTANCE) {
-            return convertCollation(planner, (RelCollation) toTrait, rel);
-        } else if (converter == DistributionTraitDef.INSTANCE) {
-            return convertDistribution(planner, (IgniteDistribution) toTrait, rel);
-        } else if (converter == RewindabilityTraitDef.INSTANCE) {
-            return convertRewindability(planner, (RewindabilityTrait) toTrait, rel);
-        } else {
+        if (converter == RelCollationTraitDef.INSTANCE)
+            return convertCollation(planner, (RelCollation)toTrait, rel);
+        else if (converter == DistributionTraitDef.INSTANCE)
+            return convertDistribution(planner, (IgniteDistribution)toTrait, rel);
+        else if (converter == RewindabilityTraitDef.INSTANCE)
+            return convertRewindability(planner, (RewindabilityTrait)toTrait, rel);
+        else
             return convertOther(planner, converter, toTrait, rel);
-        }
-    }
-
-    /**
-     *
-     */
-    @Nullable
-    public static RelNode convertCollation(RelOptPlanner planner,
-            RelCollation toTrait, RelNode rel) {
+    }
+
+    /** */
+    @Nullable public static RelNode convertCollation(RelOptPlanner planner,
+        RelCollation toTrait, RelNode rel) {
         RelCollation fromTrait = collation(rel);
 
-        if (fromTrait.satisfies(toTrait)) {
+        if (fromTrait.satisfies(toTrait))
             return rel;
-        }
 
         RelTraitSet traits = rel.getTraitSet().replace(toTrait);
 
         return new IgniteSort(rel.getCluster(), traits, rel, toTrait);
     }
 
-    /**
-     *
-     */
-    @Nullable
-    public static RelNode convertDistribution(RelOptPlanner planner,
-            IgniteDistribution toTrait, RelNode rel) {
+    /** */
+    @Nullable public static RelNode convertDistribution(RelOptPlanner planner,
+        IgniteDistribution toTrait, RelNode rel) {
         IgniteDistribution fromTrait = distribution(rel);
 
-        if (fromTrait.satisfies(toTrait)) {
+        if (fromTrait.satisfies(toTrait))
             return rel;
-        }
 
         // right now we cannot create a multi-column affinity
         // key object, thus this conversion is impossible
-        if (toTrait.function().affinity() && toTrait.getKeys().size() > 1) {
+        if (toTrait.function().affinity() && toTrait.getKeys().size() > 1)
             return null;
-        }
 
         RelTraitSet traits = rel.getTraitSet().replace(toTrait);
-        if (fromTrait.getType() == BROADCAST_DISTRIBUTED && toTrait.getType() == HASH_DISTRIBUTED) {
+        if (fromTrait.getType() == BROADCAST_DISTRIBUTED && toTrait.getType() == HASH_DISTRIBUTED)
             return new IgniteTrimExchange(rel.getCluster(), traits, rel, toTrait);
-        } else {
+        else {
             return new IgniteExchange(
-                    rel.getCluster(),
-                    traits
-                            .replace(RewindabilityTrait.ONE_WAY)
-                            .replace(CorrelationTrait.UNCORRELATED),
-                    RelOptRule.convert(
-                            rel,
-                            rel.getTraitSet()
-                                    .replace(CorrelationTrait.UNCORRELATED)
-                    ),
-                    toTrait);
-        }
-    }
-
-    /**
-     *
-     */
-    @Nullable
-    public static RelNode convertRewindability(RelOptPlanner planner,
-            RewindabilityTrait toTrait, RelNode rel) {
+                rel.getCluster(),
+                traits
+                    .replace(RewindabilityTrait.ONE_WAY)
+                    .replace(CorrelationTrait.UNCORRELATED),
+                RelOptRule.convert(
+                    rel,
+                    rel.getTraitSet()
+                        .replace(CorrelationTrait.UNCORRELATED)
+                ),
+                toTrait);
+        }
+    }
+
+    /** */
+    @Nullable public static RelNode convertRewindability(RelOptPlanner planner,
+        RewindabilityTrait toTrait, RelNode rel) {
         RewindabilityTrait fromTrait = rewindability(rel);
 
-        if (fromTrait.satisfies(toTrait)) {
+        if (fromTrait.satisfies(toTrait))
             return rel;
-        }
 
         RelTraitSet traits = rel.getTraitSet()
-                .replace(toTrait);
+            .replace(toTrait);
 
         return new IgniteTableSpool(rel.getCluster(), traits, Spool.Type.LAZY, rel);
     }
 
-    /**
-     *
-     */
+    /** */
     @SuppressWarnings({"unchecked", "rawtypes"})
-    @Nullable
-    private static RelNode convertOther(RelOptPlanner planner, RelTraitDef converter,
-            RelTrait toTrait, RelNode rel) {
+    @Nullable private static RelNode convertOther(RelOptPlanner planner, RelTraitDef converter,
+        RelTrait toTrait, RelNode rel) {
         RelTrait fromTrait = rel.getTraitSet().getTrait(converter);
 
-        if (fromTrait.satisfies(toTrait)) {
+        if (fromTrait.satisfies(toTrait))
             return rel;
-        }
-
-        if (!converter.canConvert(planner, fromTrait, toTrait)) {
+
+        if (!converter.canConvert(planner, fromTrait, toTrait))
             return null;
-        }
 
         return converter.convert(planner, rel, toTrait, true);
     }
 
     /** Change distribution and Convention. */
     public static RelTraitSet fixTraits(RelTraitSet traits) {
-        if (distribution(traits) == any()) {
+        if (distribution(traits) == any())
             traits = traits.replace(single());
-        }
 
         return traits.replace(IgniteConvention.INSTANCE);
     }
 
-    /**
-     *
-     */
+    /** */
     public static IgniteDistribution distribution(RelNode rel) {
         return rel instanceof IgniteRel
-                ? ((IgniteRel) rel).distribution()
-                : distribution(rel.getTraitSet());
-    }
-
-    /**
-     *
-     */
+            ? ((IgniteRel)rel).distribution()
+            : distribution(rel.getTraitSet());
+    }
+
+    /** */
     public static IgniteDistribution distribution(RelTraitSet traits) {
         return traits.getTrait(DistributionTraitDef.INSTANCE);
     }
 
-    /**
-     *
-     */
+    /** */
     public static RelCollation collation(RelNode rel) {
         return rel instanceof IgniteRel
-                ? ((IgniteRel) rel).collation()
-                : collation(rel.getTraitSet());
-    }
-
-    /**
-     *
-     */
+            ? ((IgniteRel)rel).collation()
+            : collation(rel.getTraitSet());
+    }
+
+    /** */
     public static RelCollation collation(RelTraitSet traits) {
         return traits.getTrait(RelCollationTraitDef.INSTANCE);
     }
 
-    /**
-     *
-     */
+    /** */
     public static RewindabilityTrait rewindability(RelNode rel) {
         return rel instanceof IgniteRel
-                ? ((IgniteRel) rel).rewindability()
-                : rewindability(rel.getTraitSet());
-    }
-
-    /**
-     *
-     */
+            ? ((IgniteRel)rel).rewindability()
+            : rewindability(rel.getTraitSet());
+    }
+
+    /** */
     public static RewindabilityTrait rewindability(RelTraitSet traits) {
         return traits.getTrait(RewindabilityTraitDef.INSTANCE);
     }
 
-    /**
-     *
-     */
+    /** */
     public static CorrelationTrait correlation(RelNode rel) {
         return rel instanceof IgniteRel
-                ? ((IgniteRel) rel).correlation()
-                : correlation(rel.getTraitSet());
-    }
-
-    /**
-     *
-     */
+            ? ((IgniteRel)rel).correlation()
+            : correlation(rel.getTraitSet());
+    }
+
+    /** */
     public static CorrelationTrait correlation(RelTraitSet traits) {
         return traits.getTrait(CorrelationTraitDef.INSTANCE);
     }
 
-    /**
-     *
-     */
+    /** */
     public static RelInput changeTraits(RelInput input, RelTrait... traits) {
         RelTraitSet traitSet = input.getTraitSet();
 
-        for (RelTrait trait : traits) {
+        for (RelTrait trait : traits)
             traitSet = traitSet.replace(trait);
-        }
 
         RelTraitSet traitSet0 = traitSet;
 
         return new RelInput() {
-            @Override
-            public RelOptCluster getCluster() {
+            @Override public RelOptCluster getCluster() {
                 return input.getCluster();
             }
 
-            @Override
-            public RelTraitSet getTraitSet() {
+            @Override public RelTraitSet getTraitSet() {
                 return traitSet0;
             }
 
-            @Override
-            public RelOptTable getTable(String table) {
+            @Override public RelOptTable getTable(String table) {
                 return input.getTable(table);
             }
 
-            @Override
-            public RelNode getInput() {
+            @Override public RelNode getInput() {
                 return input.getInput();
             }
 
-            @Override
-            public List<RelNode> getInputs() {
+            @Override public List<RelNode> getInputs() {
                 return input.getInputs();
             }
 
-            @Override
-            public RexNode getExpression(String tag) {
+            @Override public RexNode getExpression(String tag) {
                 return input.getExpression(tag);
             }
 
-            @Override
-            public ImmutableBitSet getBitSet(String tag) {
+            @Override public ImmutableBitSet getBitSet(String tag) {
                 return input.getBitSet(tag);
             }
 
-            @Override
-            public List<ImmutableBitSet> getBitSetList(String tag) {
+            @Override public List<ImmutableBitSet> getBitSetList(String tag) {
                 return input.getBitSetList(tag);
             }
 
-            @Override
-            public List<AggregateCall> getAggregateCalls(String tag) {
+            @Override public List<AggregateCall> getAggregateCalls(String tag) {
                 return input.getAggregateCalls(tag);
             }
 
-            @Override
-            public Object get(String tag) {
+            @Override public Object get(String tag) {
                 return input.get(tag);
             }
 
-            @Override
-            public String getString(String tag) {
+            @Override public String getString(String tag) {
                 return input.getString(tag);
             }
 
-            @Override
-            public float getFloat(String tag) {
+            @Override public float getFloat(String tag) {
                 return input.getFloat(tag);
             }
 
-            @Override
-            public <E extends Enum<E>> E getEnum(String tag, Class<E> enumClass) {
+            @Override public <E extends Enum<E>> E getEnum(String tag, Class<E> enumClass) {
                 return input.getEnum(tag, enumClass);
             }
 
-            @Override
-            public List<RexNode> getExpressionList(String tag) {
+            @Override public List<RexNode> getExpressionList(String tag) {
                 return input.getExpressionList(tag);
             }
 
-            @Override
-            public List<String> getStringList(String tag) {
+            @Override public List<String> getStringList(String tag) {
                 return input.getStringList(tag);
             }
 
-            @Override
-            public List<Integer> getIntegerList(String tag) {
+            @Override public List<Integer> getIntegerList(String tag) {
                 return input.getIntegerList(tag);
             }
 
-            @Override
-            public List<List<Integer>> getIntegerListList(String tag) {
+            @Override public List<List<Integer>> getIntegerListList(String tag) {
                 return input.getIntegerListList(tag);
             }
 
-            @Override
-            public RelDataType getRowType(String tag) {
+            @Override public RelDataType getRowType(String tag) {
                 return input.getRowType(tag);
             }
 
-            @Override
-            public RelDataType getRowType(String expressionsTag, String fieldsTag) {
+            @Override public RelDataType getRowType(String expressionsTag, String fieldsTag) {
                 return input.getRowType(expressionsTag, fieldsTag);
             }
 
-            @Override
-            public RelCollation getCollation() {
+            @Override public RelCollation getCollation() {
                 return input.getCollation();
             }
 
-            @Override
-            public RelDistribution getDistribution() {
+            @Override public RelDistribution getDistribution() {
                 return input.getDistribution();
             }
 
-            @Override
-            public ImmutableList<ImmutableList<RexLiteral>> getTuples(
-                    String tag) {
+            @Override public ImmutableList<ImmutableList<RexLiteral>> getTuples(
+                String tag) {
                 return input.getTuples(tag);
             }
 
-            @Override
-            public boolean getBoolean(String tag, boolean def) {
-                return input.getBoolean(tag, def);
+            @Override public boolean getBoolean(String tag, boolean default_) {
+                return input.getBoolean(tag, default_);
             }
         };
     }
 
-    /**
-     *
-     */
+    /** */
     public static RelCollation projectCollation(RelCollation collation, List<RexNode> projects, RelDataType inputRowType) {
-        if (collation.getFieldCollations().isEmpty()) {
+        if (collation.getFieldCollations().isEmpty())
             return RelCollations.EMPTY;
-        }
 
         Mappings.TargetMapping mapping = permutationPushDownProject(projects, inputRowType, 0, 0);
 
         return collation.apply(mapping);
     }
 
-    /**
-     *
-     */
+    /** */
     public static IgniteDistribution projectDistribution(IgniteDistribution distribution, List<RexNode> projects,
-            RelDataType inputRowType) {
-        if (distribution.getType() != HASH_DISTRIBUTED) {
+        RelDataType inputRowType) {
+        if (distribution.getType() != HASH_DISTRIBUTED)
             return distribution;
-        }
 
         Mappings.TargetMapping mapping = createProjectionMapping(inputRowType.getFieldCount(), projects);
 
         return distribution.apply(mapping);
     }
 
-    /**
-     *
-     */
+    /** */
     public static Pair<RelTraitSet, List<RelTraitSet>> passThrough(TraitsAwareIgniteRel rel, RelTraitSet requiredTraits) {
-        if (requiredTraits.getConvention() != IgniteConvention.INSTANCE || rel.getInputs().isEmpty()) {
+        if (requiredTraits.getConvention() != IgniteConvention.INSTANCE || rel.getInputs().isEmpty())
             return null;
-        }
 
         List<RelTraitSet> inTraits = Collections.nCopies(rel.getInputs().size(),
-                rel.getCluster().traitSetOf(IgniteConvention.INSTANCE));
-
-<<<<<<< HEAD
-        List<Pair<RelTraitSet, List<RelTraitSet>>> traits = new PropagationContext(ImmutableSet.of(Pair.of(requiredTraits, inTraits)))
-                .propagate((in, outs) -> singletonListFromNullable(rel.passThroughCollation(in, outs)))
-                .propagate((in, outs) -> singletonListFromNullable(rel.passThroughDistribution(in, outs)))
-                .propagate((in, outs) -> singletonListFromNullable(rel.passThroughRewindability(in, outs)))
-                .propagate((in, outs) -> singletonListFromNullable(rel.passThroughCorrelation(in, outs)))
-                .combinations();
-=======
+            rel.getCluster().traitSetOf(IgniteConvention.INSTANCE));
+
         List<Pair<RelTraitSet, List<RelTraitSet>>> traits = new PropagationContext(Set.of(Pair.of(requiredTraits, inTraits)))
             .propagate((in, outs) -> singletonListFromNullable(rel.passThroughCollation(in, outs)))
             .propagate((in, outs) -> singletonListFromNullable(rel.passThroughDistribution(in, outs)))
             .propagate((in, outs) -> singletonListFromNullable(rel.passThroughRewindability(in, outs)))
             .propagate((in, outs) -> singletonListFromNullable(rel.passThroughCorrelation(in, outs)))
             .combinations();
->>>>>>> c086555b
 
         assert traits.size() <= 1;
 
         return first(traits);
     }
 
-    /**
-     *
-     */
+    /** */
     public static List<RelNode> derive(TraitsAwareIgniteRel rel, List<List<RelTraitSet>> inTraits) {
         assert !nullOrEmpty(inTraits);
 
         RelTraitSet outTraits = rel.getCluster().traitSetOf(IgniteConvention.INSTANCE);
         Set<Pair<RelTraitSet, List<RelTraitSet>>> combinations = combinations(outTraits, inTraits);
 
-<<<<<<< HEAD
-        if (combinations.isEmpty()) {
-            return ImmutableList.of();
-        }
-=======
         if (combinations.isEmpty())
             return List.of();
->>>>>>> c086555b
 
         return new PropagationContext(combinations)
-                .propagate(rel::deriveCollation)
-                .propagate(rel::deriveDistribution)
-                .propagate(rel::deriveRewindability)
-                .propagate(rel::deriveCorrelation)
-                .nodes(rel::createNode);
+            .propagate(rel::deriveCollation)
+            .propagate(rel::deriveDistribution)
+            .propagate(rel::deriveRewindability)
+            .propagate(rel::deriveCorrelation)
+            .nodes(rel::createNode);
     }
 
     /**
@@ -528,41 +424,28 @@
         return elem == null ? emptyList() : singletonList(elem);
     }
 
-    /**
-     *
-     */
+    /** */
     private static Set<Pair<RelTraitSet, List<RelTraitSet>>> combinations(RelTraitSet outTraits, List<List<RelTraitSet>> inTraits) {
         Set<Pair<RelTraitSet, List<RelTraitSet>>> out = new HashSet<>();
         fillRecursive(outTraits, inTraits, out, new RelTraitSet[inTraits.size()], 0);
         return out;
     }
 
-    /**
-     *
-     */
+    /** */
     private static boolean fillRecursive(RelTraitSet outTraits, List<List<RelTraitSet>> inTraits,
-            Set<Pair<RelTraitSet, List<RelTraitSet>>> result, RelTraitSet[] combination, int idx) throws ControlFlowException {
-        boolean processed = false;
-        boolean last = idx == inTraits.size() - 1;
+        Set<Pair<RelTraitSet, List<RelTraitSet>>> result, RelTraitSet[] combination, int idx) throws ControlFlowException {
+        boolean processed = false, last = idx == inTraits.size() - 1;
         for (RelTraitSet t : inTraits.get(idx)) {
-            if (t.getConvention() != IgniteConvention.INSTANCE) {
+            if (t.getConvention() != IgniteConvention.INSTANCE)
                 continue;
-            }
 
             processed = true;
             combination[idx] = t;
 
-<<<<<<< HEAD
-            if (last) {
-                result.add(Pair.of(outTraits, ImmutableList.copyOf(combination)));
-            } else if (!fillRecursive(outTraits, inTraits, result, combination, idx + 1)) {
-=======
             if (last)
                 result.add(Pair.of(outTraits, List.of(combination)));
             else if (!fillRecursive(outTraits, inTraits, result, combination, idx + 1))
->>>>>>> c086555b
                 return false;
-            }
         }
         return processed;
     }
@@ -575,40 +458,34 @@
      */
     public static RelCollation createCollation(List<Integer> keys) {
         return RelCollations.of(
-                keys.stream().map(RelFieldCollation::new).collect(Collectors.toList())
+            keys.stream().map(RelFieldCollation::new).collect(Collectors.toList())
         );
     }
 
     /**
-     * Creates mapping from provided projects that maps a source column idx to idx in a row after applying projections.
+     * Creates mapping from provided projects that maps a source column idx
+     * to idx in a row after applying projections.
      *
      * @param inputFieldCount Size of a source row.
-     * @param projects        Projections.
+     * @param projects Projections.
      */
     private static Mappings.TargetMapping createProjectionMapping(int inputFieldCount, List<? extends RexNode> projects) {
         Map<Integer, Integer> src2target = new HashMap<>();
 
         for (Ord<RexNode> exp : Ord.<RexNode>zip(projects)) {
-            if (exp.e instanceof RexInputRef) {
+            if (exp.e instanceof RexInputRef)
                 src2target.putIfAbsent(((RexSlot) exp.e).getIndex(), exp.i);
-            }
         }
 
         return Mappings.target(src -> src2target.getOrDefault(src, -1), inputFieldCount, projects.size());
     }
 
-    /**
-     *
-     */
+    /** */
     private static class PropagationContext {
-        /**
-         *
-         */
+        /** */
         private final Set<Pair<RelTraitSet, List<RelTraitSet>>> combinations;
 
-        /**
-         *
-         */
+        /** */
         private PropagationContext(Set<Pair<RelTraitSet, List<RelTraitSet>>> combinations) {
             this.combinations = combinations;
         }
@@ -617,41 +494,21 @@
          * Propagates traits in bottom-up or up-to-bottom manner using given traits propagator.
          */
         public PropagationContext propagate(TraitsPropagator processor) {
-            if (combinations.isEmpty()) {
+            if (combinations.isEmpty())
                 return this;
-            }
-
-<<<<<<< HEAD
-            ImmutableSet.Builder<Pair<RelTraitSet, List<RelTraitSet>>> b = ImmutableSet.builder();
-            for (Pair<RelTraitSet, List<RelTraitSet>> variant : combinations) {
-                b.addAll(processor.propagate(variant.left, variant.right));
-            }
-            return new PropagationContext(b.build());
-=======
+
             Set<Pair<RelTraitSet, List<RelTraitSet>>> b = new HashSet<>();
 
             for (Pair<RelTraitSet, List<RelTraitSet>> variant : combinations)
                 b.addAll(processor.propagate(variant.left, variant.right));
 
             return new PropagationContext(Set.copyOf(b));
->>>>>>> c086555b
         }
 
         /**
          * Creates nodes using given factory.
          */
         public List<RelNode> nodes(RelFactory nodesCreator) {
-<<<<<<< HEAD
-            if (combinations.isEmpty()) {
-                return ImmutableList.of();
-            }
-
-            ImmutableList.Builder<RelNode> b = ImmutableList.builder();
-            for (Pair<RelTraitSet, List<RelTraitSet>> variant : combinations) {
-                b.add(nodesCreator.create(variant.left, variant.right));
-            }
-            return b.build();
-=======
             if (combinations.isEmpty())
                 return List.of();
 
@@ -661,26 +518,21 @@
                 nodes.add(nodesCreator.create(variant.left, variant.right));
 
             return List.copyOf(nodes);
->>>>>>> c086555b
-        }
-
-        /**
-         *
-         */
+        }
+
+        /** */
         public List<Pair<RelTraitSet, List<RelTraitSet>>> combinations() {
             return List.copyOf(combinations);
         }
     }
 
-    /**
-     *
-     */
+    /** */
     private interface TraitsPropagator {
         /**
          * Propagates traits in bottom-up or up-to-bottom manner.
          *
          * @param outTraits Relational node traits.
-         * @param inTraits  Relational node input traits.
+         * @param inTraits Relational node input traits.
          * @return List of possible input-output traits combinations.
          */
         List<Pair<RelTraitSet, List<RelTraitSet>>> propagate(RelTraitSet outTraits, List<RelTraitSet> inTraits);
