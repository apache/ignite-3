/*
 * Licensed to the Apache Software Foundation (ASF) under one or more
 * contributor license agreements.  See the NOTICE file distributed with
 * this work for additional information regarding copyright ownership.
 * The ASF licenses this file to You under the Apache License, Version 2.0
 * (the "License"); you may not use this file except in compliance with
 * the License.  You may obtain a copy of the License at
 *
 *      http://www.apache.org/licenses/LICENSE-2.0
 *
 * Unless required by applicable law or agreed to in writing, software
 * distributed under the License is distributed on an "AS IS" BASIS,
 * WITHOUT WARRANTIES OR CONDITIONS OF ANY KIND, either express or implied.
 * See the License for the specific language governing permissions and
 * limitations under the License.
 */

package org.apache.ignite.internal.processors.query.calcite.metadata;

import org.apache.calcite.plan.RelOptCost;
import org.apache.calcite.rel.RelNode;
import org.apache.calcite.rel.metadata.BuiltInMetadata;
import org.apache.calcite.rel.metadata.MetadataDef;
import org.apache.calcite.rel.metadata.MetadataHandler;
import org.apache.calcite.rel.metadata.ReflectiveRelMetadataProvider;
import org.apache.calcite.rel.metadata.RelMetadataProvider;
import org.apache.calcite.rel.metadata.RelMetadataQuery;
import org.apache.calcite.util.BuiltInMethod;

/**
<<<<<<< HEAD
 * IgniteMdNonCumulativeCost.
 * TODO Documentation https://issues.apache.org/jira/browse/IGNITE-15859
 */
@SuppressWarnings("unused") // actually all methods are used by runtime generated classes
public class IgniteMdNonCumulativeCost implements MetadataHandler<BuiltInMetadata.NonCumulativeCost> {
    public static final RelMetadataProvider SOURCE = ReflectiveRelMetadataProvider.reflectiveSource(
            BuiltInMethod.NON_CUMULATIVE_COST.method, new IgniteMdNonCumulativeCost());

=======
 *
 */
@SuppressWarnings("unused") // actually all methods are used by runtime generated classes
public class IgniteMdNonCumulativeCost implements MetadataHandler<BuiltInMetadata.NonCumulativeCost> {
    /**
     *
     */
    public static final RelMetadataProvider SOURCE = ReflectiveRelMetadataProvider.reflectiveSource(
            BuiltInMethod.NON_CUMULATIVE_COST.method, new IgniteMdNonCumulativeCost());

    /**
     *
     */
>>>>>>> a323c22d
    @Override
    public MetadataDef<BuiltInMetadata.NonCumulativeCost> getDef() {
        return BuiltInMetadata.NonCumulativeCost.DEF;
    }

<<<<<<< HEAD
=======
    /**
     *
     */
>>>>>>> a323c22d
    public RelOptCost getNonCumulativeCost(RelNode rel, RelMetadataQuery mq) {
        return rel.computeSelfCost(rel.getCluster().getPlanner(), mq);
    }
}<|MERGE_RESOLUTION|>--- conflicted
+++ resolved
@@ -28,16 +28,6 @@
 import org.apache.calcite.util.BuiltInMethod;
 
 /**
-<<<<<<< HEAD
- * IgniteMdNonCumulativeCost.
- * TODO Documentation https://issues.apache.org/jira/browse/IGNITE-15859
- */
-@SuppressWarnings("unused") // actually all methods are used by runtime generated classes
-public class IgniteMdNonCumulativeCost implements MetadataHandler<BuiltInMetadata.NonCumulativeCost> {
-    public static final RelMetadataProvider SOURCE = ReflectiveRelMetadataProvider.reflectiveSource(
-            BuiltInMethod.NON_CUMULATIVE_COST.method, new IgniteMdNonCumulativeCost());
-
-=======
  *
  */
 @SuppressWarnings("unused") // actually all methods are used by runtime generated classes
@@ -51,18 +41,14 @@
     /**
      *
      */
->>>>>>> a323c22d
     @Override
     public MetadataDef<BuiltInMetadata.NonCumulativeCost> getDef() {
         return BuiltInMetadata.NonCumulativeCost.DEF;
     }
 
-<<<<<<< HEAD
-=======
     /**
      *
      */
->>>>>>> a323c22d
     public RelOptCost getNonCumulativeCost(RelNode rel, RelMetadataQuery mq) {
         return rel.computeSelfCost(rel.getCluster().getPlanner(), mq);
     }
