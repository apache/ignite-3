--- conflicted
+++ resolved
@@ -20,17 +20,6 @@
 import java.util.concurrent.atomic.AtomicLong;
 
 /**
-<<<<<<< HEAD
- * Id generator.
- * TODO Documentation https://issues.apache.org/jira/browse/IGNITE-15859
- */
-public class IdGenerator {
-    private static final AtomicLong ID_GEN = new AtomicLong();
-
-    private IdGenerator() {
-    }
-
-=======
  *
  */
 public class IdGenerator {
@@ -48,7 +37,6 @@
     /**
      *
      */
->>>>>>> a323c22d
     public static long nextId() {
         return ID_GEN.getAndIncrement();
     }
