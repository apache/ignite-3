/*
 * Licensed to the Apache Software Foundation (ASF) under one or more
 * contributor license agreements.  See the NOTICE file distributed with
 * this work for additional information regarding copyright ownership.
 * The ASF licenses this file to You under the Apache License, Version 2.0
 * (the "License"); you may not use this file except in compliance with
 * the License.  You may obtain a copy of the License at
 *
 *      http://www.apache.org/licenses/LICENSE-2.0
 *
 * Unless required by applicable law or agreed to in writing, software
 * distributed under the License is distributed on an "AS IS" BASIS,
 * WITHOUT WARRANTIES OR CONDITIONS OF ANY KIND, either express or implied.
 * See the License for the specific language governing permissions and
 * limitations under the License.
 */

package org.apache.ignite.internal.processors.query.calcite.prepare;

import static org.apache.calcite.util.Static.RESOURCE;
import static org.apache.ignite.internal.util.ArrayUtils.nullOrEmpty;

import java.math.BigDecimal;
import java.util.Collections;
import java.util.EnumSet;
import java.util.Set;
import org.apache.calcite.plan.RelOptTable;
import org.apache.calcite.prepare.CalciteCatalogReader;
import org.apache.calcite.prepare.Prepare;
import org.apache.calcite.rel.type.RelDataType;
import org.apache.calcite.rel.type.RelDataTypeField;
import org.apache.calcite.sql.SqlAggFunction;
import org.apache.calcite.sql.SqlCall;
import org.apache.calcite.sql.SqlDelete;
import org.apache.calcite.sql.SqlDynamicParam;
import org.apache.calcite.sql.SqlIdentifier;
import org.apache.calcite.sql.SqlInsert;
import org.apache.calcite.sql.SqlKind;
import org.apache.calcite.sql.SqlLiteral;
import org.apache.calcite.sql.SqlNode;
import org.apache.calcite.sql.SqlNodeList;
import org.apache.calcite.sql.SqlOperatorTable;
import org.apache.calcite.sql.SqlSelect;
import org.apache.calcite.sql.SqlUpdate;
import org.apache.calcite.sql.SqlUtil;
import org.apache.calcite.sql.dialect.CalciteSqlDialect;
import org.apache.calcite.sql.parser.SqlParserPos;
import org.apache.calcite.sql.type.SqlTypeName;
import org.apache.calcite.sql.validate.SqlValidator;
import org.apache.calcite.sql.validate.SqlValidatorImpl;
import org.apache.calcite.sql.validate.SqlValidatorNamespace;
import org.apache.calcite.sql.validate.SqlValidatorScope;
import org.apache.calcite.sql.validate.SqlValidatorTable;
import org.apache.calcite.sql.validate.SqlValidatorUtil;
import org.apache.ignite.internal.processors.query.calcite.schema.IgniteTable;
import org.apache.ignite.internal.processors.query.calcite.schema.TableDescriptor;
import org.apache.ignite.internal.processors.query.calcite.type.IgniteTypeFactory;
import org.apache.ignite.internal.processors.query.calcite.util.IgniteResource;
import org.jetbrains.annotations.Nullable;

<<<<<<< HEAD
/**
 * Validator.
 */
=======
/** Validator. */
>>>>>>> a323c22d
public class IgniteSqlValidator extends SqlValidatorImpl {
    /** Decimal of Integer.MAX_VALUE for fetch/offset bounding. */
    private static final BigDecimal DEC_INT_MAX = BigDecimal.valueOf(Integer.MAX_VALUE);

<<<<<<< HEAD
    private static final int MAX_LENGTH_OF_ALIASES = 256;

=======
    /**
     *
     **/
    private static final int MAX_LENGTH_OF_ALIASES = 256;

    /**
     *
     **/
>>>>>>> a323c22d
    private static final Set<SqlKind> HUMAN_READABLE_ALIASES_FOR;

    static {
        EnumSet<SqlKind> kinds = EnumSet.noneOf(SqlKind.class);

        kinds.addAll(SqlKind.AGGREGATE);
        kinds.addAll(SqlKind.BINARY_ARITHMETIC);
        kinds.addAll(SqlKind.FUNCTION);

        kinds.add(SqlKind.CEIL);
        kinds.add(SqlKind.FLOOR);
        kinds.add(SqlKind.LITERAL);

        HUMAN_READABLE_ALIASES_FOR = Collections.unmodifiableSet(kinds);
    }

    /** Dynamic parameters. */
    Object[] parameters;

    /**
     * Creates a validator.
     *
     * @param opTab         Operator table
     * @param catalogReader Catalog reader
     * @param typeFactory   Type factory
     * @param config        Config
     * @param parameters    Dynamic parameters
     */
    public IgniteSqlValidator(SqlOperatorTable opTab, CalciteCatalogReader catalogReader,
            IgniteTypeFactory typeFactory, SqlValidator.Config config, Object[] parameters) {
        super(opTab, catalogReader, typeFactory, config);

        this.parameters = parameters;
    }

    /** {@inheritDoc} */
    @Override
    public void validateInsert(SqlInsert insert) {
        if (insert.getTargetColumnList() == null) {
            insert.setOperand(3, inferColumnList(insert));
        }

        super.validateInsert(insert);
    }

    /** {@inheritDoc} */
    @Override
    public void validateUpdate(SqlUpdate call) {
        validateUpdateFields(call);

        super.validateUpdate(call);
    }

    /** {@inheritDoc} */
    @Override
    public void validateLiteral(SqlLiteral literal) {
        if (literal.getTypeName() != SqlTypeName.DECIMAL) {
            super.validateLiteral(literal);
        }
    }

    /** {@inheritDoc} */
    @Override
    protected SqlSelect createSourceSelectForUpdate(SqlUpdate call) {
        final SqlNodeList selectList = new SqlNodeList(SqlParserPos.ZERO);
        final SqlValidatorTable table = getCatalogReader().getTable(((SqlIdentifier) call.getTargetTable()).names);

        table.unwrap(IgniteTable.class).descriptor().selectForUpdateRowType((IgniteTypeFactory) typeFactory)
                .getFieldNames().stream()
                .map(name -> new SqlIdentifier(name, SqlParserPos.ZERO))
                .forEach(selectList::add);

        int ordinal = 0;
        // Force unique aliases to avoid a duplicate for Y with SET X=Y
        for (SqlNode exp : call.getSourceExpressionList()) {
            selectList.add(SqlValidatorUtil.addAlias(exp, SqlUtil.deriveAliasFromOrdinal(ordinal++)));
        }

        SqlNode sourceTable = call.getTargetTable();

        if (call.getAlias() != null) {
            sourceTable =
                    SqlValidatorUtil.addAlias(
                            sourceTable,
                            call.getAlias().getSimple());
        }

        return new SqlSelect(SqlParserPos.ZERO, null, selectList, sourceTable,
                call.getCondition(), null, null, null, null, null, null, null);
    }

    /** {@inheritDoc} */
    @Override
    protected SqlSelect createSourceSelectForDelete(SqlDelete call) {
        final SqlNodeList selectList = new SqlNodeList(SqlParserPos.ZERO);
        final SqlValidatorTable table = getCatalogReader().getTable(((SqlIdentifier) call.getTargetTable()).names);

        table.unwrap(IgniteTable.class).descriptor().deleteRowType((IgniteTypeFactory) typeFactory)
                .getFieldNames().stream()
                .map(name -> new SqlIdentifier(name, SqlParserPos.ZERO))
                .forEach(selectList::add);

        SqlNode sourceTable = call.getTargetTable();

        if (call.getAlias() != null) {
            sourceTable =
                    SqlValidatorUtil.addAlias(
                            sourceTable,
                            call.getAlias().getSimple());
        }

        return new SqlSelect(SqlParserPos.ZERO, null, selectList, sourceTable,
                call.getCondition(), null, null, null, null, null, null, null);
    }

    /** {@inheritDoc} */
    @Override
    protected void validateSelect(SqlSelect select, RelDataType targetRowType) {
        checkIntegerLimit(select.getFetch(), "fetch / limit");
        checkIntegerLimit(select.getOffset(), "offset");

        super.validateSelect(select, targetRowType);
    }

    /**
<<<<<<< HEAD
     * Check limits.
     * TODO Documentation https://issues.apache.org/jira/browse/IGNITE-15859
     *
=======
>>>>>>> a323c22d
     * @param n        Node to check limit.
     * @param nodeName Node name.
     */
    private void checkIntegerLimit(SqlNode n, String nodeName) {
        if (n instanceof SqlLiteral) {
            BigDecimal offFetchLimit = ((SqlLiteral) n).bigDecimalValue();

            if (offFetchLimit.compareTo(DEC_INT_MAX) > 0 || offFetchLimit.compareTo(BigDecimal.ZERO) < 0) {
                throw newValidationError(n, IgniteResource.INSTANCE.correctIntegerLimit(nodeName));
            }
        } else if (n instanceof SqlDynamicParam) {
            // will fail in params check.
            if (nullOrEmpty(parameters)) {
                return;
            }

            int idx = ((SqlDynamicParam) n).getIndex();

            if (idx < parameters.length) {
                Object param = parameters[idx];
                if (parameters[idx] instanceof Integer) {
                    if ((Integer) param < 0) {
                        throw newValidationError(n, IgniteResource.INSTANCE.correctIntegerLimit(nodeName));
                    }
                }
            }
        }
    }

    /** {@inheritDoc} */
    @Override
    public String deriveAlias(SqlNode node, int ordinal) {
        if (node.isA(HUMAN_READABLE_ALIASES_FOR)) {
            String alias = node.toSqlString(c -> c.withDialect(CalciteSqlDialect.DEFAULT)
                    .withQuoteAllIdentifiers(false)
                    .withAlwaysUseParentheses(false)
                    .withClauseStartsLine(false)
            ).getSql();

            return alias.substring(0, Math.min(alias.length(), MAX_LENGTH_OF_ALIASES));
        }

        return super.deriveAlias(node, ordinal);
    }

    /** {@inheritDoc} */
    @Override
    public void validateAggregateParams(SqlCall aggCall,
            @Nullable SqlNode filter, @Nullable SqlNodeList distinctList,
            @Nullable SqlNodeList orderList, SqlValidatorScope scope) {
        validateAggregateFunction(aggCall, (SqlAggFunction) aggCall.getOperator());

        super.validateAggregateParams(aggCall, filter, null, orderList, scope);
    }

<<<<<<< HEAD
=======
    /**
     *
     */
>>>>>>> a323c22d
    private void validateAggregateFunction(SqlCall call, SqlAggFunction aggFunction) {
        if (!SqlKind.AGGREGATE.contains(aggFunction.kind)) {
            throw newValidationError(call,
                    IgniteResource.INSTANCE.unsupportedAggregationFunction(aggFunction.getName()));
        }

        switch (aggFunction.kind) {
            case COUNT:
            case SUM:
            case AVG:
            case MIN:
            case MAX:

                return;
            default:
                throw newValidationError(call,
                        IgniteResource.INSTANCE.unsupportedAggregationFunction(aggFunction.getName()));
        }
    }

<<<<<<< HEAD
=======
    /**
     *
     */
>>>>>>> a323c22d
    private SqlNodeList inferColumnList(SqlInsert call) {
        final SqlValidatorTable table = table(validatedNamespace(call, unknownType));

        if (table == null) {
            return null;
        }

        final TableDescriptor desc = table.unwrap(TableDescriptor.class);

        if (desc == null) {
            return null;
        }

        final SqlNodeList columnList = new SqlNodeList(SqlParserPos.ZERO);

        for (RelDataTypeField field : desc.insertRowType(typeFactory()).getFieldList()) {
            columnList.add(new SqlIdentifier(field.getName(), SqlParserPos.ZERO));
        }

        return columnList;
    }

<<<<<<< HEAD
=======
    /**
     *
     */
>>>>>>> a323c22d
    private void validateUpdateFields(SqlUpdate call) {
        if (call.getTargetColumnList() == null) {
            return;
        }

        final SqlValidatorNamespace ns = validatedNamespace(call, unknownType);

        final SqlValidatorTable table = table(ns);

        if (table == null) {
            return;
        }

        final TableDescriptor desc = table.unwrap(TableDescriptor.class);

        if (desc == null) {
            return;
        }

        final RelDataType baseType = table.getRowType();
        final RelOptTable relOptTable = relOptTable(ns);

        for (SqlNode node : call.getTargetColumnList()) {
            SqlIdentifier id = (SqlIdentifier) node;

            RelDataTypeField target = SqlValidatorUtil.getTargetField(
                    baseType, typeFactory(), id, getCatalogReader(), relOptTable);

            if (target == null) {
                throw newValidationError(id,
                        RESOURCE.unknownTargetColumn(id.toString()));
            }

            if (!desc.isUpdateAllowed(relOptTable, target.getIndex())) {
                throw newValidationError(id,
                        IgniteResource.INSTANCE.cannotUpdateField(id.toString()));
            }
        }
    }

<<<<<<< HEAD
=======
    /**
     *
     */
>>>>>>> a323c22d
    private SqlValidatorTable table(SqlValidatorNamespace ns) {
        RelOptTable relOptTable = relOptTable(ns);

        if (relOptTable != null) {
            return relOptTable.unwrap(SqlValidatorTable.class);
        }

        return ns.getTable();
    }

<<<<<<< HEAD
=======
    /**
     *
     */
>>>>>>> a323c22d
    private RelOptTable relOptTable(SqlValidatorNamespace ns) {
        return SqlValidatorUtil.getRelOptTable(
                ns, getCatalogReader().unwrap(Prepare.CatalogReader.class), null, null);
    }

<<<<<<< HEAD
=======
    /**
     *
     */
>>>>>>> a323c22d
    private SqlValidatorNamespace validatedNamespace(SqlNode node, RelDataType targetType) {
        SqlValidatorNamespace ns = getNamespace(node);
        validateNamespace(ns, targetType);
        return ns;
    }

<<<<<<< HEAD
=======
    /**
     *
     */
>>>>>>> a323c22d
    private IgniteTypeFactory typeFactory() {
        return (IgniteTypeFactory) typeFactory;
    }
}<|MERGE_RESOLUTION|>--- conflicted
+++ resolved
@@ -58,21 +58,11 @@
 import org.apache.ignite.internal.processors.query.calcite.util.IgniteResource;
 import org.jetbrains.annotations.Nullable;
 
-<<<<<<< HEAD
-/**
- * Validator.
- */
-=======
 /** Validator. */
->>>>>>> a323c22d
 public class IgniteSqlValidator extends SqlValidatorImpl {
     /** Decimal of Integer.MAX_VALUE for fetch/offset bounding. */
     private static final BigDecimal DEC_INT_MAX = BigDecimal.valueOf(Integer.MAX_VALUE);
 
-<<<<<<< HEAD
-    private static final int MAX_LENGTH_OF_ALIASES = 256;
-
-=======
     /**
      *
      **/
@@ -81,7 +71,6 @@
     /**
      *
      **/
->>>>>>> a323c22d
     private static final Set<SqlKind> HUMAN_READABLE_ALIASES_FOR;
 
     static {
@@ -207,12 +196,6 @@
     }
 
     /**
-<<<<<<< HEAD
-     * Check limits.
-     * TODO Documentation https://issues.apache.org/jira/browse/IGNITE-15859
-     *
-=======
->>>>>>> a323c22d
      * @param n        Node to check limit.
      * @param nodeName Node name.
      */
@@ -268,12 +251,9 @@
         super.validateAggregateParams(aggCall, filter, null, orderList, scope);
     }
 
-<<<<<<< HEAD
-=======
-    /**
-     *
-     */
->>>>>>> a323c22d
+    /**
+     *
+     */
     private void validateAggregateFunction(SqlCall call, SqlAggFunction aggFunction) {
         if (!SqlKind.AGGREGATE.contains(aggFunction.kind)) {
             throw newValidationError(call,
@@ -294,12 +274,9 @@
         }
     }
 
-<<<<<<< HEAD
-=======
-    /**
-     *
-     */
->>>>>>> a323c22d
+    /**
+     *
+     */
     private SqlNodeList inferColumnList(SqlInsert call) {
         final SqlValidatorTable table = table(validatedNamespace(call, unknownType));
 
@@ -322,12 +299,9 @@
         return columnList;
     }
 
-<<<<<<< HEAD
-=======
-    /**
-     *
-     */
->>>>>>> a323c22d
+    /**
+     *
+     */
     private void validateUpdateFields(SqlUpdate call) {
         if (call.getTargetColumnList() == null) {
             return;
@@ -368,12 +342,9 @@
         }
     }
 
-<<<<<<< HEAD
-=======
-    /**
-     *
-     */
->>>>>>> a323c22d
+    /**
+     *
+     */
     private SqlValidatorTable table(SqlValidatorNamespace ns) {
         RelOptTable relOptTable = relOptTable(ns);
 
@@ -384,35 +355,26 @@
         return ns.getTable();
     }
 
-<<<<<<< HEAD
-=======
-    /**
-     *
-     */
->>>>>>> a323c22d
+    /**
+     *
+     */
     private RelOptTable relOptTable(SqlValidatorNamespace ns) {
         return SqlValidatorUtil.getRelOptTable(
                 ns, getCatalogReader().unwrap(Prepare.CatalogReader.class), null, null);
     }
 
-<<<<<<< HEAD
-=======
-    /**
-     *
-     */
->>>>>>> a323c22d
+    /**
+     *
+     */
     private SqlValidatorNamespace validatedNamespace(SqlNode node, RelDataType targetType) {
         SqlValidatorNamespace ns = getNamespace(node);
         validateNamespace(ns, targetType);
         return ns;
     }
 
-<<<<<<< HEAD
-=======
-    /**
-     *
-     */
->>>>>>> a323c22d
+    /**
+     *
+     */
     private IgniteTypeFactory typeFactory() {
         return (IgniteTypeFactory) typeFactory;
     }
