--- conflicted
+++ resolved
@@ -35,8 +35,7 @@
 import org.apache.ignite.network.TopologyService;
 
 /**
- * MessageServiceImpl.
- * TODO Documentation https://issues.apache.org/jira/browse/IGNITE-15859
+ *
  */
 public class MessageServiceImpl implements MessageService {
     private static final UUID QUERY_ID_STUB = UUID.randomUUID();
@@ -47,17 +46,6 @@
 
     private final MessagingService messagingSrvc;
 
-<<<<<<< HEAD
-    private final String locNodeId;
-
-    private final QueryTaskExecutor taskExecutor;
-
-    private Map<Short, MessageListener> lsnrs;
-
-    /**
-     * Constructor.
-     * TODO Documentation https://issues.apache.org/jira/browse/IGNITE-15859
-=======
     /**
      *
      */
@@ -75,7 +63,6 @@
 
     /**
      *
->>>>>>> a323c22d
      */
     public MessageServiceImpl(
             TopologyService topSrvc,
@@ -138,12 +125,9 @@
                 .anyMatch(id -> id.equals(nodeId));
     }
 
-<<<<<<< HEAD
-=======
     /**
      *
      */
->>>>>>> a323c22d
     protected void onMessage(String nodeId, NetworkMessage msg) {
         if (msg instanceof ExecutionContextAwareMessage) {
             ExecutionContextAwareMessage msg0 = (ExecutionContextAwareMessage) msg;
@@ -157,12 +141,9 @@
         }
     }
 
-<<<<<<< HEAD
-=======
     /**
      *
      */
->>>>>>> a323c22d
     private void onMessage(NetworkMessage msg, NetworkAddress addr, String correlationId) {
         assert msg.groupType() == GROUP_TYPE : "unexpected message group grpType=" + msg.groupType();
 
@@ -177,12 +158,9 @@
         onMessage(node.id(), msg);
     }
 
-<<<<<<< HEAD
-=======
     /**
      *
      */
->>>>>>> a323c22d
     private void onMessageInternal(String nodeId, NetworkMessage msg) {
         MessageListener lsnr = Objects.requireNonNull(
                 lsnrs.get(msg.messageType()),
