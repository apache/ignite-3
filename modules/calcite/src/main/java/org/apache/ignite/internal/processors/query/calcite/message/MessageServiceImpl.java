--- conflicted
+++ resolved
@@ -17,13 +17,12 @@
 
 package org.apache.ignite.internal.processors.query.calcite.message;
 
-import static org.apache.ignite.internal.processors.query.calcite.message.SqlQueryMessageGroup.GROUP_TYPE;
-
 import java.util.HashMap;
 import java.util.Map;
 import java.util.Objects;
 import java.util.UUID;
 import java.util.concurrent.ThreadLocalRandom;
+
 import org.apache.ignite.internal.processors.query.calcite.exec.QueryTaskExecutor;
 import org.apache.ignite.lang.IgniteInternalCheckedException;
 import org.apache.ignite.lang.IgniteInternalException;
@@ -33,6 +32,8 @@
 import org.apache.ignite.network.NetworkAddress;
 import org.apache.ignite.network.NetworkMessage;
 import org.apache.ignite.network.TopologyService;
+
+import static org.apache.ignite.internal.processors.query.calcite.message.SqlQueryMessageGroup.GROUP_TYPE;
 
 /**
  *
@@ -46,33 +47,20 @@
 
     private final MessagingService messagingSrvc;
 
-    /**
-     *
-     */
+    /** */
     private final String locNodeId;
 
-    /**
-     *
-     */
+    /** */
     private final QueryTaskExecutor taskExecutor;
 
-<<<<<<< HEAD
-    /**
-     *
-     */
-    private Map<Short, MessageListener> lsnrs;
-=======
     /** */
     private volatile Map<Short, MessageListener> lsnrs;
->>>>>>> c086555b
 
-    /**
-     *
-     */
+    /** */
     public MessageServiceImpl(
-            TopologyService topSrvc,
-            MessagingService messagingSrvc,
-            QueryTaskExecutor taskExecutor
+        TopologyService topSrvc,
+        MessagingService messagingSrvc,
+        QueryTaskExecutor taskExecutor
     ) {
         this.topSrvc = topSrvc;
         this.messagingSrvc = messagingSrvc;
@@ -87,22 +75,20 @@
     }
 
     /** {@inheritDoc} */
-    @Override
-    public void send(String nodeId, NetworkMessage msg) throws IgniteInternalCheckedException {
-        if (locNodeId.equals(nodeId)) {
+    @Override public void send(String nodeId, NetworkMessage msg) throws IgniteInternalCheckedException {
+        if (locNodeId.equals(nodeId))
             onMessage(nodeId, msg);
-        } else {
+        else {
             ClusterNode node = topSrvc.allMembers().stream()
-                    .filter(cn -> nodeId.equals(cn.id()))
-                    .findFirst()
-                    .orElseThrow(() -> new IgniteInternalException("Failed to send message to node (has node left grid?): " + nodeId));
+                .filter(cn -> nodeId.equals(cn.id()))
+                .findFirst()
+                .orElseThrow(() -> new IgniteInternalException("Failed to send message to node (has node left grid?): " + nodeId));
 
             try {
                 messagingSrvc.send(node, msg).get();
             } catch (Exception ex) {
-                if (ex instanceof IgniteInternalCheckedException) {
-                    throw (IgniteInternalCheckedException) ex;
-                }
+                if (ex instanceof IgniteInternalCheckedException)
+                    throw (IgniteInternalCheckedException)ex;
 
                 throw new IgniteInternalCheckedException(ex);
             }
@@ -110,11 +96,9 @@
     }
 
     /** {@inheritDoc} */
-    @Override
-    public void register(MessageListener lsnr, short type) {
-        if (lsnrs == null) {
+    @Override public void register(MessageListener lsnr, short type) {
+        if (lsnrs == null)
             lsnrs = new HashMap<>();
-        }
 
         MessageListener old = lsnrs.put(type, lsnr);
 
@@ -122,39 +106,35 @@
     }
 
     /** {@inheritDoc} */
-    @Override
-    public boolean alive(String nodeId) {
+    @Override public boolean alive(String nodeId) {
         return topSrvc.allMembers().stream()
-                .map(ClusterNode::id)
-                .anyMatch(id -> id.equals(nodeId));
+            .map(ClusterNode::id)
+            .anyMatch(id -> id.equals(nodeId));
     }
 
-    /**
-     *
-     */
+    /** */
     protected void onMessage(String nodeId, NetworkMessage msg) {
         if (msg instanceof ExecutionContextAwareMessage) {
             ExecutionContextAwareMessage msg0 = (ExecutionContextAwareMessage) msg;
             taskExecutor.execute(msg0.queryId(), msg0.fragmentId(), () -> onMessageInternal(nodeId, msg));
-        } else {
+        }
+        else {
             taskExecutor.execute(
-                    QUERY_ID_STUB,
-                    ThreadLocalRandom.current().nextLong(1024),
-                    () -> onMessageInternal(nodeId, msg)
+                QUERY_ID_STUB,
+                ThreadLocalRandom.current().nextLong(1024),
+                () -> onMessageInternal(nodeId, msg)
             );
         }
     }
 
-    /**
-     *
-     */
+    /** */
     private void onMessage(NetworkMessage msg, NetworkAddress addr, String correlationId) {
         assert msg.groupType() == GROUP_TYPE : "unexpected message group grpType=" + msg.groupType();
 
         ClusterNode node = topSrvc.getByAddress(addr);
         if (node == null) {
-            LOG.warn("Received a message from a node that has not yet"
-                    + " joined the cluster: addr={}, msg={}", addr, msg);
+            LOG.warn("Received a message from a node that has not yet" +
+                    " joined the cluster: addr={}, msg={}", addr, msg);
 
             return;
         }
@@ -162,9 +142,7 @@
         onMessage(node.id(), msg);
     }
 
-    /**
-     *
-     */
+    /** */
     private void onMessageInternal(String nodeId, NetworkMessage msg) {
         MessageListener lsnr = Objects.requireNonNull(
                 lsnrs.get(msg.messageType()),
