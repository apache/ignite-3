/*
 * Licensed to the Apache Software Foundation (ASF) under one or more
 * contributor license agreements.  See the NOTICE file distributed with
 * this work for additional information regarding copyright ownership.
 * The ASF licenses this file to you under the Apache License, Version 2.0
 * (the "License"); you may not use this file except in compliance with
 * the License.  You may obtain a copy of the License at
 *
 * http://www.apache.org/licenses/LICENSE-2.0
 *
 * Unless required by applicable law or agreed to in writing, software
 * distributed under the License is distributed on an "AS IS" BASIS,
 * WITHOUT WARRANTIES OR CONDITIONS OF ANY KIND, either express or implied.
 * See the License for the specific language governing permissions and
 * limitations under the License.
 */

package org.apache.ignite.internal.processors.query.calcite.sql;

import java.util.List;
import java.util.Objects;
import org.apache.calcite.sql.SqlCreate;
import org.apache.calcite.sql.SqlIdentifier;
import org.apache.calcite.sql.SqlKind;
import org.apache.calcite.sql.SqlNode;
import org.apache.calcite.sql.SqlNodeList;
import org.apache.calcite.sql.SqlOperator;
import org.apache.calcite.sql.SqlSpecialOperator;
import org.apache.calcite.sql.SqlWriter;
import org.apache.calcite.sql.parser.SqlParserPos;
import org.apache.calcite.util.ImmutableNullableList;
import org.checkerframework.checker.nullness.qual.Nullable;

/**
 * Parse tree for {@code CREATE TABLE} statement with Ignite specific features.
 */
public class IgniteSqlCreateTable extends SqlCreate {
<<<<<<< HEAD
    private final SqlIdentifier name;

    private final @Nullable SqlNodeList columnList;

    private final @Nullable SqlNodeList createOptionList;

=======
    /**
     *
     */
    private final SqlIdentifier name;

    /**
     *
     */
    private final @Nullable SqlNodeList columnList;

    /**
     *
     */
    private final @Nullable SqlNodeList createOptionList;

    /**
     *
     */
>>>>>>> a323c22d
    private static final SqlOperator OPERATOR =
            new SqlSpecialOperator("CREATE TABLE", SqlKind.CREATE_TABLE);

    /** Creates a SqlCreateTable. */
    public IgniteSqlCreateTable(SqlParserPos pos, boolean ifNotExists,
            SqlIdentifier name, @Nullable SqlNodeList columnList, @Nullable SqlNodeList createOptionList) {
        super(OPERATOR, pos, false, ifNotExists);
        this.name = Objects.requireNonNull(name, "name");
        this.columnList = columnList;
        this.createOptionList = createOptionList;
    }

    /** {@inheritDoc} */
    @SuppressWarnings("nullness")
    @Override
    public List<SqlNode> getOperandList() {
        return ImmutableNullableList.of(name, columnList, createOptionList);
    }

    /** {@inheritDoc} */
    @Override
    public void unparse(SqlWriter writer, int leftPrec, int rightPrec) {
        writer.keyword("CREATE");
        writer.keyword("TABLE");
        if (ifNotExists) {
            writer.keyword("IF NOT EXISTS");
        }

        name.unparse(writer, leftPrec, rightPrec);
        if (columnList != null) {
            SqlWriter.Frame frame = writer.startList("(", ")");
            for (SqlNode c : columnList) {
                writer.sep(",");
                c.unparse(writer, 0, 0);
            }
            writer.endList(frame);
        }

        if (createOptionList != null) {
            writer.keyword("WITH");

            createOptionList.unparse(writer, 0, 0);
        }
    }

    /**
     * Get name of the table.
     */
    public SqlIdentifier name() {
        return name;
    }

    /**
     * Get list of the specified columns and constraints.
     */
    public SqlNodeList columnList() {
        return columnList;
    }

    /**
     * Get list of the specified options to create table with.
     */
    public SqlNodeList createOptionList() {
        return createOptionList;
    }

    /**
     * Get whether the IF NOT EXISTS is specified.
     */
    public boolean ifNotExists() {
        return ifNotExists;
    }
}<|MERGE_RESOLUTION|>--- conflicted
+++ resolved
@@ -35,14 +35,6 @@
  * Parse tree for {@code CREATE TABLE} statement with Ignite specific features.
  */
 public class IgniteSqlCreateTable extends SqlCreate {
-<<<<<<< HEAD
-    private final SqlIdentifier name;
-
-    private final @Nullable SqlNodeList columnList;
-
-    private final @Nullable SqlNodeList createOptionList;
-
-=======
     /**
      *
      */
@@ -61,7 +53,6 @@
     /**
      *
      */
->>>>>>> a323c22d
     private static final SqlOperator OPERATOR =
             new SqlSpecialOperator("CREATE TABLE", SqlKind.CREATE_TABLE);
 
@@ -108,28 +99,28 @@
     }
 
     /**
-     * Get name of the table.
+     * @return Name of the table.
      */
     public SqlIdentifier name() {
         return name;
     }
 
     /**
-     * Get list of the specified columns and constraints.
+     * @return List of the specified columns and constraints.
      */
     public SqlNodeList columnList() {
         return columnList;
     }
 
     /**
-     * Get list of the specified options to create table with.
+     * @return List of the specified options to create table with.
      */
     public SqlNodeList createOptionList() {
         return createOptionList;
     }
 
     /**
-     * Get whether the IF NOT EXISTS is specified.
+     * @return Whether the IF NOT EXISTS is specified.
      */
     public boolean ifNotExists() {
         return ifNotExists;
