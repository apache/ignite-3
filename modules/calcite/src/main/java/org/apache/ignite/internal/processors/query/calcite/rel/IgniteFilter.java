--- conflicted
+++ resolved
@@ -19,10 +19,6 @@
 
 import static org.apache.ignite.internal.processors.query.calcite.trait.TraitUtils.changeTraits;
 
-<<<<<<< HEAD
-import com.google.common.collect.ImmutableList;
-=======
->>>>>>> a323c22d
 import java.util.List;
 import java.util.Set;
 import org.apache.calcite.plan.RelOptCluster;
@@ -61,16 +57,9 @@
     public IgniteFilter(RelOptCluster cluster, RelTraitSet traits, RelNode input, RexNode condition) {
         super(cluster, traits, input, condition);
     }
-<<<<<<< HEAD
-
-    /**
-     * Constructor.
-     * TODO Documentation https://issues.apache.org/jira/browse/IGNITE-15859
-=======
     
     /**
      *
->>>>>>> a323c22d
      */
     public IgniteFilter(RelInput input) {
         super(changeTraits(input, IgniteConvention.INSTANCE));
@@ -93,17 +82,10 @@
     public List<Pair<RelTraitSet, List<RelTraitSet>>> deriveRewindability(RelTraitSet nodeTraits,
             List<RelTraitSet> inTraits) {
         if (!TraitUtils.rewindability(inTraits.get(0)).rewindable() && RexUtils.hasCorrelation(getCondition())) {
-<<<<<<< HEAD
-            return ImmutableList.of();
-        }
-
-        return ImmutableList.of(Pair.of(nodeTraits.replace(TraitUtils.rewindability(inTraits.get(0))),
-=======
             return List.of();
         }
         
         return List.of(Pair.of(nodeTraits.replace(TraitUtils.rewindability(inTraits.get(0))),
->>>>>>> a323c22d
                 inTraits));
     }
     
@@ -111,11 +93,7 @@
     @Override
     public List<Pair<RelTraitSet, List<RelTraitSet>>> deriveDistribution(RelTraitSet nodeTraits,
             List<RelTraitSet> inTraits) {
-<<<<<<< HEAD
-        return ImmutableList.of(Pair.of(nodeTraits.replace(TraitUtils.distribution(inTraits.get(0))),
-=======
         return List.of(Pair.of(nodeTraits.replace(TraitUtils.distribution(inTraits.get(0))),
->>>>>>> a323c22d
                 inTraits));
     }
     
@@ -123,12 +101,6 @@
     @Override
     public List<Pair<RelTraitSet, List<RelTraitSet>>> deriveCollation(RelTraitSet nodeTraits,
             List<RelTraitSet> inTraits) {
-<<<<<<< HEAD
-        return ImmutableList.of(Pair.of(nodeTraits.replace(TraitUtils.collation(inTraits.get(0))),
-                inTraits));
-    }
-
-=======
         return List.of(Pair.of(nodeTraits.replace(TraitUtils.collation(inTraits.get(0))),
                 inTraits));
     }
@@ -136,23 +108,12 @@
     /**
      *
      */
->>>>>>> a323c22d
     @Override
     public Pair<RelTraitSet, List<RelTraitSet>> passThroughCorrelation(RelTraitSet nodeTraits,
             List<RelTraitSet> inTraits) {
         Set<CorrelationId> corrSet = RexUtils.extractCorrelationIds(getCondition());
         
         CorrelationTrait correlation = TraitUtils.correlation(nodeTraits);
-<<<<<<< HEAD
-
-        if (corrSet.isEmpty() || correlation.correlationIds().containsAll(corrSet)) {
-            return Pair.of(nodeTraits, ImmutableList.of(inTraits.get(0).replace(correlation)));
-        }
-
-        return null;
-    }
-
-=======
     
         if (corrSet.isEmpty() || correlation.correlationIds().containsAll(corrSet)) {
             return Pair.of(nodeTraits, List.of(inTraits.get(0).replace(correlation)));
@@ -164,7 +125,6 @@
     /**
      *
      */
->>>>>>> a323c22d
     @Override
     public List<Pair<RelTraitSet, List<RelTraitSet>>> deriveCorrelation(RelTraitSet nodeTraits,
             List<RelTraitSet> inTraits) {
