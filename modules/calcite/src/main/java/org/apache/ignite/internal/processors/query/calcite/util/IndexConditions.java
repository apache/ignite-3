--- conflicted
+++ resolved
@@ -32,19 +32,6 @@
  * Index conditions and bounds holder. Conditions are not printed to terms (serialized). They are used only to calculate selectivity.
  */
 public class IndexConditions {
-<<<<<<< HEAD
-    private final List<RexNode> lowerCond;
-
-    private final List<RexNode> upperCond;
-
-    private final List<RexNode> lowerBound;
-
-    private final List<RexNode> upperBound;
-
-    /**
-     * Constructor.
-     * TODO Documentation https://issues.apache.org/jira/browse/IGNITE-15859
-=======
     /**
      *
      */
@@ -67,19 +54,13 @@
 
     /**
      *
->>>>>>> a323c22d
      */
     public IndexConditions() {
         this(null, null, null, null);
     }
 
     /**
-<<<<<<< HEAD
-     * Constructor.
-     * TODO Documentation https://issues.apache.org/jira/browse/IGNITE-15859
-=======
      *
->>>>>>> a323c22d
      */
     public IndexConditions(
             @Nullable List<RexNode> lowerCond,
@@ -94,12 +75,7 @@
     }
 
     /**
-<<<<<<< HEAD
-     * Constructor.
-     * TODO Documentation https://issues.apache.org/jira/browse/IGNITE-15859
-=======
      *
->>>>>>> a323c22d
      */
     public IndexConditions(RelInput input) {
         lowerCond = null;
@@ -109,40 +85,35 @@
     }
 
     /**
-     * Get lower index condition.
+     * @return Lower index condition.
      */
     public List<RexNode> lowerCondition() {
         return lowerCond;
     }
 
     /**
-     * GEt upper index condition.
+     * @return Upper index condition.
      */
     public List<RexNode> upperCondition() {
         return upperCond;
     }
 
     /**
-     * Get lower index bounds (a row with values at the index columns).
+     * @return Lower index bounds (a row with values at the index columns).
      */
     public List<RexNode> lowerBound() {
         return lowerBound;
     }
 
     /**
-     * Get upper index bounds (a row with values at the index columns).
+     * @return Upper index bounds (a row with values at the index columns).
      */
     public List<RexNode> upperBound() {
         return upperBound;
     }
 
     /**
-<<<<<<< HEAD
-     * Keys.
-     * TODO Documentation https://issues.apache.org/jira/browse/IGNITE-15859
-=======
      *
->>>>>>> a323c22d
      */
     public Set<Integer> keys() {
         if (upperBound == null && lowerBound == null) {
