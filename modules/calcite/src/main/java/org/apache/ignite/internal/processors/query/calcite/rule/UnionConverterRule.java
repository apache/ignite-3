/*
 * Licensed to the Apache Software Foundation (ASF) under one or more
 * contributor license agreements.  See the NOTICE file distributed with
 * this work for additional information regarding copyright ownership.
 * The ASF licenses this file to You under the Apache License, Version 2.0
 * (the "License"); you may not use this file except in compliance with
 * the License.  You may obtain a copy of the License at
 *
 *      http://www.apache.org/licenses/LICENSE-2.0
 *
 * Unless required by applicable law or agreed to in writing, software
 * distributed under the License is distributed on an "AS IS" BASIS,
 * WITHOUT WARRANTIES OR CONDITIONS OF ANY KIND, either express or implied.
 * See the License for the specific language governing permissions and
 * limitations under the License.
 */

package org.apache.ignite.internal.processors.query.calcite.rule;

import java.util.List;
import org.apache.calcite.plan.RelOptCluster;
import org.apache.calcite.plan.RelOptRule;
import org.apache.calcite.plan.RelOptRuleCall;
import org.apache.calcite.plan.RelRule;
import org.apache.calcite.plan.RelTraitSet;
import org.apache.calcite.rel.RelNode;
import org.apache.calcite.rel.core.RelFactories;
import org.apache.calcite.rel.logical.LogicalUnion;
import org.apache.calcite.tools.RelBuilder;
import org.apache.calcite.util.ImmutableBitSet;
import org.apache.ignite.internal.processors.query.calcite.rel.IgniteConvention;
import org.apache.ignite.internal.processors.query.calcite.rel.IgniteUnionAll;
import org.apache.ignite.internal.processors.query.calcite.util.Commons;

/**
 * UnionConverterRule
 * TODO Documentation https://issues.apache.org/jira/browse/IGNITE-15859
 */
public class UnionConverterRule extends RelRule<UnionConverterRule.Config> {
    /** Instance. */
    public static final RelOptRule INSTANCE = Config.DEFAULT.toRule();

<<<<<<< HEAD
=======
    /**
     *
     */
>>>>>>> a323c22d
    public UnionConverterRule(Config cfg) {
        super(cfg);
    }

    /** {@inheritDoc} */
    @Override
    public void onMatch(RelOptRuleCall call) {
        final LogicalUnion union = call.rel(0);

        RelOptCluster cluster = union.getCluster();
        RelTraitSet traits = cluster.traitSetOf(IgniteConvention.INSTANCE);
        List<RelNode> inputs = Commons.transform(union.getInputs(), input -> convert(input, traits));

        RelNode res = new IgniteUnionAll(cluster, traits, inputs);

        if (!union.all) {
            final RelBuilder relBuilder = relBuilderFactory.create(union.getCluster(), null);

            relBuilder
                    .push(res)
                    .aggregate(relBuilder.groupKey(ImmutableBitSet.range(union.getRowType().getFieldCount())));

            res = convert(relBuilder.build(), union.getTraitSet());
        }

        call.transformTo(res);
    }

    /**
     * Config interface.
     * TODO Documentation https://issues.apache.org/jira/browse/IGNITE-15859
     */
    public interface Config extends RelRule.Config {
<<<<<<< HEAD
=======
        /**
         *
         */
>>>>>>> a323c22d
        UnionConverterRule.Config DEFAULT = RelRule.Config.EMPTY
                .withRelBuilderFactory(RelFactories.LOGICAL_BUILDER)
                .withDescription("UnionConverterRule")
                .as(UnionConverterRule.Config.class)
                .withOperandFor(LogicalUnion.class);

        /** Defines an operand tree for the given classes. */
        default UnionConverterRule.Config withOperandFor(Class<? extends LogicalUnion> union) {
            return withOperandSupplier(
                    o0 -> o0.operand(union).anyInputs()
            )
                    .as(UnionConverterRule.Config.class);
        }

        /** {@inheritDoc} */
        @Override
        default UnionConverterRule toRule() {
            return new UnionConverterRule(this);
        }
    }
}<|MERGE_RESOLUTION|>--- conflicted
+++ resolved
@@ -33,19 +33,15 @@
 import org.apache.ignite.internal.processors.query.calcite.util.Commons;
 
 /**
- * UnionConverterRule
- * TODO Documentation https://issues.apache.org/jira/browse/IGNITE-15859
+ *
  */
 public class UnionConverterRule extends RelRule<UnionConverterRule.Config> {
     /** Instance. */
     public static final RelOptRule INSTANCE = Config.DEFAULT.toRule();
 
-<<<<<<< HEAD
-=======
     /**
      *
      */
->>>>>>> a323c22d
     public UnionConverterRule(Config cfg) {
         super(cfg);
     }
@@ -75,16 +71,12 @@
     }
 
     /**
-     * Config interface.
-     * TODO Documentation https://issues.apache.org/jira/browse/IGNITE-15859
+     *
      */
     public interface Config extends RelRule.Config {
-<<<<<<< HEAD
-=======
         /**
          *
          */
->>>>>>> a323c22d
         UnionConverterRule.Config DEFAULT = RelRule.Config.EMPTY
                 .withRelBuilderFactory(RelFactories.LOGICAL_BUILDER)
                 .withDescription("UnionConverterRule")
