--- conflicted
+++ resolved
@@ -38,12 +38,9 @@
  * Relational operator that returns the sorted contents of a table and allow to lookup rows by specified bounds.
  */
 public class IgniteSortedIndexSpool extends AbstractIgniteSpool implements IgniteRel {
-<<<<<<< HEAD
-=======
     /**
      *
      */
->>>>>>> a323c22d
     private final RelCollation collation;
 
     /** Index condition. */
@@ -53,12 +50,7 @@
     protected final RexNode condition;
 
     /**
-<<<<<<< HEAD
-     * Constructor.
-     * TODO Documentation https://issues.apache.org/jira/browse/IGNITE-15859
-=======
      *
->>>>>>> a323c22d
      */
     public IgniteSortedIndexSpool(
             RelOptCluster cluster,
@@ -99,12 +91,9 @@
         return visitor.visit(this);
     }
 
-<<<<<<< HEAD
-=======
     /**
      *
      */
->>>>>>> a323c22d
     @Override
     public IgniteRel clone(RelOptCluster cluster, List<IgniteRel> inputs) {
         return new IgniteSortedIndexSpool(cluster, getTraitSet(), inputs.get(0), collation, condition, idxCond);
@@ -122,12 +111,9 @@
         return true;
     }
 
-<<<<<<< HEAD
-=======
     /**
      *
      */
->>>>>>> a323c22d
     @Override
     public RelWriter explainTerms(RelWriter pw) {
         RelWriter writer = super.explainTerms(pw);
@@ -144,33 +130,24 @@
         return mq.getRowCount(getInput()) * mq.getSelectivity(this, null);
     }
 
-<<<<<<< HEAD
-=======
     /**
      *
      */
->>>>>>> a323c22d
     public IndexConditions indexCondition() {
         return idxCond;
     }
 
-<<<<<<< HEAD
-=======
     /**
      *
      */
->>>>>>> a323c22d
     @Override
     public RelCollation collation() {
         return collation;
     }
 
-<<<<<<< HEAD
-=======
     /**
      *
      */
->>>>>>> a323c22d
     public RexNode condition() {
         return condition;
     }
