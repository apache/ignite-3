/*
 * Licensed to the Apache Software Foundation (ASF) under one or more
 * contributor license agreements.  See the NOTICE file distributed with
 * this work for additional information regarding copyright ownership.
 * The ASF licenses this file to You under the Apache License, Version 2.0
 * (the "License"); you may not use this file except in compliance with
 * the License.  You may obtain a copy of the License at
 *
 *      http://www.apache.org/licenses/LICENSE-2.0
 *
 * Unless required by applicable law or agreed to in writing, software
 * distributed under the License is distributed on an "AS IS" BASIS,
 * WITHOUT WARRANTIES OR CONDITIONS OF ANY KIND, either express or implied.
 * See the License for the specific language governing permissions and
 * limitations under the License.
 */

package org.apache.ignite.internal.processors.query.calcite.schema;

import java.util.Comparator;
import java.util.HashMap;
import java.util.List;
import java.util.Map;
import java.util.stream.Collectors;
import org.apache.calcite.schema.SchemaPlus;
import org.apache.calcite.tools.Frameworks;
import org.apache.ignite.internal.schema.Column;
import org.apache.ignite.internal.schema.SchemaDescriptor;
import org.apache.ignite.internal.table.TableImpl;

/**
 * Holds actual schema and mutates it on schema change, requested by Ignite.
 */
public class SchemaHolderImpl implements SchemaHolder {
    /**
     *
     */
    private final Map<String, IgniteSchema> igniteSchemas = new HashMap<>();

<<<<<<< HEAD
    /**
     *
     */
=======
    /** */
    private final Runnable onSchemaUpdatedCallback;

    /** */
>>>>>>> c086555b
    private volatile SchemaPlus calciteSchema;

    public SchemaHolderImpl(Runnable onSchemaUpdatedCallback) {
        this.onSchemaUpdatedCallback = onSchemaUpdatedCallback;

        SchemaPlus newCalciteSchema = Frameworks.createRootSchema(false);
        newCalciteSchema.add("PUBLIC", new IgniteSchema("PUBLIC"));
        calciteSchema = newCalciteSchema;
    }

    /** {@inheritDoc} */
    @Override
    public SchemaPlus schema() {
        return calciteSchema;
    }

    public synchronized void onSchemaCreated(String schemaName) {
        igniteSchemas.putIfAbsent(schemaName, new IgniteSchema(schemaName));
        rebuild();
    }

    public synchronized void onSchemaDropped(String schemaName) {
        igniteSchemas.remove(schemaName);
        rebuild();
    }

    public synchronized void onSqlTypeCreated(
            String schemaName,
            TableImpl table
    ) {
        IgniteSchema schema = igniteSchemas.computeIfAbsent(schemaName, IgniteSchema::new);

        SchemaDescriptor descriptor = table.schemaView().schema();

        List<ColumnDescriptor> colDescriptors = descriptor.columnNames().stream()
<<<<<<< HEAD
                .map(descriptor::column)
                .sorted(Comparator.comparingInt(Column::schemaIndex))
                .map(col -> new ColumnDescriptorImpl(
                        col.name(),
                        descriptor.isKeyColumn(col.schemaIndex()),
                        col.schemaIndex(),
                        col.type(),
                        col::defaultValue
                ))
                .collect(Collectors.toList());
=======
            .map(descriptor::column)
            .sorted(Comparator.comparingInt(Column::columnOrder))
            .map(col -> new ColumnDescriptorImpl(
                col.name(),
                descriptor.isKeyColumn(col.schemaIndex()),
                col.schemaIndex(),
                col.type(),
                col::defaultValue
            ))
            .collect(Collectors.toList());
>>>>>>> c086555b

        TableDescriptorImpl desc = new TableDescriptorImpl(table, colDescriptors);

        schema.addTable(removeSchema(schemaName, table.tableName()), new IgniteTableImpl(desc));

        rebuild();
    }

    public void onSqlTypeUpdated(
            String schemaName,
            TableImpl table
    ) {
        onSqlTypeCreated(schemaName, table);
    }

    public synchronized void onSqlTypeDropped(
            String schemaName,
            String tableName
    ) {
        IgniteSchema schema = igniteSchemas.computeIfAbsent(schemaName, IgniteSchema::new);

        schema.removeTable(tableName);

        rebuild();
    }

    private void rebuild() {
        SchemaPlus newCalciteSchema = Frameworks.createRootSchema(false);
        newCalciteSchema.add("PUBLIC", new IgniteSchema("PUBLIC"));
        igniteSchemas.forEach(newCalciteSchema::add);
        calciteSchema = newCalciteSchema;

        onSchemaUpdatedCallback.run();
    }

    private static String removeSchema(String schemaName, String canonicalName) {
        return canonicalName.substring(schemaName.length() + 1);
    }
}<|MERGE_RESOLUTION|>--- conflicted
+++ resolved
@@ -22,6 +22,7 @@
 import java.util.List;
 import java.util.Map;
 import java.util.stream.Collectors;
+
 import org.apache.calcite.schema.SchemaPlus;
 import org.apache.calcite.tools.Frameworks;
 import org.apache.ignite.internal.schema.Column;
@@ -32,21 +33,13 @@
  * Holds actual schema and mutates it on schema change, requested by Ignite.
  */
 public class SchemaHolderImpl implements SchemaHolder {
-    /**
-     *
-     */
+    /** */
     private final Map<String, IgniteSchema> igniteSchemas = new HashMap<>();
 
-<<<<<<< HEAD
-    /**
-     *
-     */
-=======
     /** */
     private final Runnable onSchemaUpdatedCallback;
 
     /** */
->>>>>>> c086555b
     private volatile SchemaPlus calciteSchema;
 
     public SchemaHolderImpl(Runnable onSchemaUpdatedCallback) {
@@ -58,8 +51,7 @@
     }
 
     /** {@inheritDoc} */
-    @Override
-    public SchemaPlus schema() {
+    @Override public SchemaPlus schema() {
         return calciteSchema;
     }
 
@@ -74,26 +66,14 @@
     }
 
     public synchronized void onSqlTypeCreated(
-            String schemaName,
-            TableImpl table
+        String schemaName,
+        TableImpl table
     ) {
         IgniteSchema schema = igniteSchemas.computeIfAbsent(schemaName, IgniteSchema::new);
 
         SchemaDescriptor descriptor = table.schemaView().schema();
 
         List<ColumnDescriptor> colDescriptors = descriptor.columnNames().stream()
-<<<<<<< HEAD
-                .map(descriptor::column)
-                .sorted(Comparator.comparingInt(Column::schemaIndex))
-                .map(col -> new ColumnDescriptorImpl(
-                        col.name(),
-                        descriptor.isKeyColumn(col.schemaIndex()),
-                        col.schemaIndex(),
-                        col.type(),
-                        col::defaultValue
-                ))
-                .collect(Collectors.toList());
-=======
             .map(descriptor::column)
             .sorted(Comparator.comparingInt(Column::columnOrder))
             .map(col -> new ColumnDescriptorImpl(
@@ -104,7 +84,6 @@
                 col::defaultValue
             ))
             .collect(Collectors.toList());
->>>>>>> c086555b
 
         TableDescriptorImpl desc = new TableDescriptorImpl(table, colDescriptors);
 
@@ -113,16 +92,16 @@
         rebuild();
     }
 
-    public void onSqlTypeUpdated(
-            String schemaName,
-            TableImpl table
+     public void onSqlTypeUpdated(
+         String schemaName,
+         TableImpl table
     ) {
         onSqlTypeCreated(schemaName, table);
     }
 
     public synchronized void onSqlTypeDropped(
-            String schemaName,
-            String tableName
+        String schemaName,
+        String tableName
     ) {
         IgniteSchema schema = igniteSchemas.computeIfAbsent(schemaName, IgniteSchema::new);
 
