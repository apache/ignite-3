/*
 * Licensed to the Apache Software Foundation (ASF) under one or more
 * contributor license agreements.  See the NOTICE file distributed with
 * this work for additional information regarding copyright ownership.
 * The ASF licenses this file to You under the Apache License, Version 2.0
 * (the "License"); you may not use this file except in compliance with
 * the License.  You may obtain a copy of the License at
 *
 *      http://www.apache.org/licenses/LICENSE-2.0
 *
 * Unless required by applicable law or agreed to in writing, software
 * distributed under the License is distributed on an "AS IS" BASIS,
 * WITHOUT WARRANTIES OR CONDITIONS OF ANY KIND, either express or implied.
 * See the License for the specific language governing permissions and
 * limitations under the License.
 */

package org.apache.ignite.internal.processors.query.calcite.rel.set;

import java.util.List;
import org.apache.calcite.plan.RelOptCluster;
import org.apache.calcite.plan.RelOptCost;
import org.apache.calcite.plan.RelOptPlanner;
import org.apache.calcite.plan.RelTraitSet;
import org.apache.calcite.rel.RelInput;
import org.apache.calcite.rel.RelNode;
import org.apache.calcite.rel.core.Intersect;
import org.apache.calcite.rel.metadata.RelMetadataQuery;
import org.apache.ignite.internal.processors.query.calcite.rel.IgniteConvention;
import org.apache.ignite.internal.processors.query.calcite.trait.TraitUtils;

/**
 * Base class for physical INTERSECT set op.
 */
public abstract class IgniteIntersect extends Intersect implements IgniteSetOp {
<<<<<<< HEAD
=======
    /**
     *
     */
>>>>>>> a323c22d
    IgniteIntersect(RelOptCluster cluster, RelTraitSet traits, List<RelNode> inputs, boolean all) {
        super(cluster, traits, inputs, all);
    }

    /** {@inheritDoc} */
    protected IgniteIntersect(RelInput input) {
        super(TraitUtils.changeTraits(input, IgniteConvention.INSTANCE));
    }

    /** {@inheritDoc} */
    @Override
    public double estimateRowCount(RelMetadataQuery mq) {
        final List<RelNode> inputs = getInputs();

        double rows = mq.getRowCount(inputs.get(0));

        for (int i = 1; i < inputs.size(); i++) {
            rows = 0.5 * Math.min(rows, mq.getRowCount(inputs.get(i)));
        }

        return rows;
    }

    /** {@inheritDoc} */
    @Override
    public RelOptCost computeSelfCost(RelOptPlanner planner, RelMetadataQuery mq) {
        return computeSetOpCost(planner, mq);
    }

    /** {@inheritDoc} */
    @Override
    public boolean all() {
        return all;
    }
}<|MERGE_RESOLUTION|>--- conflicted
+++ resolved
@@ -33,12 +33,9 @@
  * Base class for physical INTERSECT set op.
  */
 public abstract class IgniteIntersect extends Intersect implements IgniteSetOp {
-<<<<<<< HEAD
-=======
     /**
      *
      */
->>>>>>> a323c22d
     IgniteIntersect(RelOptCluster cluster, RelTraitSet traits, List<RelNode> inputs, boolean all) {
         super(cluster, traits, inputs, all);
     }
