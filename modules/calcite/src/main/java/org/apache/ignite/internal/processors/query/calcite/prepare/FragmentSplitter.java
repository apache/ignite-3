--- conflicted
+++ resolved
@@ -17,7 +17,6 @@
 
 package org.apache.ignite.internal.processors.query.calcite.prepare;
 
-import com.google.common.collect.ImmutableList;
 import java.util.ArrayList;
 import java.util.Deque;
 import java.util.LinkedList;
@@ -34,18 +33,9 @@
 import org.apache.ignite.internal.processors.query.calcite.util.Commons;
 
 /**
- * Fragment splitter.
- * TODO Documentation https://issues.apache.org/jira/browse/IGNITE-15859
+ *
  */
 public class FragmentSplitter extends IgniteRelShuttle {
-<<<<<<< HEAD
-    private final Deque<FragmentProto> stack = new LinkedList<>();
-
-    private RelNode cutPoint;
-
-    private FragmentProto curr;
-
-=======
     /**
      *
      */
@@ -64,21 +54,12 @@
     /**
      *
      */
->>>>>>> a323c22d
     public FragmentSplitter(RelNode cutPoint) {
         this.cutPoint = cutPoint;
     }
 
     /**
-<<<<<<< HEAD
-     * Split fragment.
-     * TODO Documentation https://issues.apache.org/jira/browse/IGNITE-15859
      *
-     * @param fragment Fragment to split.
-     * @return Splitted fragments.
-=======
-     *
->>>>>>> a323c22d
      */
     public List<Fragment> go(Fragment fragment) {
         ArrayList<Fragment> res = new ArrayList<>();
@@ -129,12 +110,9 @@
         return rel;
     }
 
-<<<<<<< HEAD
-=======
     /**
      *
      */
->>>>>>> a323c22d
     private IgniteRel split(IgniteRel rel) {
         RelOptCluster cluster = rel.getCluster();
         RelTraitSet traits = rel.getTraitSet();
@@ -155,15 +133,6 @@
         return receiver;
     }
 
-<<<<<<< HEAD
-    private static class FragmentProto {
-        private final long id;
-
-        private IgniteRel root;
-
-        private final ImmutableList.Builder<IgniteReceiver> remotes = ImmutableList.builder();
-
-=======
     /**
      *
      */
@@ -186,18 +155,14 @@
         /**
          *
          */
->>>>>>> a323c22d
         private FragmentProto(long id, IgniteRel root) {
             this.id = id;
             this.root = root;
         }
 
-<<<<<<< HEAD
-=======
         /**
          *
          */
->>>>>>> a323c22d
         Fragment build() {
             return new Fragment(id, root, List.copyOf(remotes));
         }
