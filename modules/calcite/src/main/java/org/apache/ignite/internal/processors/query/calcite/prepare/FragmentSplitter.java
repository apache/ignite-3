--- conflicted
+++ resolved
@@ -17,15 +17,11 @@
 
 package org.apache.ignite.internal.processors.query.calcite.prepare;
 
-import com.google.common.collect.ImmutableList;
 import java.util.ArrayList;
 import java.util.Deque;
 import java.util.LinkedList;
 import java.util.List;
-<<<<<<< HEAD
-=======
 
->>>>>>> c086555b
 import org.apache.calcite.plan.RelOptCluster;
 import org.apache.calcite.plan.RelTraitSet;
 import org.apache.calcite.rel.RelNode;
@@ -41,31 +37,21 @@
  *
  */
 public class FragmentSplitter extends IgniteRelShuttle {
-    /**
-     *
-     */
+    /** */
     private final Deque<FragmentProto> stack = new LinkedList<>();
 
-    /**
-     *
-     */
+    /** */
     private RelNode cutPoint;
 
-    /**
-     *
-     */
+    /** */
     private FragmentProto curr;
 
-    /**
-     *
-     */
+    /** */
     public FragmentSplitter(RelNode cutPoint) {
         this.cutPoint = cutPoint;
     }
 
-    /**
-     *
-     */
+    /** */
     public List<Fragment> go(Fragment fragment) {
         ArrayList<Fragment> res = new ArrayList<>();
 
@@ -82,24 +68,21 @@
     }
 
     /** {@inheritDoc} */
-    @Override
-    public IgniteRel visit(IgniteReceiver rel) {
+    @Override public IgniteRel visit(IgniteReceiver rel) {
         curr.remotes.add(rel);
 
         return rel;
     }
 
     /** {@inheritDoc} */
-    @Override
-    public IgniteRel visit(IgniteExchange rel) {
+    @Override public IgniteRel visit(IgniteExchange rel) {
         throw new AssertionError();
     }
 
     /**
      * Visits all children of a parent.
      */
-    @Override
-    protected IgniteRel processNode(IgniteRel rel) {
+    @Override protected IgniteRel processNode(IgniteRel rel) {
         if (rel == cutPoint) {
             cutPoint = null;
 
@@ -108,16 +91,13 @@
 
         List<IgniteRel> inputs = Commons.cast(rel.getInputs());
 
-        for (int i = 0; i < inputs.size(); i++) {
+        for (int i = 0; i < inputs.size(); i++)
             visitChild(rel, i, inputs.get(i));
-        }
 
         return rel;
     }
 
-    /**
-     *
-     */
+    /** */
     private IgniteRel split(IgniteRel rel) {
         RelOptCluster cluster = rel.getCluster();
         RelTraitSet traits = rel.getTraitSet();
@@ -138,41 +118,24 @@
         return receiver;
     }
 
-    /**
-     *
-     */
+    /** */
     private static class FragmentProto {
-        /**
-         *
-         */
+        /** */
         private final long id;
 
-        /**
-         *
-         */
+        /** */
         private IgniteRel root;
 
-<<<<<<< HEAD
-        /**
-         *
-         */
-        private final ImmutableList.Builder<IgniteReceiver> remotes = ImmutableList.builder();
-=======
         /** */
         private final List<IgniteReceiver> remotes = new ArrayList<>();
->>>>>>> c086555b
 
-        /**
-         *
-         */
+        /** */
         private FragmentProto(long id, IgniteRel root) {
             this.id = id;
             this.root = root;
         }
 
-        /**
-         *
-         */
+        /** */
         Fragment build() {
             return new Fragment(id, root, List.copyOf(remotes));
         }
