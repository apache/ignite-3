--- conflicted
+++ resolved
@@ -105,7 +105,7 @@
      *
      */
     public static final int IN_BUFFER_SIZE = 512;
-
+    
     /**
      *
      */
@@ -148,61 +148,51 @@
             .costFactory(new IgniteCostFactory())
             .typeSystem(IgniteTypeSystem.INSTANCE)
             .build();
-
+    
     /**
      *
      */
     private Commons() {
     }
-
+    
     public static <T> SqlCursor<T> createCursor(Iterable<T> iterable, QueryPlan plan) {
         return createCursor(iterable.iterator(), plan);
     }
-
+    
     public static <T> SqlCursor<T> createCursor(Iterator<T> iter, QueryPlan plan) {
         return new SqlCursor<>() {
-<<<<<<< HEAD
             @Override
-            public SqlQueryType getQueryType() {
+            public SqlQueryType queryType() {
                 return SqlQueryType.mapPlanTypeToSqlType(plan.type());
             }
-
+            
             @Override
-            public FieldsMetadata getColumnMetadata() {
-                return plan instanceof AbstractMultiStepPlan ? ((MultiStepPlan) plan).fieldsMetadata()
-                        : ((ExplainPlan) plan).fieldsMeta();
-=======
-            @Override public SqlQueryType queryType() {
-                return SqlQueryType.mapPlanTypeToSqlType(plan.type());
-            }
-
-            @Override public ResultSetMetadata metadata() {
-                return plan instanceof AbstractMultiStepPlan ? ((MultiStepPlan)plan).metadata()
-                    : ((ExplainPlan)plan).metadata();
->>>>>>> 4792963a
-            }
-
+            public ResultSetMetadata metadata() {
+                return plan instanceof AbstractMultiStepPlan ? ((MultiStepPlan) plan).metadata()
+                        : ((ExplainPlan) plan).metadata();
+            }
+            
             @Override
             public void remove() {
                 iter.remove();
             }
-
+            
             @Override
             public boolean hasNext() {
                 return iter.hasNext();
             }
-
+            
             @Override
             public T next() {
                 return iter.next();
             }
-
+            
             @NotNull
             @Override
             public Iterator<T> iterator() {
                 return iter;
             }
-
+            
             @Override
             public void close() throws Exception {
                 if (iter instanceof AutoCloseable) {
@@ -211,19 +201,19 @@
             }
         };
     }
-
+    
     /**
      * Combines two lists.
      */
     public static <T> List<T> combine(List<T> left, List<T> right) {
         Set<T> set = new HashSet<>(left.size() + right.size());
-
+        
         set.addAll(left);
         set.addAll(right);
-
+        
         return new ArrayList<>(set);
     }
-
+    
     /**
      * Intersects two lists.
      */
@@ -231,12 +221,12 @@
         if (nullOrEmpty(left) || nullOrEmpty(right)) {
             return Collections.emptyList();
         }
-
+        
         return left.size() > right.size()
                 ? intersect(new HashSet<>(right), left)
                 : intersect(new HashSet<>(left), right);
     }
-
+    
     /**
      * Intersects a set and a list.
      *
@@ -246,12 +236,12 @@
         if (nullOrEmpty(set) || nullOrEmpty(list)) {
             return Collections.emptyList();
         }
-
+        
         return list.stream()
                 .filter(set::contains)
                 .collect(Collectors.toList());
     }
-
+    
     /**
      * Returns a given list as a typed list.
      */
@@ -259,7 +249,7 @@
     public static <T> List<T> cast(List<?> src) {
         return (List) src;
     }
-
+    
     /**
      * Transforms a given list using map function.
      */
@@ -267,61 +257,61 @@
         if (nullOrEmpty(src)) {
             return Collections.emptyList();
         }
-
+        
         List<R> list = new ArrayList<>(src.size());
-
+    
         for (T t : src) {
             list.add(mapFun.apply(t));
         }
-
+        
         return list;
     }
-
+    
     /**
      * Extracts type factory.
      */
     public static IgniteTypeFactory typeFactory(RelNode rel) {
         return typeFactory(rel.getCluster());
     }
-
+    
     /**
      * Extracts type factory.
      */
     public static IgniteTypeFactory typeFactory(RelOptCluster cluster) {
         return (IgniteTypeFactory) cluster.getTypeFactory();
     }
-
+    
     /**
      * Extracts planner context.
      */
     public static PlanningContext context(RelNode rel) {
         return context(rel.getCluster());
     }
-
+    
     /**
      * Extracts planner context.
      */
     public static PlanningContext context(RelOptCluster cluster) {
         return context(cluster.getPlanner().getContext());
     }
-
+    
     /**
      * Extracts planner context.
      */
     public static PlanningContext context(Context ctx) {
         return Objects.requireNonNull(ctx.unwrap(PlanningContext.class));
     }
-
+    
     /**
      * @param params Parameters.
      * @return Parameters map.
      */
     public static Map<String, Object> parametersMap(@Nullable Object[] params) {
         HashMap<String, Object> res = new HashMap<>();
-
+        
         return params != null ? populateParameters(res, params) : res;
     }
-
+    
     /**
      * Populates a provided map with given parameters.
      *
@@ -337,7 +327,7 @@
         }
         return dst;
     }
-
+    
     /**
      * @param o Object to close.
      */
@@ -346,7 +336,7 @@
             ((AutoCloseable) o).close();
         }
     }
-
+    
     /**
      * Closes given resource logging possible checked exception.
      *
@@ -362,7 +352,7 @@
             }
         }
     }
-
+    //
     //    /**
     //     * @param o Object to close.
     //     */
@@ -370,14 +360,14 @@
     //        if (o instanceof AutoCloseable)
     //            U.closeQuiet((AutoCloseable) o);
     //    }
-
+    
     /**
      *
      */
     public static <T> List<T> flat(List<List<? extends T>> src) {
         return src.stream().flatMap(List::stream).collect(Collectors.toList());
     }
-
+    
     /**
      *
      */
@@ -385,16 +375,16 @@
         if (list.isEmpty()) {
             throw new UnsupportedOperationException();
         }
-
+        
         int res = list.getInt(0);
-
+    
         for (int i = 1; i < list.size(); i++) {
             res = Math.max(res, list.getInt(i));
         }
-
+        
         return res;
     }
-
+    
     /**
      *
      */
@@ -402,51 +392,52 @@
         if (list.isEmpty()) {
             throw new UnsupportedOperationException();
         }
-
+        
         int res = list.getInt(0);
-
+    
         for (int i = 1; i < list.size(); i++) {
             res = Math.min(res, list.getInt(i));
         }
-
+        
         return res;
     }
-
+    
     /**
      *
      */
     public static <T> T compile(Class<T> interfaceType, String body) {
         final boolean debug = CalciteSystemProperty.DEBUG.value();
-
+    
         if (debug) {
             Util.debugCode(System.out, body);
         }
-
+        
         try {
             final ICompilerFactory compilerFactory;
-
+            
             try {
                 compilerFactory = CompilerFactoryFactory.getDefaultCompilerFactory();
             } catch (Exception e) {
                 throw new IllegalStateException(
                         "Unable to instantiate java compiler", e);
             }
-
+            
             IClassBodyEvaluator cbe = compilerFactory.newClassBodyEvaluator();
-
+            
             cbe.setImplementedInterfaces(new Class[]{interfaceType});
             cbe.setParentClassLoader(ExpressionFactoryImpl.class.getClassLoader());
-
-            if (debug) { // Add line numbers to the generated janino class
+    
+            if (debug) {
+                // Add line numbers to the generated janino class
                 cbe.setDebuggingInformation(true, true, true);
             }
-
+            
             return (T) cbe.createInstance(new StringReader(body));
         } catch (Exception e) {
             throw new IgniteException(e);
         }
     }
-
+    
     /**
      *
      */
@@ -455,7 +446,7 @@
             throw new ArrayIndexOutOfBoundsException(idx);
         }
     }
-
+    
     /**
      *
      */
@@ -463,10 +454,10 @@
         if (required < 0) {
             throw new IllegalArgumentException("Capacity must not be negative");
         }
-
+        
         return array.length <= required ? Arrays.copyOf(array, nextPowerOf2(required)) : array;
     }
-
+    
     /**
      * Round up the argument to the next highest power of 2;
      *
@@ -477,21 +468,21 @@
         if (v < 0) {
             throw new IllegalArgumentException("v must not be negative");
         }
-
+    
         if (v == 0) {
             return 1;
         }
-
+        
         return 1 << (32 - Integer.numberOfLeadingZeros(v - 1));
     }
-
+    
     /**
      *
      */
     public static <T> Predicate<T> negate(Predicate<T> p) {
         return p.negate();
     }
-
+    
     /**
      *
      */
@@ -502,7 +493,7 @@
         }
         return mapping;
     }
-
+    
     /**
      *
      */
@@ -513,7 +504,7 @@
         }
         return mapping;
     }
-
+    
     /**
      * Checks if there is a such permutation of all {@code elems} that is prefix of provided {@code seq}.
      *
@@ -523,24 +514,24 @@
      */
     public static <T> boolean isPrefix(List<T> seq, Collection<T> elems) {
         Set<T> elems0 = new HashSet<>(elems);
-
+    
         if (seq.size() < elems0.size()) {
             return false;
         }
-
+        
         for (T e : seq) {
             if (!elems0.remove(e)) {
                 return false;
             }
-
+    
             if (elems0.isEmpty()) {
                 break;
             }
         }
-
+        
         return true;
     }
-
+    
     /**
      * Returns the longest possible prefix of {@code seq} that could be form from provided {@code elems}.
      *
@@ -550,20 +541,20 @@
      */
     public static <T> List<T> maxPrefix(List<T> seq, Collection<T> elems) {
         List<T> res = new ArrayList<>();
-
+        
         Set<T> elems0 = new HashSet<>(elems);
-
+        
         for (T e : seq) {
             if (!elems0.remove(e)) {
                 break;
             }
-
+            
             res.add(e);
         }
-
+        
         return res;
     }
-
+    
     /**
      * Quietly closes given object ignoring possible checked exception.
      *
@@ -578,111 +569,111 @@
             }
         }
     }
-
+    
     public static Class<?> nativeTypeToClass(NativeType type) {
         assert type != null;
-
+        
         switch (type.spec()) {
             case INT8:
                 return Byte.class;
-
+            
             case INT16:
                 return Short.class;
-
+            
             case INT32:
                 return Integer.class;
-
+            
             case INT64:
                 return Long.class;
-
+            
             case FLOAT:
                 return Float.class;
-
+            
             case DOUBLE:
                 return Double.class;
-
+            
             case NUMBER:
                 return BigInteger.class;
-
+            
             case DECIMAL:
                 return BigDecimal.class;
-
+            
             case UUID:
                 return UUID.class;
-
+            
             case STRING:
                 return String.class;
-
+            
             case BYTES:
                 return byte[].class;
-
+            
             case BITMASK:
                 return BitSet.class;
-
+            
             case DATE:
                 return LocalDate.class;
-
+            
             case TIME:
                 return LocalTime.class;
-
+            
             case DATETIME:
                 return LocalDateTime.class;
-
+            
             case TIMESTAMP:
                 return Instant.class;
-
+            
             default:
                 throw new IllegalArgumentException("Unsupported type " + type.spec());
         }
     }
-
+    
     public static int nativeTypePrecision(NativeType type) {
         assert type != null;
-
+        
         switch (type.spec()) {
             case INT8:
                 return 3;
-
+            
             case INT16:
                 return 5;
-
+            
             case INT32:
                 return 10;
-
+            
             case INT64:
                 return 19;
-
+            
             case FLOAT:
             case DOUBLE:
                 return 15;
-
+            
             case NUMBER:
-                return ((NumberNativeType)type).precision();
-
+                return ((NumberNativeType) type).precision();
+            
             case DECIMAL:
-                return ((DecimalNativeType)type).precision();
-
+                return ((DecimalNativeType) type).precision();
+            
             case UUID:
             case DATE:
                 return -1;
-
+            
             case TIME:
             case DATETIME:
             case TIMESTAMP:
-                return ((TemporalNativeType)type).precision();
-
+                return ((TemporalNativeType) type).precision();
+            
             case BYTES:
             case STRING:
-                return ((VarlenNativeType)type).length();
-
+                return ((VarlenNativeType) type).length();
+            
             case BITMASK:
-                return ((BitmaskNativeType)type).bits();
-
+                return ((BitmaskNativeType) type).bits();
+            
             default:
                 throw new IllegalArgumentException("Unsupported type " + type.spec());
         }
     }
-
+    
     public static int nativeTypeScale(NativeType type) {
         switch (type.spec()) {
             case INT8:
@@ -691,7 +682,7 @@
             case INT64:
             case NUMBER:
                 return 0;
-
+            
             case FLOAT:
             case DOUBLE:
             case UUID:
@@ -703,26 +694,28 @@
             case STRING:
             case BITMASK:
                 return Integer.MIN_VALUE;
-
+            
             case DECIMAL:
-                return ((DecimalNativeType)type).scale();
-
+                return ((DecimalNativeType) type).scale();
+            
             default:
                 throw new IllegalArgumentException("Unsupported type " + type.spec());
         }
     }
-
-    /** */
+    
+    /**
+     *
+     */
     public static <T> Comparator<T> compoundComparator(Iterable<Comparator<T>> cmps) {
         return (r1, r2) -> {
             for (Comparator<T> cmp : cmps) {
                 int result = cmp.compare(r1, r2);
-
+                
                 if (result != 0) {
                     return result;
                 }
             }
-
+            
             return 0;
         };
     }
