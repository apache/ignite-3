--- conflicted
+++ resolved
@@ -17,7 +17,6 @@
 
 package org.apache.ignite.internal.processors.query.calcite.util;
 
-import static org.apache.calcite.rex.RexUtil.EXECUTOR;
 import static org.apache.ignite.internal.util.CollectionUtils.nullOrEmpty;
 
 import java.io.StringReader;
@@ -44,6 +43,7 @@
 import java.util.function.Function;
 import java.util.function.Predicate;
 import java.util.stream.Collectors;
+import org.apache.calcite.DataContexts;
 import org.apache.calcite.config.CalciteSystemProperty;
 import org.apache.calcite.config.Lex;
 import org.apache.calcite.linq4j.Ord;
@@ -72,6 +72,7 @@
 import org.apache.ignite.internal.processors.query.calcite.SqlCursor;
 import org.apache.ignite.internal.processors.query.calcite.SqlQueryType;
 import org.apache.ignite.internal.processors.query.calcite.exec.exp.ExpressionFactoryImpl;
+import org.apache.ignite.internal.processors.query.calcite.exec.exp.RexExecutorImpl;
 import org.apache.ignite.internal.processors.query.calcite.metadata.cost.IgniteCostFactory;
 import org.apache.ignite.internal.processors.query.calcite.prepare.AbstractMultiStepPlan;
 import org.apache.ignite.internal.processors.query.calcite.prepare.ExplainPlan;
@@ -104,23 +105,7 @@
     public static final int IN_BUFFER_SIZE = 512;
 
     public static final FrameworkConfig FRAMEWORK_CONFIG = Frameworks.newConfigBuilder()
-<<<<<<< HEAD
-        .executor(EXECUTOR)
-        .sqlToRelConverterConfig(SqlToRelConverter.config()
-            .withTrimUnusedFields(true)
-            // currently SqlToRelConverter creates not optimal plan for both optimization and execution
-            // so it's better to disable such rewriting right now
-            // TODO: remove this after IGNITE-14277
-            .withInSubQueryThreshold(Integer.MAX_VALUE)
-            .withDecorrelationEnabled(true)
-            .withExpand(false)
-            .withHintStrategyTable(
-                HintStrategyTable.builder()
-                    .hintStrategy("DISABLE_RULE", (hint, rel) -> true)
-                    .hintStrategy("EXPAND_DISTINCT_AGG", (hint, rel) -> rel instanceof Aggregate)
-                    .build()
-=======
-            .executor(EXECUTOR)
+            .executor(new RexExecutorImpl(DataContexts.EMPTY))
             .sqlToRelConverterConfig(SqlToRelConverter.config()
                     .withTrimUnusedFields(true)
                     // currently SqlToRelConverter creates not optimal plan for both optimization and execution
@@ -128,13 +113,13 @@
                     // TODO: remove this after IGNITE-14277
                     .withInSubQueryThreshold(Integer.MAX_VALUE)
                     .withDecorrelationEnabled(true)
+                    .withExpand(false)
                     .withHintStrategyTable(
                             HintStrategyTable.builder()
                                     .hintStrategy("DISABLE_RULE", (hint, rel) -> true)
                                     .hintStrategy("EXPAND_DISTINCT_AGG", (hint, rel) -> rel instanceof Aggregate)
                                     .build()
                     )
->>>>>>> d71b5e2c
             )
             .parserConfig(
                     SqlParser.config()
