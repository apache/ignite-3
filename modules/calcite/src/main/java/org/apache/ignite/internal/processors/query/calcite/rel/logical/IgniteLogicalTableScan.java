/*
 * Licensed to the Apache Software Foundation (ASF) under one or more
 * contributor license agreements.  See the NOTICE file distributed with
 * this work for additional information regarding copyright ownership.
 * The ASF licenses this file to you under the Apache License, Version 2.0
 * (the "License"); you may not use this file except in compliance with
 * the License.  You may obtain a copy of the License at
 *
 * http://www.apache.org/licenses/LICENSE-2.0
 *
 * Unless required by applicable law or agreed to in writing, software
 * distributed under the License is distributed on an "AS IS" BASIS,
 * WITHOUT WARRANTIES OR CONDITIONS OF ANY KIND, either express or implied.
 * See the License for the specific language governing permissions and
 * limitations under the License.
 */

package org.apache.ignite.internal.processors.query.calcite.rel.logical;

<<<<<<< HEAD
import com.google.common.collect.ImmutableList;
import java.util.List;
=======
import java.util.List;

>>>>>>> c086555b
import org.apache.calcite.plan.RelOptCluster;
import org.apache.calcite.plan.RelOptTable;
import org.apache.calcite.plan.RelTraitSet;
import org.apache.calcite.rex.RexNode;
import org.apache.calcite.util.ImmutableBitSet;
import org.apache.ignite.internal.processors.query.calcite.rel.ProjectableFilterableTableScan;
import org.jetbrains.annotations.Nullable;

/**
 *
 */
public class IgniteLogicalTableScan extends ProjectableFilterableTableScan {
    /** Creates a IgniteTableScan. */
    public static IgniteLogicalTableScan create(
            RelOptCluster cluster,
            RelTraitSet traits,
            RelOptTable tbl,
            @Nullable List<RexNode> proj,
            @Nullable RexNode cond,
            @Nullable ImmutableBitSet requiredColumns
    ) {
        return new IgniteLogicalTableScan(cluster, traits, tbl, proj, cond, requiredColumns);
    }

    /**
     * Creates a TableScan.
     *
     * @param cluster         Cluster that this relational expression belongs to.
     * @param traits          Traits of this relational expression.
     * @param tbl             Table definition.
     * @param proj            Projects.
     * @param cond            Filters.
     * @param requiredColunms Participating colunms.
     */
    private IgniteLogicalTableScan(
            RelOptCluster cluster,
            RelTraitSet traits,
            RelOptTable tbl,
            @Nullable List<RexNode> proj,
            @Nullable RexNode cond,
            @Nullable ImmutableBitSet requiredColunms
    ) {
        super(cluster, traits, List.of(), tbl, proj, cond, requiredColunms);
    }
}<|MERGE_RESOLUTION|>--- conflicted
+++ resolved
@@ -17,13 +17,8 @@
 
 package org.apache.ignite.internal.processors.query.calcite.rel.logical;
 
-<<<<<<< HEAD
-import com.google.common.collect.ImmutableList;
-import java.util.List;
-=======
 import java.util.List;
 
->>>>>>> c086555b
 import org.apache.calcite.plan.RelOptCluster;
 import org.apache.calcite.plan.RelOptTable;
 import org.apache.calcite.plan.RelTraitSet;
@@ -32,39 +27,36 @@
 import org.apache.ignite.internal.processors.query.calcite.rel.ProjectableFilterableTableScan;
 import org.jetbrains.annotations.Nullable;
 
-/**
- *
- */
+/** */
 public class IgniteLogicalTableScan extends ProjectableFilterableTableScan {
     /** Creates a IgniteTableScan. */
     public static IgniteLogicalTableScan create(
-            RelOptCluster cluster,
-            RelTraitSet traits,
-            RelOptTable tbl,
-            @Nullable List<RexNode> proj,
-            @Nullable RexNode cond,
-            @Nullable ImmutableBitSet requiredColumns
+        RelOptCluster cluster,
+        RelTraitSet traits,
+        RelOptTable tbl,
+        @Nullable List<RexNode> proj,
+        @Nullable RexNode cond,
+        @Nullable ImmutableBitSet requiredColumns
     ) {
         return new IgniteLogicalTableScan(cluster, traits, tbl, proj, cond, requiredColumns);
     }
 
     /**
      * Creates a TableScan.
-     *
-     * @param cluster         Cluster that this relational expression belongs to.
-     * @param traits          Traits of this relational expression.
-     * @param tbl             Table definition.
-     * @param proj            Projects.
-     * @param cond            Filters.
+     * @param cluster Cluster that this relational expression belongs to.
+     * @param traits Traits of this relational expression.
+     * @param tbl Table definition.
+     * @param proj Projects.
+     * @param cond Filters.
      * @param requiredColunms Participating colunms.
      */
     private IgniteLogicalTableScan(
-            RelOptCluster cluster,
-            RelTraitSet traits,
-            RelOptTable tbl,
-            @Nullable List<RexNode> proj,
-            @Nullable RexNode cond,
-            @Nullable ImmutableBitSet requiredColunms
+        RelOptCluster cluster,
+        RelTraitSet traits,
+        RelOptTable tbl,
+        @Nullable List<RexNode> proj,
+        @Nullable RexNode cond,
+        @Nullable ImmutableBitSet requiredColunms
     ) {
         super(cluster, traits, List.of(), tbl, proj, cond, requiredColunms);
     }
