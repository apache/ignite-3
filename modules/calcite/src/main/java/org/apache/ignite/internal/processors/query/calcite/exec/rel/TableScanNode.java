/*
 * Licensed to the Apache Software Foundation (ASF) under one or more
 * contributor license agreements.  See the NOTICE file distributed with
 * this work for additional information regarding copyright ownership.
 * The ASF licenses this file to You under the Apache License, Version 2.0
 * (the "License"); you may not use this file except in compliance with
 * the License.  You may obtain a copy of the License at
 *
 *      http://www.apache.org/licenses/LICENSE-2.0
 *
 * Unless required by applicable law or agreed to in writing, software
 * distributed under the License is distributed on an "AS IS" BASIS,
 * WITHOUT WARRANTIES OR CONDITIONS OF ANY KIND, either express or implied.
 * See the License for the specific language governing permissions and
 * limitations under the License.
 */

package org.apache.ignite.internal.processors.query.calcite.exec.rel;

import static org.apache.ignite.internal.util.ArrayUtils.nullOrEmpty;

import java.util.List;
import java.util.Queue;
import java.util.concurrent.Flow;
import java.util.concurrent.Flow.Subscription;
import java.util.concurrent.LinkedBlockingQueue;
import java.util.function.Function;
import java.util.function.Predicate;
import org.apache.calcite.rel.type.RelDataType;
import org.apache.calcite.util.ImmutableBitSet;
import org.apache.ignite.internal.processors.query.calcite.exec.ExecutionContext;
import org.apache.ignite.internal.processors.query.calcite.exec.RowHandler;
import org.apache.ignite.internal.processors.query.calcite.schema.TableDescriptor;
import org.apache.ignite.internal.schema.BinaryRow;
import org.apache.ignite.internal.table.TableImpl;
import org.apache.ignite.internal.table.TableRow;
import org.jetbrains.annotations.Nullable;

/**
 * Scan node.
 */
public class TableScanNode<RowT> extends AbstractNode<RowT> {
    /** Special value to highlights that all row were received and we are not waiting any more. */
    private static final int NOT_WAITING = -1;
<<<<<<< HEAD
    
    private final TableImpl table;

    private final TableDescriptor desc;

    private final RowHandler.RowFactory<RowT> factory;

    private final int[] parts;

    private final Queue<RowT> inBuff = new LinkedBlockingQueue<>(inBufSize);

    private final @Nullable Predicate<RowT> filters;

=======

    /**
     *
     */
    private final TableImpl table;

    /**
     *
     */
    private final TableDescriptor desc;

    /**
     *
     */
    private final RowHandler.RowFactory<RowT> factory;

    /**
     *
     */
    private final int[] parts;

    /**
     *
     */
    private final Queue<RowT> inBuff = new LinkedBlockingQueue<>(inBufSize);

    /**
     *
     */
    private final @Nullable Predicate<RowT> filters;

    /**
     *
     */
>>>>>>> a323c22d
    private final @Nullable Function<RowT, RowT> rowTransformer;

    /** Participating columns. */
    private final @Nullable ImmutableBitSet requiredColumns;

<<<<<<< HEAD
    private int requested;

    private int waiting;

    private boolean inLoop;

    private Subscription activeSubscription;

    private int curPartIdx;

    /**
     * Constructor.
     *
=======
    /**
     *
     */
    private int requested;

    /**
     *
     */
    private int waiting;

    /**
     *
     */
    private boolean inLoop;

    /**
     *
     */
    private Subscription activeSubscription;

    /**
     *
     */
    private int curPartIdx;

    /**
>>>>>>> a323c22d
     * @param ctx             Execution context.
     * @param rowType         Output type of the current node.
     * @param desc            Table descriptor this node should scan.
     * @param parts           Partition numbers to scan.
     * @param filters         Optional filter to filter out rows.
     * @param rowTransformer  Optional projection function.
     * @param requiredColumns Optional set of column of interest.
     */
    public TableScanNode(
            ExecutionContext<RowT> ctx,
            RelDataType rowType,
            TableDescriptor desc,
            int[] parts,
            @Nullable Predicate<RowT> filters,
            @Nullable Function<RowT, RowT> rowTransformer,
            @Nullable ImmutableBitSet requiredColumns
    ) {
        super(ctx, rowType);

        assert !nullOrEmpty(parts);

        table = desc.table();
        this.desc = desc;
        this.parts = parts;
        this.filters = filters;
        this.rowTransformer = rowTransformer;
        this.requiredColumns = requiredColumns;

        factory = ctx.rowHandler().factory(ctx.getTypeFactory(), rowType);
    }

    /** {@inheritDoc} */
    @Override
    public void request(int rowsCnt) throws Exception {
        assert rowsCnt > 0 && requested == 0 : "rowsCnt=" + rowsCnt + ", requested=" + requested;

        checkState();

        requested = rowsCnt;

        if (!inLoop) {
            context().execute(this::push, this::onError);
        }
    }

    /** {@inheritDoc} */
    @Override
    public void closeInternal() {
        super.closeInternal();

        if (activeSubscription != null) {
            activeSubscription.cancel();

            activeSubscription = null;
        }
    }

    /** {@inheritDoc} */
    @Override
    protected void rewindInternal() {
        if (activeSubscription != null) {
            activeSubscription.cancel();

            activeSubscription = null;
        }
    }

    /** {@inheritDoc} */
    @Override
    public void register(List<Node<RowT>> sources) {
        throw new UnsupportedOperationException();
    }

    /** {@inheritDoc} */
    @Override
    protected Downstream<RowT> requestDownstream(int idx) {
        throw new UnsupportedOperationException();
    }

    private void push() throws Exception {
        if (isClosed()) {
            return;
        }

        checkState();

        if ((waiting <= 0 || activeSubscription == null) && requested > 0 && !inBuff.isEmpty()) {
            inLoop = true;
            try {
                while (requested > 0 && !inBuff.isEmpty()) {
                    checkState();

                    RowT row = inBuff.poll();

                    if (filters != null && !filters.test(row)) {
                        continue;
                    }

                    if (rowTransformer != null) {
                        row = rowTransformer.apply(row);
                    }

                    requested--;
                    downstream().push(row);
                }
            } finally {
                inLoop = false;
            }
        }

        if (waiting == 0 || activeSubscription == null) {
            requestNextBatch();
        }

        if (waiting == NOT_WAITING && !inBuff.isEmpty()) {
            context().execute(this::push, this::onError);
        }

        if (requested > 0 && waiting == NOT_WAITING && inBuff.isEmpty()) {
            requested = 0;
            downstream().end();
        }
    }

    private void requestNextBatch() {
        if (waiting == NOT_WAITING) {
            return;
        }

        if (waiting == 0) {
            waiting = inBufSize;
        }

        Subscription subscription = this.activeSubscription;
        if (subscription != null) {
            subscription.request(waiting);
        } else if (curPartIdx < parts.length) {
            table.internalTable().scan(parts[curPartIdx++], null).subscribe(new SubscriberImpl());
        } else {
            waiting = NOT_WAITING;
        }
    }

    private class SubscriberImpl implements Flow.Subscriber<BinaryRow> {
        private int received;

        /** {@inheritDoc} */
        @Override
        public void onSubscribe(Subscription subscription) {
            assert TableScanNode.this.activeSubscription == null;

            TableScanNode.this.activeSubscription = subscription;
            subscription.request(inBufSize);
        }

        /** {@inheritDoc} */
        @Override
        public void onNext(BinaryRow binRow) {
            RowT row = convert(binRow);

            inBuff.add(row);

            if (++received == inBufSize) {
                received = 0;

                context().execute(() -> {
                    waiting = 0;
                    push();
                }, TableScanNode.this::onError);
            }
        }

        /** {@inheritDoc} */
        @Override
        public void onError(Throwable throwable) {
            context().execute(() -> {
                throw throwable;
            }, TableScanNode.this::onError);
        }

        /** {@inheritDoc} */
        @Override
        public void onComplete() {
            int received0 = received;

            context().execute(() -> {
                activeSubscription = null;
                waiting -= received0;

                push();
            }, TableScanNode.this::onError);
        }
    }

<<<<<<< HEAD
=======
    /**
     *
     */
>>>>>>> a323c22d
    private RowT convert(BinaryRow binRow) {
        final org.apache.ignite.internal.schema.row.Row wrapped = table.schemaView().resolve(binRow);

        return desc.toRow(context(), TableRow.tuple(wrapped), factory, requiredColumns);
    }
}<|MERGE_RESOLUTION|>--- conflicted
+++ resolved
@@ -42,103 +42,71 @@
 public class TableScanNode<RowT> extends AbstractNode<RowT> {
     /** Special value to highlights that all row were received and we are not waiting any more. */
     private static final int NOT_WAITING = -1;
-<<<<<<< HEAD
-    
+
+    /**
+     *
+     */
     private final TableImpl table;
 
+    /**
+     *
+     */
     private final TableDescriptor desc;
 
+    /**
+     *
+     */
     private final RowHandler.RowFactory<RowT> factory;
 
+    /**
+     *
+     */
     private final int[] parts;
 
+    /**
+     *
+     */
     private final Queue<RowT> inBuff = new LinkedBlockingQueue<>(inBufSize);
 
+    /**
+     *
+     */
     private final @Nullable Predicate<RowT> filters;
 
-=======
-
-    /**
-     *
-     */
-    private final TableImpl table;
-
-    /**
-     *
-     */
-    private final TableDescriptor desc;
-
-    /**
-     *
-     */
-    private final RowHandler.RowFactory<RowT> factory;
-
-    /**
-     *
-     */
-    private final int[] parts;
-
-    /**
-     *
-     */
-    private final Queue<RowT> inBuff = new LinkedBlockingQueue<>(inBufSize);
-
-    /**
-     *
-     */
-    private final @Nullable Predicate<RowT> filters;
-
-    /**
-     *
-     */
->>>>>>> a323c22d
+    /**
+     *
+     */
     private final @Nullable Function<RowT, RowT> rowTransformer;
 
     /** Participating columns. */
     private final @Nullable ImmutableBitSet requiredColumns;
 
-<<<<<<< HEAD
+    /**
+     *
+     */
     private int requested;
 
+    /**
+     *
+     */
     private int waiting;
 
+    /**
+     *
+     */
     private boolean inLoop;
 
+    /**
+     *
+     */
     private Subscription activeSubscription;
 
+    /**
+     *
+     */
     private int curPartIdx;
 
     /**
-     * Constructor.
-     *
-=======
-    /**
-     *
-     */
-    private int requested;
-
-    /**
-     *
-     */
-    private int waiting;
-
-    /**
-     *
-     */
-    private boolean inLoop;
-
-    /**
-     *
-     */
-    private Subscription activeSubscription;
-
-    /**
-     *
-     */
-    private int curPartIdx;
-
-    /**
->>>>>>> a323c22d
      * @param ctx             Execution context.
      * @param rowType         Output type of the current node.
      * @param desc            Table descriptor this node should scan.
@@ -333,12 +301,9 @@
         }
     }
 
-<<<<<<< HEAD
-=======
-    /**
-     *
-     */
->>>>>>> a323c22d
+    /**
+     *
+     */
     private RowT convert(BinaryRow binRow) {
         final org.apache.ignite.internal.schema.row.Row wrapped = table.schemaView().resolve(binRow);
 
