/*
 * Licensed to the Apache Software Foundation (ASF) under one or more
 * contributor license agreements.  See the NOTICE file distributed with
 * this work for additional information regarding copyright ownership.
 * The ASF licenses this file to you under the Apache License, Version 2.0
 * (the "License"); you may not use this file except in compliance with
 * the License.  You may obtain a copy of the License at
 *
 * http://www.apache.org/licenses/LICENSE-2.0
 *
 * Unless required by applicable law or agreed to in writing, software
 * distributed under the License is distributed on an "AS IS" BASIS,
 * WITHOUT WARRANTIES OR CONDITIONS OF ANY KIND, either express or implied.
 * See the License for the specific language governing permissions and
 * limitations under the License.
 */

package org.apache.ignite.internal.processors.query.calcite.rule.logical;

import java.util.List;
import org.apache.calcite.plan.RelOptCluster;
import org.apache.calcite.plan.RelOptRuleCall;
import org.apache.calcite.plan.RelRule;
import org.apache.calcite.plan.RelTraitSet;
import org.apache.calcite.rel.core.RelFactories;
import org.apache.calcite.rel.logical.LogicalProject;
import org.apache.calcite.rex.RexInputRef;
import org.apache.calcite.rex.RexLocalRef;
import org.apache.calcite.rex.RexNode;
import org.apache.calcite.rex.RexShuttle;
import org.apache.calcite.util.ImmutableBitSet;
import org.apache.calcite.util.mapping.Mappings;
import org.apache.ignite.internal.processors.query.calcite.rel.ProjectableFilterableTableScan;
import org.apache.ignite.internal.processors.query.calcite.rel.logical.IgniteLogicalIndexScan;
import org.apache.ignite.internal.processors.query.calcite.rel.logical.IgniteLogicalTableScan;
import org.apache.ignite.internal.processors.query.calcite.schema.IgniteTable;
import org.apache.ignite.internal.processors.query.calcite.trait.TraitUtils;
import org.apache.ignite.internal.processors.query.calcite.type.IgniteTypeFactory;
import org.apache.ignite.internal.processors.query.calcite.util.Commons;
import org.apache.ignite.internal.processors.query.calcite.util.RexUtils;

<<<<<<< HEAD
/** */
public abstract class ProjectScanMergeRule<T extends ProjectableFilterableTableScan>
    extends RelRule<ProjectScanMergeRule.Config> {
    /** Instance. */
    public static final ProjectScanMergeRule<IgniteLogicalIndexScan> INDEX_SCAN =
        new ProjectScanMergeRule<IgniteLogicalIndexScan>(Config.INDEX_SCAN) {
            /** {@inheritDoc} */
            @Override protected IgniteLogicalIndexScan createNode(
                RelOptCluster cluster,
                IgniteLogicalIndexScan scan,
                RelTraitSet traits,
                List<RexNode> projections,
                RexNode cond,
                ImmutableBitSet requiredColumns
=======
/**
 * ProjectScanMergeRule.
 * TODO Documentation https://issues.apache.org/jira/browse/IGNITE-15859
 */
public abstract class ProjectScanMergeRule<T extends ProjectableFilterableTableScan> extends RelOptRule {
    /** Instance. */
    public static final ProjectScanMergeRule<IgniteLogicalIndexScan> INDEX_SCAN =
            new ProjectScanMergeRule<IgniteLogicalIndexScan>(
                    LogicalProject.class,
                    IgniteLogicalIndexScan.class,
                    "ProjectIndexScanMergeRule"
>>>>>>> d71b5e2c
            ) {
                /** {@inheritDoc} */
                @Override
                protected IgniteLogicalIndexScan createNode(
                        RelOptCluster cluster,
                        IgniteLogicalIndexScan scan,
                        RelTraitSet traits,
                        List<RexNode> projections,
                        RexNode cond,
                        ImmutableBitSet requiredColumns
                ) {
                    return IgniteLogicalIndexScan.create(
                            cluster,
                            traits,
                            scan.getTable(),
                            scan.indexName(),
                            projections,
                            cond, requiredColumns
                    );
                }
            };

    /** Instance. */
    public static final ProjectScanMergeRule<IgniteLogicalTableScan> TABLE_SCAN =
<<<<<<< HEAD
        new ProjectScanMergeRule<IgniteLogicalTableScan>(Config.TABLE_SCAN) {
            /** {@inheritDoc} */
            @Override protected IgniteLogicalTableScan createNode(
                RelOptCluster cluster,
                IgniteLogicalTableScan scan,
                RelTraitSet traits,
                List<RexNode> projections,
                RexNode cond,
                ImmutableBitSet requiredColumns
=======
            new ProjectScanMergeRule<IgniteLogicalTableScan>(
                    LogicalProject.class,
                    IgniteLogicalTableScan.class,
                    "ProjectTableScanMergeRule"
>>>>>>> d71b5e2c
            ) {
                /** {@inheritDoc} */
                @Override
                protected IgniteLogicalTableScan createNode(
                        RelOptCluster cluster,
                        IgniteLogicalTableScan scan,
                        RelTraitSet traits,
                        List<RexNode> projections,
                        RexNode cond,
                        ImmutableBitSet requiredColumns
                ) {
                    return IgniteLogicalTableScan.create(
                            cluster,
                            traits,
                            scan.getTable(),
                            projections,
                            cond,
                            requiredColumns
                    );
                }
            };

    protected abstract T createNode(
            RelOptCluster cluster,
            T scan,
            RelTraitSet traits,
            List<RexNode> projections,
            RexNode cond,
            ImmutableBitSet requiredColumns
    );

    /**
     * Constructor.
     *
<<<<<<< HEAD
     * @param config Project scan merge rule config,
     */
    private ProjectScanMergeRule(Config config) {
        super(config);
=======
     * @param projectionClazz Projection class of relational expression to match.
     * @param tableClass      Ignite scan class.
     * @param desc            Description, or null to guess description
     */
    private ProjectScanMergeRule(
            Class<? extends RelNode> projectionClazz,
            Class<T> tableClass,
            String desc
    ) {
        super(operand(projectionClazz,
                        operand(tableClass, none())),
                RelFactories.LOGICAL_BUILDER, desc);
>>>>>>> d71b5e2c
    }

    /** {@inheritDoc} */
    @Override
    public boolean matches(RelOptRuleCall call) {
        T rel = call.rel(1);
        return rel.requiredColumns() == null;
    }

    /** {@inheritDoc} */
    @Override
    public void onMatch(RelOptRuleCall call) {
        LogicalProject relProject = call.rel(0);
        T scan = call.rel(1);

        RelOptCluster cluster = scan.getCluster();
        List<RexNode> projects = relProject.getProjects();
        final RexNode cond = scan.condition();

        // projection changes input collation and distribution.
        RelTraitSet traits = scan.getTraitSet();

        traits = traits.replace(TraitUtils.projectCollation(
                TraitUtils.collation(traits), projects, scan.getRowType()));

        traits = traits.replace(TraitUtils.projectDistribution(
                TraitUtils.distribution(traits), projects, scan.getRowType()));

        IgniteTable tbl = scan.getTable().unwrap(IgniteTable.class);
        IgniteTypeFactory typeFactory = Commons.typeFactory(cluster);
        ImmutableBitSet.Builder builder = ImmutableBitSet.builder();

        new RexShuttle() {
            @Override
            public RexNode visitInputRef(RexInputRef ref) {
                builder.set(ref.getIndex());
                return ref;
            }
        }.apply(projects);

        new RexShuttle() {
            @Override
            public RexNode visitLocalRef(RexLocalRef inputRef) {
                builder.set(inputRef.getIndex());
                return inputRef;
            }
        }.apply(cond);

        ImmutableBitSet requiredColumns = builder.build();

        Mappings.TargetMapping targetMapping = Commons.mapping(requiredColumns,
                tbl.getRowType(typeFactory).getFieldCount());

        projects = new RexShuttle() {
            @Override
            public RexNode visitInputRef(RexInputRef ref) {
                return new RexLocalRef(targetMapping.getTarget(ref.getIndex()), ref.getType());
            }
        }.apply(projects);

        if (RexUtils.isIdentity(projects, tbl.getRowType(typeFactory, requiredColumns), true)) {
            projects = null;
        }

        final RexNode cond1 = new RexShuttle() {
            @Override
            public RexNode visitLocalRef(RexLocalRef ref) {
                return new RexLocalRef(targetMapping.getTarget(ref.getIndex()), ref.getType());
            }
        }.apply(cond);

        call.transformTo(createNode(cluster, scan, traits, projects, cond1, requiredColumns));
    }

    /** */
    @SuppressWarnings("ClassNameSameAsAncestorName")
    public interface Config extends RelRule.Config {
        /** */
        Config DEFAULT = EMPTY.withRelBuilderFactory(RelFactories.LOGICAL_BUILDER).as(Config.class);

        /** */
        Config TABLE_SCAN = DEFAULT.withScanRuleConfig(IgniteLogicalTableScan.class, "ProjectTableScanMergeRule");

        /** */
        Config INDEX_SCAN = DEFAULT.withScanRuleConfig(IgniteLogicalIndexScan.class, "ProjectIndexScanMergeRule");

        /** */
        default Config withScanRuleConfig(Class<? extends ProjectableFilterableTableScan> scanCls, String desc) {
            return withDescription(desc)
                .withOperandSupplier(b ->
                    b.operand(LogicalProject.class).oneInput(b1 -> b1.operand(scanCls).noInputs()))
                .as(Config.class);
        }
    }
}<|MERGE_RESOLUTION|>--- conflicted
+++ resolved
@@ -39,38 +39,17 @@
 import org.apache.ignite.internal.processors.query.calcite.util.Commons;
 import org.apache.ignite.internal.processors.query.calcite.util.RexUtils;
 
-<<<<<<< HEAD
-/** */
-public abstract class ProjectScanMergeRule<T extends ProjectableFilterableTableScan>
-    extends RelRule<ProjectScanMergeRule.Config> {
-    /** Instance. */
-    public static final ProjectScanMergeRule<IgniteLogicalIndexScan> INDEX_SCAN =
-        new ProjectScanMergeRule<IgniteLogicalIndexScan>(Config.INDEX_SCAN) {
-            /** {@inheritDoc} */
-            @Override protected IgniteLogicalIndexScan createNode(
-                RelOptCluster cluster,
-                IgniteLogicalIndexScan scan,
-                RelTraitSet traits,
-                List<RexNode> projections,
-                RexNode cond,
-                ImmutableBitSet requiredColumns
-=======
 /**
  * ProjectScanMergeRule.
  * TODO Documentation https://issues.apache.org/jira/browse/IGNITE-15859
  */
-public abstract class ProjectScanMergeRule<T extends ProjectableFilterableTableScan> extends RelOptRule {
+public abstract class ProjectScanMergeRule<T extends ProjectableFilterableTableScan>
+        extends RelRule<ProjectScanMergeRule.Config> {
     /** Instance. */
     public static final ProjectScanMergeRule<IgniteLogicalIndexScan> INDEX_SCAN =
-            new ProjectScanMergeRule<IgniteLogicalIndexScan>(
-                    LogicalProject.class,
-                    IgniteLogicalIndexScan.class,
-                    "ProjectIndexScanMergeRule"
->>>>>>> d71b5e2c
-            ) {
+            new ProjectScanMergeRule<IgniteLogicalIndexScan>(Config.INDEX_SCAN) {
                 /** {@inheritDoc} */
-                @Override
-                protected IgniteLogicalIndexScan createNode(
+                @Override protected IgniteLogicalIndexScan createNode(
                         RelOptCluster cluster,
                         IgniteLogicalIndexScan scan,
                         RelTraitSet traits,
@@ -91,26 +70,9 @@
 
     /** Instance. */
     public static final ProjectScanMergeRule<IgniteLogicalTableScan> TABLE_SCAN =
-<<<<<<< HEAD
-        new ProjectScanMergeRule<IgniteLogicalTableScan>(Config.TABLE_SCAN) {
-            /** {@inheritDoc} */
-            @Override protected IgniteLogicalTableScan createNode(
-                RelOptCluster cluster,
-                IgniteLogicalTableScan scan,
-                RelTraitSet traits,
-                List<RexNode> projections,
-                RexNode cond,
-                ImmutableBitSet requiredColumns
-=======
-            new ProjectScanMergeRule<IgniteLogicalTableScan>(
-                    LogicalProject.class,
-                    IgniteLogicalTableScan.class,
-                    "ProjectTableScanMergeRule"
->>>>>>> d71b5e2c
-            ) {
+            new ProjectScanMergeRule<IgniteLogicalTableScan>(Config.TABLE_SCAN) {
                 /** {@inheritDoc} */
-                @Override
-                protected IgniteLogicalTableScan createNode(
+                @Override protected IgniteLogicalTableScan createNode(
                         RelOptCluster cluster,
                         IgniteLogicalTableScan scan,
                         RelTraitSet traits,
@@ -141,25 +103,10 @@
     /**
      * Constructor.
      *
-<<<<<<< HEAD
      * @param config Project scan merge rule config,
      */
     private ProjectScanMergeRule(Config config) {
         super(config);
-=======
-     * @param projectionClazz Projection class of relational expression to match.
-     * @param tableClass      Ignite scan class.
-     * @param desc            Description, or null to guess description
-     */
-    private ProjectScanMergeRule(
-            Class<? extends RelNode> projectionClazz,
-            Class<T> tableClass,
-            String desc
-    ) {
-        super(operand(projectionClazz,
-                        operand(tableClass, none())),
-                RelFactories.LOGICAL_BUILDER, desc);
->>>>>>> d71b5e2c
     }
 
     /** {@inheritDoc} */
