/*
 * Licensed to the Apache Software Foundation (ASF) under one or more
 * contributor license agreements.  See the NOTICE file distributed with
 * this work for additional information regarding copyright ownership.
 * The ASF licenses this file to you under the Apache License, Version 2.0
 * (the "License"); you may not use this file except in compliance with
 * the License.  You may obtain a copy of the License at
 *
 * http://www.apache.org/licenses/LICENSE-2.0
 *
 * Unless required by applicable law or agreed to in writing, software
 * distributed under the License is distributed on an "AS IS" BASIS,
 * WITHOUT WARRANTIES OR CONDITIONS OF ANY KIND, either express or implied.
 * See the License for the specific language governing permissions and
 * limitations under the License.
 */

package org.apache.ignite.internal.processors.query.calcite.rule.logical;

import java.util.List;
import org.apache.calcite.plan.RelOptCluster;
import org.apache.calcite.plan.RelOptRule;
import org.apache.calcite.plan.RelOptRuleCall;
import org.apache.calcite.plan.RelTraitSet;
import org.apache.calcite.rel.RelNode;
import org.apache.calcite.rel.core.RelFactories;
import org.apache.calcite.rel.logical.LogicalProject;
import org.apache.calcite.rex.RexInputRef;
import org.apache.calcite.rex.RexLocalRef;
import org.apache.calcite.rex.RexNode;
import org.apache.calcite.rex.RexShuttle;
import org.apache.calcite.util.ImmutableBitSet;
import org.apache.calcite.util.mapping.Mappings;
import org.apache.ignite.internal.processors.query.calcite.rel.ProjectableFilterableTableScan;
import org.apache.ignite.internal.processors.query.calcite.rel.logical.IgniteLogicalIndexScan;
import org.apache.ignite.internal.processors.query.calcite.rel.logical.IgniteLogicalTableScan;
import org.apache.ignite.internal.processors.query.calcite.schema.IgniteTable;
import org.apache.ignite.internal.processors.query.calcite.trait.TraitUtils;
import org.apache.ignite.internal.processors.query.calcite.type.IgniteTypeFactory;
import org.apache.ignite.internal.processors.query.calcite.util.Commons;
import org.apache.ignite.internal.processors.query.calcite.util.RexUtils;

/**
<<<<<<< HEAD
 * ProjectScanMergeRule.
 * TODO Documentation https://issues.apache.org/jira/browse/IGNITE-15859
=======
 *
>>>>>>> a323c22d
 */
public abstract class ProjectScanMergeRule<T extends ProjectableFilterableTableScan> extends RelOptRule {
    /** Instance. */
    public static final ProjectScanMergeRule<IgniteLogicalIndexScan> INDEX_SCAN =
            new ProjectScanMergeRule<IgniteLogicalIndexScan>(
                    LogicalProject.class,
                    IgniteLogicalIndexScan.class,
                    "ProjectIndexScanMergeRule"
            ) {
                /** {@inheritDoc} */
                @Override
                protected IgniteLogicalIndexScan createNode(
                        RelOptCluster cluster,
                        IgniteLogicalIndexScan scan,
                        RelTraitSet traits,
                        List<RexNode> projections,
                        RexNode cond,
                        ImmutableBitSet requiredColumns
                ) {
                    return IgniteLogicalIndexScan.create(
                            cluster,
                            traits,
                            scan.getTable(),
                            scan.indexName(),
                            projections,
                            cond, requiredColumns
                    );
                }
            };

    /** Instance. */
    public static final ProjectScanMergeRule<IgniteLogicalTableScan> TABLE_SCAN =
            new ProjectScanMergeRule<IgniteLogicalTableScan>(
                    LogicalProject.class,
                    IgniteLogicalTableScan.class,
                    "ProjectTableScanMergeRule"
            ) {
                /** {@inheritDoc} */
                @Override
                protected IgniteLogicalTableScan createNode(
                        RelOptCluster cluster,
                        IgniteLogicalTableScan scan,
                        RelTraitSet traits,
                        List<RexNode> projections,
                        RexNode cond,
                        ImmutableBitSet requiredColumns
                ) {
                    return IgniteLogicalTableScan.create(
                            cluster,
                            traits,
                            scan.getTable(),
                            projections,
                            cond,
                            requiredColumns
                    );
                }
            };

<<<<<<< HEAD
=======
    /**
     *
     */
>>>>>>> a323c22d
    protected abstract T createNode(
            RelOptCluster cluster,
            T scan,
            RelTraitSet traits,
            List<RexNode> projections,
            RexNode cond,
            ImmutableBitSet requiredColumns
    );

    /**
     * Constructor.
     *
     * @param projectionClazz Projection class of relational expression to match.
     * @param tableClass      Ignite scan class.
     * @param desc            Description, or null to guess description
     */
    private ProjectScanMergeRule(
            Class<? extends RelNode> projectionClazz,
            Class<T> tableClass,
            String desc
    ) {
        super(operand(projectionClazz,
                        operand(tableClass, none())),
                RelFactories.LOGICAL_BUILDER, desc);
    }

    /** {@inheritDoc} */
    @Override
    public boolean matches(RelOptRuleCall call) {
        T rel = call.rel(1);
        return rel.requiredColumns() == null;
    }

    /** {@inheritDoc} */
    @Override
    public void onMatch(RelOptRuleCall call) {
        LogicalProject relProject = call.rel(0);
        T scan = call.rel(1);

        RelOptCluster cluster = scan.getCluster();
        List<RexNode> projects = relProject.getProjects();
        final RexNode cond = scan.condition();

        // projection changes input collation and distribution.
        RelTraitSet traits = scan.getTraitSet();

        traits = traits.replace(TraitUtils.projectCollation(
                TraitUtils.collation(traits), projects, scan.getRowType()));

        traits = traits.replace(TraitUtils.projectDistribution(
                TraitUtils.distribution(traits), projects, scan.getRowType()));

        IgniteTable tbl = scan.getTable().unwrap(IgniteTable.class);
        IgniteTypeFactory typeFactory = Commons.typeFactory(cluster);
        ImmutableBitSet.Builder builder = ImmutableBitSet.builder();

        new RexShuttle() {
            @Override
            public RexNode visitInputRef(RexInputRef ref) {
                builder.set(ref.getIndex());
                return ref;
            }
        }.apply(projects);

        new RexShuttle() {
            @Override
            public RexNode visitLocalRef(RexLocalRef inputRef) {
                builder.set(inputRef.getIndex());
                return inputRef;
            }
        }.apply(cond);

        ImmutableBitSet requiredColumns = builder.build();

        Mappings.TargetMapping targetMapping = Commons.mapping(requiredColumns,
                tbl.getRowType(typeFactory).getFieldCount());

        projects = new RexShuttle() {
            @Override
            public RexNode visitInputRef(RexInputRef ref) {
                return new RexLocalRef(targetMapping.getTarget(ref.getIndex()), ref.getType());
            }
        }.apply(projects);

        if (RexUtils.isIdentity(projects, tbl.getRowType(typeFactory, requiredColumns), true)) {
            projects = null;
        }

        final RexNode cond1 = new RexShuttle() {
            @Override
            public RexNode visitLocalRef(RexLocalRef ref) {
                return new RexLocalRef(targetMapping.getTarget(ref.getIndex()), ref.getType());
            }
        }.apply(cond);

        call.transformTo(createNode(cluster, scan, traits, projects, cond1, requiredColumns));
    }
}<|MERGE_RESOLUTION|>--- conflicted
+++ resolved
@@ -41,12 +41,7 @@
 import org.apache.ignite.internal.processors.query.calcite.util.RexUtils;
 
 /**
-<<<<<<< HEAD
- * ProjectScanMergeRule.
- * TODO Documentation https://issues.apache.org/jira/browse/IGNITE-15859
-=======
  *
->>>>>>> a323c22d
  */
 public abstract class ProjectScanMergeRule<T extends ProjectableFilterableTableScan> extends RelOptRule {
     /** Instance. */
@@ -105,12 +100,9 @@
                 }
             };
 
-<<<<<<< HEAD
-=======
     /**
      *
      */
->>>>>>> a323c22d
     protected abstract T createNode(
             RelOptCluster cluster,
             T scan,
