/*
 * Licensed to the Apache Software Foundation (ASF) under one or more
 * contributor license agreements.  See the NOTICE file distributed with
 * this work for additional information regarding copyright ownership.
 * The ASF licenses this file to You under the Apache License, Version 2.0
 * (the "License"); you may not use this file except in compliance with
 * the License.  You may obtain a copy of the License at
 *
 *      http://www.apache.org/licenses/LICENSE-2.0
 *
 * Unless required by applicable law or agreed to in writing, software
 * distributed under the License is distributed on an "AS IS" BASIS,
 * WITHOUT WARRANTIES OR CONDITIONS OF ANY KIND, either express or implied.
 * See the License for the specific language governing permissions and
 * limitations under the License.
 */

package org.apache.ignite.internal.processors.query.calcite.prepare;

import com.google.common.collect.ImmutableSet;
import java.util.ArrayList;
import java.util.List;
<<<<<<< HEAD
=======
import java.util.Set;
>>>>>>> a323c22d
import org.apache.calcite.plan.RelTraitSet;
import org.apache.calcite.rel.RelCollations;
import org.apache.calcite.rel.RelNode;
import org.apache.calcite.rel.RelRoot;
import org.apache.calcite.rel.core.Spool;
import org.apache.calcite.rel.core.TableScan;
import org.apache.calcite.rex.RexBuilder;
import org.apache.calcite.rex.RexNode;
import org.apache.calcite.sql.SqlKind;
import org.apache.calcite.sql.SqlNode;
import org.apache.calcite.util.Pair;
import org.apache.ignite.internal.processors.query.calcite.rel.AbstractIndexScan;
import org.apache.ignite.internal.processors.query.calcite.rel.IgniteConvention;
import org.apache.ignite.internal.processors.query.calcite.rel.IgniteIndexScan;
import org.apache.ignite.internal.processors.query.calcite.rel.IgniteProject;
import org.apache.ignite.internal.processors.query.calcite.rel.IgniteRel;
import org.apache.ignite.internal.processors.query.calcite.rel.IgniteTableModify;
import org.apache.ignite.internal.processors.query.calcite.rel.IgniteTableScan;
import org.apache.ignite.internal.processors.query.calcite.rel.IgniteTableSpool;
import org.apache.ignite.internal.processors.query.calcite.schema.ColumnDescriptor;
import org.apache.ignite.internal.processors.query.calcite.schema.IgniteTable;
import org.apache.ignite.internal.processors.query.calcite.trait.IgniteDistributions;
import org.apache.ignite.internal.processors.query.calcite.util.Commons;
import org.apache.ignite.internal.processors.query.calcite.util.HintUtils;
import org.apache.ignite.lang.IgniteLogger;

/**
<<<<<<< HEAD
 * PlannerHelper.
 * TODO Documentation https://issues.apache.org/jira/browse/IGNITE-15859
 */
public class PlannerHelper {
=======
 *
 */
public class PlannerHelper {
    /**
     *
     */
>>>>>>> a323c22d
    private static final IgniteLogger LOG = IgniteLogger.forClass(PlannerHelper.class);

    /**
     * Default constructor.
     */
    private PlannerHelper() {

    }

    /**
     * Optimize.
     * TODO Documentation https://issues.apache.org/jira/browse/IGNITE-15859
     *
     * @param sqlNode Sql node.
     * @param planner Planner.
     */
    public static IgniteRel optimize(SqlNode sqlNode, IgnitePlanner planner) {
        try {
            // Convert to Relational operators graph
            RelRoot root = planner.rel(sqlNode);

            RelNode rel = root.rel;

            if (HintUtils.containsDisabledRules(root.hints)) {
                planner.setDisabledRules(HintUtils.disabledRules(root.hints));
            }

            // Transformation chain
            rel = planner.transform(PlannerPhase.HEURISTIC_OPTIMIZATION, rel.getTraitSet(), rel);

            RelTraitSet desired = rel.getCluster().traitSet()
                    .replace(IgniteConvention.INSTANCE)
                    .replace(IgniteDistributions.single())
                    .replace(root.collation == null ? RelCollations.EMPTY : root.collation)
                    .simplify();

            IgniteRel igniteRel = planner.transform(PlannerPhase.OPTIMIZATION, desired, rel);

            if (!root.isRefTrivial()) {
                final List<RexNode> projects = new ArrayList<>();
                final RexBuilder rexBuilder = igniteRel.getCluster().getRexBuilder();

                for (int field : Pair.left(root.fields)) {
                    projects.add(rexBuilder.makeInputRef(igniteRel, field));
                }

                igniteRel = new IgniteProject(igniteRel.getCluster(), desired, igniteRel, projects, root.validatedRowType);
            }

<<<<<<< HEAD
            if (sqlNode.isA(ImmutableSet.of(SqlKind.INSERT, SqlKind.UPDATE, SqlKind.MERGE))) {
=======
            if (sqlNode.isA(Set.of(SqlKind.INSERT, SqlKind.UPDATE, SqlKind.MERGE))) {
>>>>>>> a323c22d
                igniteRel = new FixDependentModifyNodeShuttle().visit(igniteRel);
            }

            return igniteRel;
        } catch (Throwable ex) {
            LOG.error("Unexpected error at query optimizer.", ex);

            if (LOG.isDebugEnabled()) {
                LOG.error(planner.dump());
            }

            throw ex;
        }
    }

    /**
     * This shuttle analyzes a relational tree and inserts an eager spool node just under the TableModify node in case latter depends upon a
     * table used to query the data for modify node to avoid the double processing of the retrieved rows.
     * <p/>
     * It considers two cases: <ol>
     * <li>
     * Modify node produces rows to insert, then a spool is required.
     * </li>
     * <li>
     * Modify node updates rows only, then a spool is required if 1) we are scaning an index and 2) any of the indexed column is updated by
     * modify node.
     * </li>
     * </ol>
     */
    private static class FixDependentModifyNodeShuttle extends IgniteRelShuttle {
        /**
         * Flag indicates whether we should insert a spool or not.
         */
        private boolean spoolNeeded;

        /** Current modify node. */
        private IgniteTableModify modifyNode;

        /** {@inheritDoc} */
        @Override
        public IgniteRel visit(IgniteTableModify rel) {
            assert modifyNode == null;

            modifyNode = rel;

            if (rel.isDelete()) {
                return rel;
            }

            processNode(rel);

            if (spoolNeeded) {
                IgniteTableSpool spool = new IgniteTableSpool(
                        rel.getCluster(),
                        rel.getInput().getTraitSet(),
                        Spool.Type.EAGER,
                        rel.getInput()
                );

                rel.replaceInput(0, spool);
            }

            return rel;
        }

        /** {@inheritDoc} */
        @Override
        public IgniteRel visit(IgniteTableScan rel) {
            return processScan(rel);
        }

        /** {@inheritDoc} */
        @Override
        public IgniteRel visit(IgniteIndexScan rel) {
            return processScan(rel);
        }

        /** {@inheritDoc} */
        @Override
        protected IgniteRel processNode(IgniteRel rel) {
            List<IgniteRel> inputs = Commons.cast(rel.getInputs());

            for (int i = 0; i < inputs.size(); i++) {
                if (spoolNeeded) {
                    break;
                }

                visitChild(rel, i, inputs.get(i));
            }

            return rel;
        }

        /**
         * Process a scan node and raise a {@link #spoolNeeded flag} if needed.
         *
         * @param scan TableScan to analize.
         * @return The input rel.
         */
        private IgniteRel processScan(TableScan scan) {
            IgniteTable tbl = modifyNode != null ? modifyNode.getTable().unwrap(IgniteTable.class) : null;

            if (tbl == null || scan.getTable().unwrap(IgniteTable.class) != tbl) {
                return (IgniteRel) scan;
            }

            if (modifyNodeInsertsData()) {
                spoolNeeded = true;

                return (IgniteRel) scan;
            }

            // for update-only node the spool needed if any of the updated
            // column is part of the index we are going to scan
            if (scan instanceof IgniteTableScan) {
                return (IgniteRel) scan;
            }

<<<<<<< HEAD
            ImmutableSet<Integer> indexedCols = ImmutableSet.copyOf(
=======
            Set<Integer> indexedCols = Set.copyOf(
>>>>>>> a323c22d
                    tbl.getIndex(((AbstractIndexScan) scan).indexName()).collation().getKeys());

            spoolNeeded = modifyNode.getUpdateColumnList().stream()
                    .map(tbl.descriptor()::columnDescriptor)
                    .map(ColumnDescriptor::fieldIndex)
                    .anyMatch(indexedCols::contains);

            return (IgniteRel) scan;
        }

        /**
         * Get isInsert flag: {@code true} in case {@link #modifyNode} produces any insert.
         */
        private boolean modifyNodeInsertsData() {
            return modifyNode.isInsert(); // MERGE should be analyzed too
            // but currently it is not implemented
        }
    }
}<|MERGE_RESOLUTION|>--- conflicted
+++ resolved
@@ -17,13 +17,9 @@
 
 package org.apache.ignite.internal.processors.query.calcite.prepare;
 
-import com.google.common.collect.ImmutableSet;
 import java.util.ArrayList;
 import java.util.List;
-<<<<<<< HEAD
-=======
 import java.util.Set;
->>>>>>> a323c22d
 import org.apache.calcite.plan.RelTraitSet;
 import org.apache.calcite.rel.RelCollations;
 import org.apache.calcite.rel.RelNode;
@@ -51,19 +47,12 @@
 import org.apache.ignite.lang.IgniteLogger;
 
 /**
-<<<<<<< HEAD
- * PlannerHelper.
- * TODO Documentation https://issues.apache.org/jira/browse/IGNITE-15859
- */
-public class PlannerHelper {
-=======
  *
  */
 public class PlannerHelper {
     /**
      *
      */
->>>>>>> a323c22d
     private static final IgniteLogger LOG = IgniteLogger.forClass(PlannerHelper.class);
 
     /**
@@ -74,9 +63,6 @@
     }
 
     /**
-     * Optimize.
-     * TODO Documentation https://issues.apache.org/jira/browse/IGNITE-15859
-     *
      * @param sqlNode Sql node.
      * @param planner Planner.
      */
@@ -113,11 +99,7 @@
                 igniteRel = new IgniteProject(igniteRel.getCluster(), desired, igniteRel, projects, root.validatedRowType);
             }
 
-<<<<<<< HEAD
-            if (sqlNode.isA(ImmutableSet.of(SqlKind.INSERT, SqlKind.UPDATE, SqlKind.MERGE))) {
-=======
             if (sqlNode.isA(Set.of(SqlKind.INSERT, SqlKind.UPDATE, SqlKind.MERGE))) {
->>>>>>> a323c22d
                 igniteRel = new FixDependentModifyNodeShuttle().visit(igniteRel);
             }
 
@@ -236,11 +218,7 @@
                 return (IgniteRel) scan;
             }
 
-<<<<<<< HEAD
-            ImmutableSet<Integer> indexedCols = ImmutableSet.copyOf(
-=======
             Set<Integer> indexedCols = Set.copyOf(
->>>>>>> a323c22d
                     tbl.getIndex(((AbstractIndexScan) scan).indexName()).collation().getKeys());
 
             spoolNeeded = modifyNode.getUpdateColumnList().stream()
@@ -252,7 +230,7 @@
         }
 
         /**
-         * Get isInsert flag: {@code true} in case {@link #modifyNode} produces any insert.
+         * @return {@code true} in case {@link #modifyNode} produces any insert.
          */
         private boolean modifyNodeInsertsData() {
             return modifyNode.isInsert(); // MERGE should be analyzed too
