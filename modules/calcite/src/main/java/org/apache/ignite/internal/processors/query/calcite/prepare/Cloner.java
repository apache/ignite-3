/*
 * Licensed to the Apache Software Foundation (ASF) under one or more
 * contributor license agreements.  See the NOTICE file distributed with
 * this work for additional information regarding copyright ownership.
 * The ASF licenses this file to You under the Apache License, Version 2.0
 * (the "License"); you may not use this file except in compliance with
 * the License.  You may obtain a copy of the License at
 *
 *      http://www.apache.org/licenses/LICENSE-2.0
 *
 * Unless required by applicable law or agreed to in writing, software
 * distributed under the License is distributed on an "AS IS" BASIS,
 * WITHOUT WARRANTIES OR CONDITIONS OF ANY KIND, either express or implied.
 * See the License for the specific language governing permissions and
 * limitations under the License.
 */

package org.apache.ignite.internal.processors.query.calcite.prepare;

import static org.apache.ignite.internal.util.ArrayUtils.asList;

<<<<<<< HEAD
import com.google.common.collect.ImmutableList;
=======
import java.util.ArrayList;
import java.util.List;
>>>>>>> a323c22d
import org.apache.calcite.plan.RelOptCluster;
import org.apache.ignite.internal.processors.query.calcite.rel.IgniteCorrelatedNestedLoopJoin;
import org.apache.ignite.internal.processors.query.calcite.rel.IgniteExchange;
import org.apache.ignite.internal.processors.query.calcite.rel.IgniteFilter;
import org.apache.ignite.internal.processors.query.calcite.rel.IgniteHashIndexSpool;
import org.apache.ignite.internal.processors.query.calcite.rel.IgniteIndexScan;
import org.apache.ignite.internal.processors.query.calcite.rel.IgniteLimit;
import org.apache.ignite.internal.processors.query.calcite.rel.IgniteMergeJoin;
import org.apache.ignite.internal.processors.query.calcite.rel.IgniteNestedLoopJoin;
import org.apache.ignite.internal.processors.query.calcite.rel.IgniteProject;
import org.apache.ignite.internal.processors.query.calcite.rel.IgniteReceiver;
import org.apache.ignite.internal.processors.query.calcite.rel.IgniteRel;
import org.apache.ignite.internal.processors.query.calcite.rel.IgniteRelVisitor;
import org.apache.ignite.internal.processors.query.calcite.rel.IgniteSender;
import org.apache.ignite.internal.processors.query.calcite.rel.IgniteSort;
import org.apache.ignite.internal.processors.query.calcite.rel.IgniteSortedIndexSpool;
import org.apache.ignite.internal.processors.query.calcite.rel.IgniteTableFunctionScan;
import org.apache.ignite.internal.processors.query.calcite.rel.IgniteTableModify;
import org.apache.ignite.internal.processors.query.calcite.rel.IgniteTableScan;
import org.apache.ignite.internal.processors.query.calcite.rel.IgniteTableSpool;
import org.apache.ignite.internal.processors.query.calcite.rel.IgniteTrimExchange;
import org.apache.ignite.internal.processors.query.calcite.rel.IgniteUnionAll;
import org.apache.ignite.internal.processors.query.calcite.rel.IgniteValues;
import org.apache.ignite.internal.processors.query.calcite.rel.agg.IgniteMapHashAggregate;
import org.apache.ignite.internal.processors.query.calcite.rel.agg.IgniteMapSortAggregate;
import org.apache.ignite.internal.processors.query.calcite.rel.agg.IgniteReduceHashAggregate;
import org.apache.ignite.internal.processors.query.calcite.rel.agg.IgniteReduceSortAggregate;
import org.apache.ignite.internal.processors.query.calcite.rel.agg.IgniteSingleHashAggregate;
import org.apache.ignite.internal.processors.query.calcite.rel.agg.IgniteSingleSortAggregate;
import org.apache.ignite.internal.processors.query.calcite.rel.set.IgniteSetOp;
import org.apache.ignite.internal.processors.query.calcite.util.Commons;

/**
<<<<<<< HEAD
 * Relation cloner.
 * TODO Documentation https://issues.apache.org/jira/browse/IGNITE-15859
 */
public class Cloner implements IgniteRelVisitor<IgniteRel> {
    private final RelOptCluster cluster;

    private ImmutableList.Builder<IgniteReceiver> remotes;

=======
 *
 */
public class Cloner implements IgniteRelVisitor<IgniteRel> {
    /**
     *
     */
    private final RelOptCluster cluster;

    /**
     *
     */
    private List<IgniteReceiver> remotes;

    /**
     *
     */
>>>>>>> a323c22d
    Cloner(RelOptCluster cluster) {
        this.cluster = cluster;
    }

    /**
     * Clones and associates a plan with a new cluster.
     *
     * @param src Fragment to clone.
     * @return New plan.
     */
    public Fragment go(Fragment src) {
        try {
            remotes = new ArrayList<>();

            IgniteRel newRoot = visit(src.root());

<<<<<<< HEAD
            return new Fragment(src.fragmentId(), newRoot, remotes, src.serialized(), src.mapping());
=======
            return new Fragment(src.fragmentId(), newRoot, List.copyOf(remotes), src.serialized(), src.mapping());
>>>>>>> a323c22d
        } finally {
            remotes = null;
        }
    }

    /**
<<<<<<< HEAD
     * Clone relation.
     * TODO Documentation https://issues.apache.org/jira/browse/IGNITE-15859
     *
     * @param r Ignite relation to clone.
     * @return Clone of specified relation.
=======
     *
>>>>>>> a323c22d
     */
    public static IgniteRel clone(IgniteRel r) {
        Cloner c = new Cloner(r.getCluster());

        return c.visit(r);
    }

<<<<<<< HEAD
=======
    /**
     *
     */
>>>>>>> a323c22d
    private IgniteReceiver collect(IgniteReceiver receiver) {
        if (remotes != null) {
            remotes.add(receiver);
        }

        return receiver;
    }

    /** {@inheritDoc} */
    @Override
    public IgniteRel visit(IgniteSender rel) {
        return rel.clone(cluster, asList(visit((IgniteRel) rel.getInput())));
    }

    /** {@inheritDoc} */
    @Override
    public IgniteRel visit(IgniteFilter rel) {
        return rel.clone(cluster, asList(visit((IgniteRel) rel.getInput())));
    }

    /** {@inheritDoc} */
    @Override
    public IgniteRel visit(IgniteTrimExchange rel) {
        return rel.clone(cluster, asList(visit((IgniteRel) rel.getInput())));
    }

    /** {@inheritDoc} */
    @Override
    public IgniteRel visit(IgniteProject rel) {
        return rel.clone(cluster, asList(visit((IgniteRel) rel.getInput())));
    }

    /** {@inheritDoc} */
    @Override
    public IgniteRel visit(IgniteTableModify rel) {
        return rel.clone(cluster, asList(visit((IgniteRel) rel.getInput())));
    }

    /** {@inheritDoc} */
    @Override
    public IgniteRel visit(IgniteNestedLoopJoin rel) {
        return rel.clone(cluster, asList(visit((IgniteRel) rel.getLeft()),
                visit((IgniteRel) rel.getRight())));
    }

    /** {@inheritDoc} */
    @Override
    public IgniteRel visit(IgniteCorrelatedNestedLoopJoin rel) {
        return rel.clone(cluster, asList(visit((IgniteRel) rel.getLeft()),
                visit((IgniteRel) rel.getRight())));
    }

    /** {@inheritDoc} */
    @Override
    public IgniteRel visit(IgniteMergeJoin rel) {
        return rel.clone(cluster, asList(visit((IgniteRel) rel.getLeft()),
                visit((IgniteRel) rel.getRight())));
    }

    /** {@inheritDoc} */
    @Override
    public IgniteRel visit(IgniteIndexScan rel) {
        return rel.clone(cluster, asList());
    }

    /** {@inheritDoc} */
    @Override
    public IgniteRel visit(IgniteTableScan rel) {
        return rel.clone(cluster, asList());
    }

    /** {@inheritDoc} */
    @Override
    public IgniteRel visit(IgniteValues rel) {
        return rel.clone(cluster, asList());
    }

    /** {@inheritDoc} */
    @Override
    public IgniteRel visit(IgniteUnionAll rel) {
        return rel.clone(cluster, Commons.transform(rel.getInputs(), rel0 -> visit((IgniteRel) rel0)));
    }

    /** {@inheritDoc} */
    @Override
    public IgniteRel visit(IgniteSort rel) {
        return rel.clone(cluster, asList(visit((IgniteRel) rel.getInput())));
    }

    /** {@inheritDoc} */
    @Override
    public IgniteRel visit(IgniteTableSpool rel) {
        return rel.clone(cluster, asList(visit((IgniteRel) rel.getInput())));
    }

    /** {@inheritDoc} */
    @Override
    public IgniteRel visit(IgniteSortedIndexSpool rel) {
        return rel.clone(cluster, asList(visit((IgniteRel) rel.getInput())));
    }

    /** {@inheritDoc} */
    @Override
    public IgniteRel visit(IgniteLimit rel) {
        return rel.clone(cluster, asList(visit((IgniteRel) rel.getInput())));
    }

    /** {@inheritDoc} */
    @Override
    public IgniteRel visit(IgniteReceiver rel) {
        return collect((IgniteReceiver) rel.clone(cluster, asList()));
    }

    /** {@inheritDoc} */
    @Override
    public IgniteRel visit(IgniteExchange rel) {
        return rel.clone(cluster, asList(visit((IgniteRel) rel.getInput())));
    }

    /** {@inheritDoc} */
    @Override
    public IgniteRel visit(IgniteSingleHashAggregate rel) {
        return rel.clone(cluster, asList(visit((IgniteRel) rel.getInput())));
    }

    /** {@inheritDoc} */
    @Override
    public IgniteRel visit(IgniteMapHashAggregate rel) {
        return rel.clone(cluster, asList(visit((IgniteRel) rel.getInput())));
    }

    /** {@inheritDoc} */
    @Override
    public IgniteRel visit(IgniteReduceHashAggregate rel) {
        return rel.clone(cluster, asList(visit((IgniteRel) rel.getInput())));
    }

    /** {@inheritDoc} */
    @Override
    public IgniteRel visit(IgniteSingleSortAggregate rel) {
        return rel.clone(cluster, asList(visit((IgniteRel) rel.getInput())));
    }

    /** {@inheritDoc} */
    @Override
    public IgniteRel visit(IgniteMapSortAggregate rel) {
        return rel.clone(cluster, asList(visit((IgniteRel) rel.getInput())));
    }

    /** {@inheritDoc} */
    @Override
    public IgniteRel visit(IgniteReduceSortAggregate rel) {
        return rel.clone(cluster, asList(visit((IgniteRel) rel.getInput())));
    }

    /** {@inheritDoc} */
    @Override
    public IgniteRel visit(IgniteHashIndexSpool rel) {
        return rel.clone(cluster, asList(visit((IgniteRel) rel.getInput())));
    }

    /** {@inheritDoc} */
    @Override
    public IgniteRel visit(IgniteSetOp rel) {
        return rel.clone(cluster, Commons.transform(rel.getInputs(), rel0 -> visit((IgniteRel) rel0)));
    }

    /** {@inheritDoc} */
    @Override
    public IgniteRel visit(IgniteTableFunctionScan rel) {
        return rel.clone(cluster, asList());
    }

    /** {@inheritDoc} */
    @Override
    public IgniteRel visit(IgniteRel rel) {
        return rel.accept(this);
    }
}<|MERGE_RESOLUTION|>--- conflicted
+++ resolved
@@ -19,12 +19,8 @@
 
 import static org.apache.ignite.internal.util.ArrayUtils.asList;
 
-<<<<<<< HEAD
-import com.google.common.collect.ImmutableList;
-=======
 import java.util.ArrayList;
 import java.util.List;
->>>>>>> a323c22d
 import org.apache.calcite.plan.RelOptCluster;
 import org.apache.ignite.internal.processors.query.calcite.rel.IgniteCorrelatedNestedLoopJoin;
 import org.apache.ignite.internal.processors.query.calcite.rel.IgniteExchange;
@@ -58,16 +54,6 @@
 import org.apache.ignite.internal.processors.query.calcite.util.Commons;
 
 /**
-<<<<<<< HEAD
- * Relation cloner.
- * TODO Documentation https://issues.apache.org/jira/browse/IGNITE-15859
- */
-public class Cloner implements IgniteRelVisitor<IgniteRel> {
-    private final RelOptCluster cluster;
-
-    private ImmutableList.Builder<IgniteReceiver> remotes;
-
-=======
  *
  */
 public class Cloner implements IgniteRelVisitor<IgniteRel> {
@@ -84,7 +70,6 @@
     /**
      *
      */
->>>>>>> a323c22d
     Cloner(RelOptCluster cluster) {
         this.cluster = cluster;
     }
@@ -101,26 +86,14 @@
 
             IgniteRel newRoot = visit(src.root());
 
-<<<<<<< HEAD
-            return new Fragment(src.fragmentId(), newRoot, remotes, src.serialized(), src.mapping());
-=======
             return new Fragment(src.fragmentId(), newRoot, List.copyOf(remotes), src.serialized(), src.mapping());
->>>>>>> a323c22d
         } finally {
             remotes = null;
         }
     }
 
     /**
-<<<<<<< HEAD
-     * Clone relation.
-     * TODO Documentation https://issues.apache.org/jira/browse/IGNITE-15859
-     *
-     * @param r Ignite relation to clone.
-     * @return Clone of specified relation.
-=======
-     *
->>>>>>> a323c22d
+     *
      */
     public static IgniteRel clone(IgniteRel r) {
         Cloner c = new Cloner(r.getCluster());
@@ -128,12 +101,9 @@
         return c.visit(r);
     }
 
-<<<<<<< HEAD
-=======
-    /**
-     *
-     */
->>>>>>> a323c22d
+    /**
+     *
+     */
     private IgniteReceiver collect(IgniteReceiver receiver) {
         if (remotes != null) {
             remotes.add(receiver);
