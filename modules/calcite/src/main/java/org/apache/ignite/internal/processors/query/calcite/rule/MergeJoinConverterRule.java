/*
 * Licensed to the Apache Software Foundation (ASF) under one or more
 * contributor license agreements.  See the NOTICE file distributed with
 * this work for additional information regarding copyright ownership.
 * The ASF licenses this file to You under the Apache License, Version 2.0
 * (the "License"); you may not use this file except in compliance with
 * the License.  You may obtain a copy of the License at
 *
 *      http://www.apache.org/licenses/LICENSE-2.0
 *
 * Unless required by applicable law or agreed to in writing, software
 * distributed under the License is distributed on an "AS IS" BASIS,
 * WITHOUT WARRANTIES OR CONDITIONS OF ANY KIND, either express or implied.
 * See the License for the specific language governing permissions and
 * limitations under the License.
 */

package org.apache.ignite.internal.processors.query.calcite.rule;

import static org.apache.ignite.internal.util.CollectionUtils.nullOrEmpty;

import org.apache.calcite.plan.RelOptCluster;
import org.apache.calcite.plan.RelOptPlanner;
import org.apache.calcite.plan.RelOptRule;
import org.apache.calcite.plan.RelOptRuleCall;
import org.apache.calcite.plan.RelTraitSet;
import org.apache.calcite.rel.PhysicalNode;
import org.apache.calcite.rel.RelCollations;
import org.apache.calcite.rel.RelNode;
import org.apache.calcite.rel.core.JoinInfo;
import org.apache.calcite.rel.logical.LogicalJoin;
import org.apache.calcite.rel.metadata.RelMetadataQuery;
import org.apache.ignite.internal.processors.query.calcite.rel.IgniteConvention;
import org.apache.ignite.internal.processors.query.calcite.rel.IgniteMergeJoin;

/**
 * Ignite Join converter.
 */
public class MergeJoinConverterRule extends AbstractIgniteConverterRule<LogicalJoin> {
<<<<<<< HEAD
=======
    /**
     *
     */
>>>>>>> a323c22d
    public static final RelOptRule INSTANCE = new MergeJoinConverterRule();

    /**
     * Creates a converter.
     */
    public MergeJoinConverterRule() {
        super(LogicalJoin.class, "MergeJoinConverter");
    }

    /** {@inheritDoc} */
    @Override
    public boolean matches(RelOptRuleCall call) {
        LogicalJoin logicalJoin = call.rel(0);

        return !nullOrEmpty(logicalJoin.analyzeCondition().pairs()) && logicalJoin.analyzeCondition().isEqui();
    }

    /** {@inheritDoc} */
    @Override
    protected PhysicalNode convert(RelOptPlanner planner, RelMetadataQuery mq, LogicalJoin rel) {
        RelOptCluster cluster = rel.getCluster();

        JoinInfo joinInfo = JoinInfo.of(rel.getLeft(), rel.getRight(), rel.getCondition());

        RelTraitSet leftInTraits = cluster.traitSetOf(IgniteConvention.INSTANCE)
                .replace(RelCollations.of(joinInfo.leftKeys));
        RelTraitSet outTraits = cluster.traitSetOf(IgniteConvention.INSTANCE)
                .replace(RelCollations.of(joinInfo.leftKeys)); // preserve collation of the left input
        RelTraitSet rightInTraits = cluster.traitSetOf(IgniteConvention.INSTANCE)
                .replace(RelCollations.of(joinInfo.rightKeys));

        RelNode left = convert(rel.getLeft(), leftInTraits);
        RelNode right = convert(rel.getRight(), rightInTraits);

        return new IgniteMergeJoin(cluster, outTraits, left, right, rel.getCondition(), rel.getVariablesSet(), rel.getJoinType());
    }
}<|MERGE_RESOLUTION|>--- conflicted
+++ resolved
@@ -37,12 +37,9 @@
  * Ignite Join converter.
  */
 public class MergeJoinConverterRule extends AbstractIgniteConverterRule<LogicalJoin> {
-<<<<<<< HEAD
-=======
     /**
      *
      */
->>>>>>> a323c22d
     public static final RelOptRule INSTANCE = new MergeJoinConverterRule();
 
     /**
