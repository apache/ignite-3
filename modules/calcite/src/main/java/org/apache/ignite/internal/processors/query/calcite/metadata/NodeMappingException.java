--- conflicted
+++ resolved
@@ -20,24 +20,15 @@
 import org.apache.calcite.rel.RelNode;
 
 /**
- * NodeMappingException.
- * TODO Documentation https://issues.apache.org/jira/browse/IGNITE-15859
+ *
  */
 public class NodeMappingException extends RuntimeException {
-<<<<<<< HEAD
-    private final RelNode node;
-
-    /**
-     * Constructor.
-     *
-=======
     /**
      *
      */
     private final RelNode node;
 
     /**
->>>>>>> a323c22d
      * @param message Message.
      * @param node    Node of a query plan, where the exception was thrown.
      * @param cause   Cause.
@@ -48,7 +39,7 @@
     }
 
     /**
-     * Get node of a query plan, where the exception was thrown.
+     * @return Node of a query plan, where the exception was thrown.
      */
     public RelNode node() {
         return node;
