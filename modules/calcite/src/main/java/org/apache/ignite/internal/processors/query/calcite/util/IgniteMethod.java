/*
 * Licensed to the Apache Software Foundation (ASF) under one or more
 * contributor license agreements.  See the NOTICE file distributed with
 * this work for additional information regarding copyright ownership.
 * The ASF licenses this file to You under the Apache License, Version 2.0
 * (the "License"); you may not use this file except in compliance with
 * the License.  You may obtain a copy of the License at
 *
 *      http://www.apache.org/licenses/LICENSE-2.0
 *
 * Unless required by applicable law or agreed to in writing, software
 * distributed under the License is distributed on an "AS IS" BASIS,
 * WITHOUT WARRANTIES OR CONDITIONS OF ANY KIND, either express or implied.
 * See the License for the specific language governing permissions and
 * limitations under the License.
 */

package org.apache.ignite.internal.processors.query.calcite.util;

import java.lang.reflect.Method;
import org.apache.calcite.linq4j.tree.Types;
import org.apache.ignite.internal.processors.query.calcite.exec.ExecutionContext;
import org.apache.ignite.internal.processors.query.calcite.exec.RowHandler;
import org.apache.ignite.internal.processors.query.calcite.exec.exp.IgniteSqlFunctions;
import org.apache.ignite.internal.processors.query.calcite.exec.exp.Scalar;
import org.apache.ignite.internal.processors.query.calcite.metadata.IgniteMetadata.FragmentMappingMetadata;

/**
 * Contains methods used in metadata definitions.
 */
public enum IgniteMethod {
    /** See {@link RowHandler#set(int, Object, Object)}. */
    ROW_HANDLER_SET(RowHandler.class, "set", int.class, Object.class, Object.class),

    /** See {@link RowHandler#get(int, Object)}. */
    ROW_HANDLER_GET(RowHandler.class, "get", int.class, Object.class),

    /** See {@link ExecutionContext#rowHandler()}. */
    CONTEXT_ROW_HANDLER(ExecutionContext.class, "rowHandler"),

    /** See {@link ExecutionContext#getCorrelated(int)}. */
    CONTEXT_GET_CORRELATED_VALUE(ExecutionContext.class, "getCorrelated", int.class),

    /** See {@link Scalar#execute(ExecutionContext, Object, Object)}. */
    SCALAR_EXECUTE(Scalar.class, "execute", ExecutionContext.class, Object.class, Object.class),

<<<<<<< HEAD
    SYSTEM_RANGE2(IgniteSqlFunctions.class, "systemRange", Object.class, Object.class),

=======
    /**
     *
     */
    SYSTEM_RANGE2(IgniteSqlFunctions.class, "systemRange", Object.class, Object.class),

    /**
     *
     */
>>>>>>> a323c22d
    SYSTEM_RANGE3(IgniteSqlFunctions.class, "systemRange", Object.class, Object.class, Object.class),

    /** See {@link FragmentMappingMetadata#fragmentMapping()}. */
    FRAGMENT_MAPPING(FragmentMappingMetadata.class, "fragmentMapping");

<<<<<<< HEAD
    private final Method method;

    /**
     * Constructor.
     *
=======
    /**
     *
     */
    private final Method method;

    /**
>>>>>>> a323c22d
     * @param clazz         Class where to lookup method.
     * @param methodName    Method name.
     * @param argumentTypes Method parameters types.
     */
    IgniteMethod(Class<?> clazz, String methodName, Class<?>... argumentTypes) {
        method = Types.lookupMethod(clazz, methodName, argumentTypes);
    }

    /**
     * Get method.
     */
    public Method method() {
        return method;
    }
}<|MERGE_RESOLUTION|>--- conflicted
+++ resolved
@@ -29,25 +29,21 @@
  * Contains methods used in metadata definitions.
  */
 public enum IgniteMethod {
-    /** See {@link RowHandler#set(int, Object, Object)}. */
+    /** See {@link RowHandler#set(int, Object, Object)} */
     ROW_HANDLER_SET(RowHandler.class, "set", int.class, Object.class, Object.class),
 
-    /** See {@link RowHandler#get(int, Object)}. */
+    /** See {@link RowHandler#get(int, Object)} */
     ROW_HANDLER_GET(RowHandler.class, "get", int.class, Object.class),
 
-    /** See {@link ExecutionContext#rowHandler()}. */
+    /** See {@link ExecutionContext#rowHandler()} */
     CONTEXT_ROW_HANDLER(ExecutionContext.class, "rowHandler"),
 
-    /** See {@link ExecutionContext#getCorrelated(int)}. */
+    /** See {@link ExecutionContext#getCorrelated(int)} */
     CONTEXT_GET_CORRELATED_VALUE(ExecutionContext.class, "getCorrelated", int.class),
 
-    /** See {@link Scalar#execute(ExecutionContext, Object, Object)}. */
+    /** See {@link Scalar#execute(ExecutionContext, Object, Object)} */
     SCALAR_EXECUTE(Scalar.class, "execute", ExecutionContext.class, Object.class, Object.class),
 
-<<<<<<< HEAD
-    SYSTEM_RANGE2(IgniteSqlFunctions.class, "systemRange", Object.class, Object.class),
-
-=======
     /**
      *
      */
@@ -56,26 +52,17 @@
     /**
      *
      */
->>>>>>> a323c22d
     SYSTEM_RANGE3(IgniteSqlFunctions.class, "systemRange", Object.class, Object.class, Object.class),
 
-    /** See {@link FragmentMappingMetadata#fragmentMapping()}. */
+    /** See {@link FragmentMappingMetadata#fragmentMapping()} */
     FRAGMENT_MAPPING(FragmentMappingMetadata.class, "fragmentMapping");
 
-<<<<<<< HEAD
-    private final Method method;
-
-    /**
-     * Constructor.
-     *
-=======
     /**
      *
      */
     private final Method method;
 
     /**
->>>>>>> a323c22d
      * @param clazz         Class where to lookup method.
      * @param methodName    Method name.
      * @param argumentTypes Method parameters types.
@@ -85,7 +72,7 @@
     }
 
     /**
-     * Get method.
+     * @return Method.
      */
     public Method method() {
         return method;
