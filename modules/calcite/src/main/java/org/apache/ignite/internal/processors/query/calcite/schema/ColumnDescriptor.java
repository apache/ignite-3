/*
 * Licensed to the Apache Software Foundation (ASF) under one or more
 * contributor license agreements.  See the NOTICE file distributed with
 * this work for additional information regarding copyright ownership.
 * The ASF licenses this file to You under the Apache License, Version 2.0
 * (the "License"); you may not use this file except in compliance with
 * the License.  You may obtain a copy of the License at
 *
 *      http://www.apache.org/licenses/LICENSE-2.0
 *
 * Unless required by applicable law or agreed to in writing, software
 * distributed under the License is distributed on an "AS IS" BASIS,
 * WITHOUT WARRANTIES OR CONDITIONS OF ANY KIND, either express or implied.
 * See the License for the specific language governing permissions and
 * limitations under the License.
 */

package org.apache.ignite.internal.processors.query.calcite.schema;

import org.apache.calcite.rel.type.RelDataType;
import org.apache.ignite.internal.processors.query.calcite.type.IgniteTypeFactory;
import org.apache.ignite.internal.schema.NativeType;

/**
<<<<<<< HEAD
 * ColumnDescriptor.
 * TODO Documentation https://issues.apache.org/jira/browse/IGNITE-15859
 */
public interface ColumnDescriptor {
    boolean key();

    boolean hasDefaultValue();

    String name();

    int fieldIndex();

    RelDataType logicalType(IgniteTypeFactory f);

    NativeType storageType();

=======
 *
 */
public interface ColumnDescriptor {
    /**
     *
     */
    boolean key();

    /**
     *
     */
    boolean hasDefaultValue();

    /**
     *
     */
    String name();

    /**
     *
     */
    int fieldIndex();

    /**
     *
     */
    RelDataType logicalType(IgniteTypeFactory f);

    /**
     *
     */
    NativeType storageType();

    /**
     *
     */
>>>>>>> a323c22d
    Object defaultValue();
}<|MERGE_RESOLUTION|>--- conflicted
+++ resolved
@@ -22,24 +22,6 @@
 import org.apache.ignite.internal.schema.NativeType;
 
 /**
-<<<<<<< HEAD
- * ColumnDescriptor.
- * TODO Documentation https://issues.apache.org/jira/browse/IGNITE-15859
- */
-public interface ColumnDescriptor {
-    boolean key();
-
-    boolean hasDefaultValue();
-
-    String name();
-
-    int fieldIndex();
-
-    RelDataType logicalType(IgniteTypeFactory f);
-
-    NativeType storageType();
-
-=======
  *
  */
 public interface ColumnDescriptor {
@@ -76,6 +58,5 @@
     /**
      *
      */
->>>>>>> a323c22d
     Object defaultValue();
 }