/*
 * Licensed to the Apache Software Foundation (ASF) under one or more
 * contributor license agreements.  See the NOTICE file distributed with
 * this work for additional information regarding copyright ownership.
 * The ASF licenses this file to You under the Apache License, Version 2.0
 * (the "License"); you may not use this file except in compliance with
 * the License.  You may obtain a copy of the License at
 *
 *      http://www.apache.org/licenses/LICENSE-2.0
 *
 * Unless required by applicable law or agreed to in writing, software
 * distributed under the License is distributed on an "AS IS" BASIS,
 * WITHOUT WARRANTIES OR CONDITIONS OF ANY KIND, either express or implied.
 * See the License for the specific language governing permissions and
 * limitations under the License.
 */

package org.apache.ignite.internal.processors.query.calcite.trait;

import static org.apache.ignite.internal.processors.query.calcite.Stubs.intFoo;
import static org.apache.ignite.internal.util.CollectionUtils.first;
import static org.apache.ignite.internal.util.CollectionUtils.nullOrEmpty;

import java.util.Collections;
import java.util.List;
import java.util.Objects;
import org.apache.calcite.rel.RelDistribution;
import org.apache.calcite.rel.RelNode;
import org.apache.calcite.util.ImmutableIntList;
import org.apache.ignite.internal.processors.query.calcite.exec.ExecutionContext;
import org.apache.ignite.internal.processors.query.calcite.metadata.AffinityService;
import org.apache.ignite.internal.processors.query.calcite.metadata.ColocationGroup;
import org.apache.ignite.internal.util.IgniteUtils;

/**
 * Distribution function.
 */
public abstract class DistributionFunction {
<<<<<<< HEAD
    private String name;

=======
    /**
     *
     */
    private String name;

    /**
     *
     */
>>>>>>> a323c22d
    private DistributionFunction() {
        // No-op.
    }

    /**
     * Get distribution function type.
     */
    public abstract RelDistribution.Type type();

    /**
     * Get function name. This name used for equality checking and in {@link RelNode#getDigest()}.
     */
    public final String name() {
        if (name != null) {
            return name;
        }

        return name = name0().intern();
    }

<<<<<<< HEAD
=======
    /**
     *
     */
>>>>>>> a323c22d
    public boolean affinity() {
        return false;
    }

    public static DistributionFunction affinity(int cacheId, Object identity) {
        return new AffinityDistribution(cacheId, identity);
    }

    /**
     *
     */
    public static DistributionFunction affinity(int cacheId, Object identity) {
        return new AffinityDistribution(cacheId, identity);
    }

    /**
     * Creates a destination based on this function algorithm, given nodes mapping and given distribution keys.
     *
     * @param ctx             Execution context.
     * @param affinityService Affinity function source.
     * @param group           Target mapping.
     * @param keys            Distribution keys.
     * @return Destination function.
     */
    abstract <RowT> Destination<RowT> destination(ExecutionContext<RowT> ctx, AffinityService affinityService,
            ColocationGroup group, ImmutableIntList keys);

    /**
     * Get function name. This name used for equality checking and in {@link RelNode#getDigest()}.
     */
    protected String name0() {
        return type().shortName;
    }

    /** {@inheritDoc} */
    @Override
    public final int hashCode() {
        return Objects.hashCode(name());
    }

    /** {@inheritDoc} */
    @Override
    public final boolean equals(Object obj) {
        if (obj instanceof DistributionFunction) { //noinspection StringEquality
            return name() == ((DistributionFunction) obj).name();
        }

        return false;
    }

    /** {@inheritDoc} */
    @Override
    public final String toString() {
        return name();
    }

<<<<<<< HEAD
=======
    /**
     *
     */
>>>>>>> a323c22d
    public static DistributionFunction any() {
        return AnyDistribution.INSTANCE;
    }

<<<<<<< HEAD
=======
    /**
     *
     */
>>>>>>> a323c22d
    public static DistributionFunction broadcast() {
        return BroadcastDistribution.INSTANCE;
    }

<<<<<<< HEAD
=======
    /**
     *
     */
>>>>>>> a323c22d
    public static DistributionFunction singleton() {
        return SingletonDistribution.INSTANCE;
    }

<<<<<<< HEAD
=======
    /**
     *
     */
>>>>>>> a323c22d
    public static DistributionFunction random() {
        return RandomDistribution.INSTANCE;
    }

<<<<<<< HEAD
=======
    /**
     *
     */
>>>>>>> a323c22d
    public static DistributionFunction hash() {
        return HashDistribution.INSTANCE;
    }

    /**
<<<<<<< HEAD
     * Satisfy.
     * TODO Documentation https://issues.apache.org/jira/browse/IGNITE-15859
=======
     *
>>>>>>> a323c22d
     */
    public static boolean satisfy(DistributionFunction f0, DistributionFunction f1) {
        if (f0 == f1 || f0.name() == f1.name()) {
            return true;
        }

        return f0 instanceof AffinityDistribution && f1 instanceof AffinityDistribution
                && Objects.equals(((AffinityDistribution) f0).identity(), ((AffinityDistribution) f1).identity());
    }

<<<<<<< HEAD
    private static final class AnyDistribution extends DistributionFunction {
        public static final DistributionFunction INSTANCE = new AnyDistribution();

=======
    /**
     *
     */
    private static final class AnyDistribution extends DistributionFunction {
        /**
         *
         */
        public static final DistributionFunction INSTANCE = new AnyDistribution();

        /**
         *
         */
>>>>>>> a323c22d
        public static DistributionFunction affinity(int cacheId, Object identity) {
            return new AffinityDistribution(cacheId, identity);
        }

        /** {@inheritDoc} */
        @Override
        public RelDistribution.Type type() {
            return RelDistribution.Type.ANY;
        }

        /** {@inheritDoc} */
        @Override
        public <RowT> Destination<RowT> destination(ExecutionContext<RowT> ctx, AffinityService affinityService,
                ColocationGroup m, ImmutableIntList k) {
            throw new IllegalStateException();
        }
    }

<<<<<<< HEAD
    private static final class BroadcastDistribution extends DistributionFunction {
=======
    /**
     *
     */
    private static final class BroadcastDistribution extends DistributionFunction {
        /**
         *
         */
>>>>>>> a323c22d
        public static final DistributionFunction INSTANCE = new BroadcastDistribution();

        /** {@inheritDoc} */
        @Override
        public RelDistribution.Type type() {
            return RelDistribution.Type.BROADCAST_DISTRIBUTED;
        }

        /** {@inheritDoc} */
        @Override
        public <RowT> Destination<RowT> destination(ExecutionContext<RowT> ctx, AffinityService affinityService,
                ColocationGroup m, ImmutableIntList k) {
            assert m != null && !nullOrEmpty(m.nodeIds());

            return new AllNodes<>(m.nodeIds());
        }
    }

<<<<<<< HEAD
    private static final class RandomDistribution extends DistributionFunction {
=======
    /**
     *
     */
    private static final class RandomDistribution extends DistributionFunction {
        /**
         *
         */
>>>>>>> a323c22d
        public static final DistributionFunction INSTANCE = new RandomDistribution();

        /** {@inheritDoc} */
        @Override
        public RelDistribution.Type type() {
            return RelDistribution.Type.RANDOM_DISTRIBUTED;
        }

        /** {@inheritDoc} */
        @Override
        public <RowT> Destination<RowT> destination(ExecutionContext<RowT> ctx, AffinityService affinityService,
                ColocationGroup m, ImmutableIntList k) {
            assert m != null && !nullOrEmpty(m.nodeIds());

            return new RandomNode<>(m.nodeIds());
        }
    }

<<<<<<< HEAD
    private static final class SingletonDistribution extends DistributionFunction {
=======
    /**
     *
     */
    private static final class SingletonDistribution extends DistributionFunction {
        /**
         *
         */
>>>>>>> a323c22d
        public static final DistributionFunction INSTANCE = new SingletonDistribution();

        /** {@inheritDoc} */
        @Override
        public RelDistribution.Type type() {
            return RelDistribution.Type.SINGLETON;
        }

        /** {@inheritDoc} */
        @Override
        public <RowT> Destination<RowT> destination(ExecutionContext<RowT> ctx, AffinityService affinityService,
                ColocationGroup m, ImmutableIntList k) {
            if (m == null || m.nodeIds() == null || m.nodeIds().size() != 1) {
                throw new IllegalStateException();
            }

            return new AllNodes<>(Collections.singletonList(Objects.requireNonNull(first(m.nodeIds()))));
        }
    }

<<<<<<< HEAD
=======
    /**
     *
     */
>>>>>>> a323c22d
    private static final class HashDistribution extends DistributionFunction {
        public static final DistributionFunction INSTANCE = new HashDistribution();

        /** {@inheritDoc} */
        @Override
        public RelDistribution.Type type() {
            return RelDistribution.Type.HASH_DISTRIBUTED;
        }

        /** {@inheritDoc} */
        @Override
        public <RowT> Destination<RowT> destination(ExecutionContext<RowT> ctx, AffinityService affSrvc,
                ColocationGroup m, ImmutableIntList k) {
            assert m != null && !nullOrEmpty(m.assignments()) && !k.isEmpty();

            List<List<String>> assignments = m.assignments();

            if (IgniteUtils.assertionsEnabled()) {
                for (List<String> assignment : assignments) {
                    assert nullOrEmpty(assignment) || assignment.size() == 1;
                }
            }

            AffinityAdapter<RowT> affinity = new AffinityAdapter<>(affSrvc.affinity(intFoo()/*CU.UNDEFINED_CACHE_ID*/), k.toIntArray(),
                    ctx.rowHandler());

            return new Partitioned<>(assignments, affinity);
        }
    }

<<<<<<< HEAD
    private static final class AffinityDistribution extends DistributionFunction {
        private final int cacheId;

        private final Object identity;

        /**
         * Constructor.
         *
=======
    /**
     *
     */
    private static final class AffinityDistribution extends DistributionFunction {
        /**
         *
         */
        private final int cacheId;

        /**
         *
         */
        private final Object identity;

        /**
>>>>>>> a323c22d
         * @param cacheId  Cache ID.
         * @param identity Affinity identity key.
         */
        private AffinityDistribution(int cacheId, Object identity) {
            this.cacheId = cacheId;
            this.identity = identity;
        }

        /** {@inheritDoc} */
        @Override
        public boolean affinity() {
            return true;
        }

        /** {@inheritDoc} */
        @Override
        public RelDistribution.Type type() {
            return RelDistribution.Type.HASH_DISTRIBUTED;
        }

        /** {@inheritDoc} */
        @Override
        public <RowT> Destination<RowT> destination(ExecutionContext<RowT> ctx, AffinityService affSrvc,
                ColocationGroup m, ImmutableIntList k) {
            assert m != null && !nullOrEmpty(m.assignments()) && k.size() == 1;

            List<List<String>> assignments = m.assignments();

            if (IgniteUtils.assertionsEnabled()) {
                for (List<String> assignment : assignments) {
                    assert nullOrEmpty(assignment) || assignment.size() == 1;
                }
            }

            AffinityAdapter<RowT> affinity = new AffinityAdapter<>(affSrvc.affinity(cacheId), k.toIntArray(), ctx.rowHandler());

            return new Partitioned<>(assignments, affinity);
        }

<<<<<<< HEAD
=======
        /**
         *
         */
>>>>>>> a323c22d
        public Object identity() {
            return identity;
        }

        /** {@inheritDoc} */
        @Override
        protected String name0() {
            return "affinity[identity=" + identity + ", cacheId=" + cacheId + ']';
        }
    }
}<|MERGE_RESOLUTION|>--- conflicted
+++ resolved
@@ -36,30 +36,25 @@
  * Distribution function.
  */
 public abstract class DistributionFunction {
-<<<<<<< HEAD
+    /**
+     *
+     */
     private String name;
 
-=======
-    /**
-     *
-     */
-    private String name;
-
-    /**
-     *
-     */
->>>>>>> a323c22d
+    /**
+     *
+     */
     private DistributionFunction() {
         // No-op.
     }
 
     /**
-     * Get distribution function type.
+     * @return Distribution function type.
      */
     public abstract RelDistribution.Type type();
 
     /**
-     * Get function name. This name used for equality checking and in {@link RelNode#getDigest()}.
+     * @return Function name. This name used for equality checking and in {@link RelNode#getDigest()}.
      */
     public final String name() {
         if (name != null) {
@@ -69,18 +64,11 @@
         return name = name0().intern();
     }
 
-<<<<<<< HEAD
-=======
-    /**
-     *
-     */
->>>>>>> a323c22d
+    /**
+     *
+     */
     public boolean affinity() {
         return false;
-    }
-
-    public static DistributionFunction affinity(int cacheId, Object identity) {
-        return new AffinityDistribution(cacheId, identity);
     }
 
     /**
@@ -103,7 +91,7 @@
             ColocationGroup group, ImmutableIntList keys);
 
     /**
-     * Get function name. This name used for equality checking and in {@link RelNode#getDigest()}.
+     * @return Function name. This name used for equality checking and in {@link RelNode#getDigest()}.
      */
     protected String name0() {
         return type().shortName;
@@ -131,63 +119,43 @@
         return name();
     }
 
-<<<<<<< HEAD
-=======
-    /**
-     *
-     */
->>>>>>> a323c22d
+    /**
+     *
+     */
     public static DistributionFunction any() {
         return AnyDistribution.INSTANCE;
     }
 
-<<<<<<< HEAD
-=======
-    /**
-     *
-     */
->>>>>>> a323c22d
+    /**
+     *
+     */
     public static DistributionFunction broadcast() {
         return BroadcastDistribution.INSTANCE;
     }
 
-<<<<<<< HEAD
-=======
-    /**
-     *
-     */
->>>>>>> a323c22d
+    /**
+     *
+     */
     public static DistributionFunction singleton() {
         return SingletonDistribution.INSTANCE;
     }
 
-<<<<<<< HEAD
-=======
-    /**
-     *
-     */
->>>>>>> a323c22d
+    /**
+     *
+     */
     public static DistributionFunction random() {
         return RandomDistribution.INSTANCE;
     }
 
-<<<<<<< HEAD
-=======
-    /**
-     *
-     */
->>>>>>> a323c22d
+    /**
+     *
+     */
     public static DistributionFunction hash() {
         return HashDistribution.INSTANCE;
     }
 
     /**
-<<<<<<< HEAD
-     * Satisfy.
-     * TODO Documentation https://issues.apache.org/jira/browse/IGNITE-15859
-=======
-     *
->>>>>>> a323c22d
+     *
      */
     public static boolean satisfy(DistributionFunction f0, DistributionFunction f1) {
         if (f0 == f1 || f0.name() == f1.name()) {
@@ -198,24 +166,18 @@
                 && Objects.equals(((AffinityDistribution) f0).identity(), ((AffinityDistribution) f1).identity());
     }
 
-<<<<<<< HEAD
+    /**
+     *
+     */
     private static final class AnyDistribution extends DistributionFunction {
+        /**
+         *
+         */
         public static final DistributionFunction INSTANCE = new AnyDistribution();
 
-=======
-    /**
-     *
-     */
-    private static final class AnyDistribution extends DistributionFunction {
-        /**
-         *
-         */
-        public static final DistributionFunction INSTANCE = new AnyDistribution();
-
-        /**
-         *
-         */
->>>>>>> a323c22d
+        /**
+         *
+         */
         public static DistributionFunction affinity(int cacheId, Object identity) {
             return new AffinityDistribution(cacheId, identity);
         }
@@ -234,17 +196,13 @@
         }
     }
 
-<<<<<<< HEAD
+    /**
+     *
+     */
     private static final class BroadcastDistribution extends DistributionFunction {
-=======
-    /**
-     *
-     */
-    private static final class BroadcastDistribution extends DistributionFunction {
-        /**
-         *
-         */
->>>>>>> a323c22d
+        /**
+         *
+         */
         public static final DistributionFunction INSTANCE = new BroadcastDistribution();
 
         /** {@inheritDoc} */
@@ -263,17 +221,13 @@
         }
     }
 
-<<<<<<< HEAD
+    /**
+     *
+     */
     private static final class RandomDistribution extends DistributionFunction {
-=======
-    /**
-     *
-     */
-    private static final class RandomDistribution extends DistributionFunction {
-        /**
-         *
-         */
->>>>>>> a323c22d
+        /**
+         *
+         */
         public static final DistributionFunction INSTANCE = new RandomDistribution();
 
         /** {@inheritDoc} */
@@ -292,17 +246,13 @@
         }
     }
 
-<<<<<<< HEAD
+    /**
+     *
+     */
     private static final class SingletonDistribution extends DistributionFunction {
-=======
-    /**
-     *
-     */
-    private static final class SingletonDistribution extends DistributionFunction {
-        /**
-         *
-         */
->>>>>>> a323c22d
+        /**
+         *
+         */
         public static final DistributionFunction INSTANCE = new SingletonDistribution();
 
         /** {@inheritDoc} */
@@ -323,12 +273,9 @@
         }
     }
 
-<<<<<<< HEAD
-=======
-    /**
-     *
-     */
->>>>>>> a323c22d
+    /**
+     *
+     */
     private static final class HashDistribution extends DistributionFunction {
         public static final DistributionFunction INSTANCE = new HashDistribution();
 
@@ -359,32 +306,21 @@
         }
     }
 
-<<<<<<< HEAD
+    /**
+     *
+     */
     private static final class AffinityDistribution extends DistributionFunction {
+        /**
+         *
+         */
         private final int cacheId;
 
+        /**
+         *
+         */
         private final Object identity;
 
         /**
-         * Constructor.
-         *
-=======
-    /**
-     *
-     */
-    private static final class AffinityDistribution extends DistributionFunction {
-        /**
-         *
-         */
-        private final int cacheId;
-
-        /**
-         *
-         */
-        private final Object identity;
-
-        /**
->>>>>>> a323c22d
          * @param cacheId  Cache ID.
          * @param identity Affinity identity key.
          */
@@ -424,12 +360,9 @@
             return new Partitioned<>(assignments, affinity);
         }
 
-<<<<<<< HEAD
-=======
-        /**
-         *
-         */
->>>>>>> a323c22d
+        /**
+         *
+         */
         public Object identity() {
             return identity;
         }
