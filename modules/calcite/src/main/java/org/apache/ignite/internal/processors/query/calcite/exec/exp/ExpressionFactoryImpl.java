--- conflicted
+++ resolved
@@ -19,13 +19,7 @@
 
 import static org.apache.ignite.internal.util.CollectionUtils.nullOrEmpty;
 
-<<<<<<< HEAD
-import com.google.common.collect.ImmutableList;
-import com.google.common.collect.Ordering;
-import com.google.common.primitives.Primitives;
-=======
 import com.github.benmanes.caffeine.cache.Caffeine;
->>>>>>> a323c22d
 import java.lang.reflect.Modifier;
 import java.lang.reflect.Type;
 import java.util.ArrayList;
@@ -71,33 +65,13 @@
 import org.apache.ignite.internal.processors.query.calcite.type.IgniteTypeFactory;
 import org.apache.ignite.internal.processors.query.calcite.util.Commons;
 import org.apache.ignite.internal.processors.query.calcite.util.IgniteMethod;
-<<<<<<< HEAD
-=======
 import org.apache.ignite.internal.processors.query.calcite.util.Primitives;
->>>>>>> a323c22d
 
 /**
  * Implements rex expression into a function object. Uses JaninoRexCompiler under the hood. Each expression compiles into a class and a
  * wrapper over it is returned.
  */
 public class ExpressionFactoryImpl<RowT> implements ExpressionFactory<RowT> {
-<<<<<<< HEAD
-    //    private static final Map<String, Scalar> SCALAR_CACHE = new GridBoundedConcurrentLinkedHashMap<>(1024);
-
-    private final IgniteTypeFactory typeFactory;
-
-    private final SqlConformance conformance;
-
-    private final RexBuilder rexBuilder;
-
-    private final RelDataType emptyType;
-
-    private final ExecutionContext<RowT> ctx;
-
-    /**
-     * Constructor.
-     * TODO Documentation https://issues.apache.org/jira/browse/IGNITE-15859
-=======
     /**
      *
      */
@@ -138,7 +112,6 @@
 
     /**
      *
->>>>>>> a323c22d
      */
     public ExpressionFactoryImpl(ExecutionContext<RowT> ctx, IgniteTypeFactory typeFactory, SqlConformance conformance) {
         this.ctx = ctx;
@@ -171,12 +144,8 @@
         } else if (collation.getFieldCollations().size() == 1) {
             return comparator(collation.getFieldCollations().get(0));
         }
-<<<<<<< HEAD
-        return Ordering.compound(collation.getFieldCollations()
-=======
 
         return Commons.compoundComparator(collation.getFieldCollations()
->>>>>>> a323c22d
                 .stream()
                 .map(this::comparator)
                 .collect(Collectors.toList()));
@@ -199,12 +168,9 @@
         return Commons.compoundComparator(comparators);
     }
 
-<<<<<<< HEAD
-=======
-    /**
-     *
-     */
->>>>>>> a323c22d
+    /**
+     *
+     */
     @SuppressWarnings("rawtypes")
     private Comparator<RowT> comparator(RelFieldCollation fieldCollation) {
         final int nullComparison = fieldCollation.nullDirection.nullComparison;
@@ -226,12 +192,9 @@
         };
     }
 
-<<<<<<< HEAD
-=======
-    /**
-     *
-     */
->>>>>>> a323c22d
+    /**
+     *
+     */
     @SuppressWarnings("rawtypes")
     private Comparator<RowT> comparator(RelFieldCollation left, RelFieldCollation right) {
         final int nullComparison = left.nullDirection.nullComparison;
@@ -321,18 +284,12 @@
     /** {@inheritDoc} */
     @Override
     public Scalar scalar(List<RexNode> nodes, RelDataType type) {
-<<<<<<< HEAD
-        return compile(nodes, type);
-    }
-
-=======
         return SCALAR_CACHE.computeIfAbsent(digest(nodes, type), k -> compile(nodes, type));
     }
 
     /**
      *
      */
->>>>>>> a323c22d
     private Scalar compile(Iterable<RexNode> nodes, RelDataType type) {
         if (type == null) {
             type = emptyType;
@@ -381,21 +338,14 @@
 
         MethodDeclaration decl = Expressions.methodDecl(
                 Modifier.PUBLIC, void.class, IgniteMethod.SCALAR_EXECUTE.method().getName(),
-<<<<<<< HEAD
-                ImmutableList.of(ctx, in, out), builder.toBlock());
-=======
                 List.of(ctx, in, out), builder.toBlock());
->>>>>>> a323c22d
 
         return Commons.compile(Scalar.class, Expressions.toString(List.of(decl), "\n", false));
     }
 
-<<<<<<< HEAD
-=======
-    /**
-     *
-     */
->>>>>>> a323c22d
+    /**
+     *
+     */
     private String digest(List<RexNode> nodes, RelDataType type) {
         StringBuilder b = new StringBuilder();
 
@@ -418,36 +368,26 @@
         return b.toString();
     }
 
-<<<<<<< HEAD
+    /**
+     *
+     */
     private class PredicateImpl implements Predicate<RowT> {
+        /**
+         *
+         */
         private final Scalar scalar;
 
+        /**
+         *
+         */
         private final RowT out;
 
-=======
-    /**
-     *
-     */
-    private class PredicateImpl implements Predicate<RowT> {
-        /**
-         *
-         */
-        private final Scalar scalar;
-
-        /**
-         *
-         */
-        private final RowT out;
-
-        /**
-         *
-         */
->>>>>>> a323c22d
+        /**
+         *
+         */
         private final RowHandler<RowT> handler;
 
         /**
-         * Constructor.
-         *
          * @param scalar Scalar.
          */
         private PredicateImpl(Scalar scalar) {
@@ -465,32 +405,21 @@
         }
     }
 
-<<<<<<< HEAD
+    /**
+     *
+     */
     private class ProjectImpl implements Function<RowT, RowT> {
+        /**
+         *
+         */
         private final Scalar scalar;
 
+        /**
+         *
+         */
         private final RowFactory<RowT> factory;
 
         /**
-         * Constructor.
-         *
-=======
-    /**
-     *
-     */
-    private class ProjectImpl implements Function<RowT, RowT> {
-        /**
-         *
-         */
-        private final Scalar scalar;
-
-        /**
-         *
-         */
-        private final RowFactory<RowT> factory;
-
-        /**
->>>>>>> a323c22d
          * @param scalar  Scalar.
          * @param factory Row factory.
          */
@@ -509,31 +438,23 @@
         }
     }
 
-<<<<<<< HEAD
+    /**
+     *
+     */
     private class ValuesImpl implements Supplier<RowT> {
+        /**
+         *
+         */
         private final Scalar scalar;
 
+        /**
+         *
+         */
         private final RowFactory<RowT> factory;
 
-=======
-    /**
-     *
-     */
-    private class ValuesImpl implements Supplier<RowT> {
-        /**
-         *
-         */
-        private final Scalar scalar;
-
-        /**
-         *
-         */
-        private final RowFactory<RowT> factory;
-
-        /**
-         *
-         */
->>>>>>> a323c22d
+        /**
+         *
+         */
         private ValuesImpl(Scalar scalar, RowFactory<RowT> factory) {
             this.scalar = scalar;
             this.factory = factory;
@@ -549,31 +470,23 @@
         }
     }
 
-<<<<<<< HEAD
+    /**
+     *
+     */
     private class ValueImpl<T> implements Supplier<T> {
+        /**
+         *
+         */
         private final Scalar scalar;
 
+        /**
+         *
+         */
         private final RowFactory<RowT> factory;
 
-=======
-    /**
-     *
-     */
-    private class ValueImpl<T> implements Supplier<T> {
-        /**
-         *
-         */
-        private final Scalar scalar;
-
-        /**
-         *
-         */
-        private final RowFactory<RowT> factory;
-
-        /**
-         *
-         */
->>>>>>> a323c22d
+        /**
+         *
+         */
         private ValueImpl(Scalar scalar, RowFactory<RowT> factory) {
             this.scalar = scalar;
             this.factory = factory;
@@ -589,38 +502,28 @@
         }
     }
 
-<<<<<<< HEAD
+    /**
+     *
+     */
     private class FieldGetter implements InputGetter {
+        /**
+         *
+         */
         private final Expression hnd;
 
+        /**
+         *
+         */
         private final Expression row;
 
+        /**
+         *
+         */
         private final RelDataType rowType;
 
-=======
-    /**
-     *
-     */
-    private class FieldGetter implements InputGetter {
-        /**
-         *
-         */
-        private final Expression hnd;
-
-        /**
-         *
-         */
-        private final Expression row;
-
-        /**
-         *
-         */
-        private final RelDataType rowType;
-
-        /**
-         *
-         */
->>>>>>> a323c22d
+        /**
+         *
+         */
         private FieldGetter(Expression hnd, Expression row, RelDataType rowType) {
             this.hnd = hnd;
             this.row = row;
@@ -651,57 +554,42 @@
         }
     }
 
-<<<<<<< HEAD
+    /**
+     *
+     */
     private class CorrelatesBuilder extends RexShuttle {
+        /**
+         *
+         */
         private final BlockBuilder builder;
 
+        /**
+         *
+         */
         private final Expression ctx;
 
+        /**
+         *
+         */
         private final Expression hnd;
 
+        /**
+         *
+         */
         private Map<String, FieldGetter> correlates;
 
-=======
-    /**
-     *
-     */
-    private class CorrelatesBuilder extends RexShuttle {
-        /**
-         *
-         */
-        private final BlockBuilder builder;
-
-        /**
-         *
-         */
-        private final Expression ctx;
-
-        /**
-         *
-         */
-        private final Expression hnd;
-
-        /**
-         *
-         */
-        private Map<String, FieldGetter> correlates;
-
-        /**
-         *
-         */
->>>>>>> a323c22d
+        /**
+         *
+         */
         private CorrelatesBuilder(BlockBuilder builder, Expression ctx, Expression hnd) {
             this.builder = builder;
             this.hnd = hnd;
             this.ctx = ctx;
         }
 
-<<<<<<< HEAD
-=======
-        /**
-         *
-         */
->>>>>>> a323c22d
+        /**
+         *
+         */
         public Function1<String, InputGetter> build(Iterable<RexNode> nodes) {
             try {
                 for (RexNode node : nodes) {
