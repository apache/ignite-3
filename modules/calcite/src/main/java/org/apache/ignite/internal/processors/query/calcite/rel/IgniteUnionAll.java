--- conflicted
+++ resolved
@@ -17,11 +17,7 @@
 
 package org.apache.ignite.internal.processors.query.calcite.rel;
 
-<<<<<<< HEAD
-import com.google.common.collect.ImmutableList;
-=======
 import java.util.ArrayList;
->>>>>>> a323c22d
 import java.util.List;
 import java.util.Set;
 import java.util.stream.Collectors;
@@ -46,19 +42,9 @@
 import org.apache.ignite.internal.processors.query.calcite.util.Commons;
 
 /**
- * IgniteUnionAll.
- * TODO Documentation https://issues.apache.org/jira/browse/IGNITE-15859
+ *
  */
 public class IgniteUnionAll extends Union implements TraitsAwareIgniteRel {
-<<<<<<< HEAD
-    public IgniteUnionAll(RelOptCluster cluster, RelTraitSet traits, List<RelNode> inputs) {
-        super(cluster, traits, inputs, true);
-    }
-
-    /**
-     * Constructor.
-     * TODO Documentation https://issues.apache.org/jira/browse/IGNITE-15859
-=======
     /**
      *
      */
@@ -68,7 +54,6 @@
     
     /**
      *
->>>>>>> a323c22d
      */
     public IgniteUnionAll(RelInput input) {
         this(
@@ -108,21 +93,12 @@
         boolean rewindable = inputTraits.stream()
                 .map(TraitUtils::rewindability)
                 .allMatch(RewindabilityTrait::rewindable);
-<<<<<<< HEAD
-
-        if (rewindable) {
-            return ImmutableList.of(Pair.of(nodeTraits.replace(RewindabilityTrait.REWINDABLE), inputTraits));
-        }
-
-        return ImmutableList.of(Pair.of(nodeTraits.replace(RewindabilityTrait.ONE_WAY),
-=======
     
         if (rewindable) {
             return List.of(Pair.of(nodeTraits.replace(RewindabilityTrait.REWINDABLE), inputTraits));
         }
         
         return List.of(Pair.of(nodeTraits.replace(RewindabilityTrait.ONE_WAY),
->>>>>>> a323c22d
                 Commons.transform(inputTraits, t -> t.replace(RewindabilityTrait.ONE_WAY))));
     }
     
@@ -134,17 +110,6 @@
         Set<IgniteDistribution> distributions = inputTraits.stream()
                 .map(TraitUtils::distribution)
                 .collect(Collectors.toSet());
-<<<<<<< HEAD
-
-        ImmutableList.Builder<Pair<RelTraitSet, List<RelTraitSet>>> b = ImmutableList.builder();
-
-        for (IgniteDistribution distribution : distributions) {
-            b.add(Pair.of(nodeTraits.replace(distribution),
-                    Commons.transform(inputTraits, t -> t.replace(distribution))));
-        }
-
-        return b.build();
-=======
         
         List<Pair<RelTraitSet, List<RelTraitSet>>> deriveTraits = new ArrayList<>();
     
@@ -154,20 +119,14 @@
         }
         
         return List.copyOf(deriveTraits);
->>>>>>> a323c22d
     }
     
     /** {@inheritDoc} */
     @Override
     public List<Pair<RelTraitSet, List<RelTraitSet>>> deriveCollation(RelTraitSet nodeTraits, List<RelTraitSet> inputTraits) {
         // Union node erases collation. TODO union all using merge sort algorythm
-<<<<<<< HEAD
-
-        return ImmutableList.of(Pair.of(nodeTraits.replace(RelCollations.EMPTY),
-=======
         
         return List.of(Pair.of(nodeTraits.replace(RelCollations.EMPTY),
->>>>>>> a323c22d
                 Commons.transform(inputTraits, t -> t.replace(RelCollations.EMPTY))));
     }
     
@@ -175,22 +134,13 @@
     @Override
     public List<Pair<RelTraitSet, List<RelTraitSet>>> deriveCorrelation(RelTraitSet nodeTraits,
             List<RelTraitSet> inTraits) {
-<<<<<<< HEAD
-
-=======
         
->>>>>>> a323c22d
         Set<CorrelationId> correlationIds = inTraits.stream()
                 .map(TraitUtils::correlation)
                 .flatMap(corrTr -> corrTr.correlationIds().stream())
                 .collect(Collectors.toSet());
-<<<<<<< HEAD
-
-        return ImmutableList.of(Pair.of(nodeTraits.replace(CorrelationTrait.correlations(correlationIds)),
-=======
         
         return List.of(Pair.of(nodeTraits.replace(CorrelationTrait.correlations(correlationIds)),
->>>>>>> a323c22d
                 inTraits));
     }
     
