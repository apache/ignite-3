--- conflicted
+++ resolved
@@ -17,13 +17,8 @@
 
 package org.apache.ignite.internal.processors.query.calcite.rel.agg;
 
-import static org.apache.ignite.internal.processors.query.calcite.util.Commons.maxPrefix;
+import java.util.List;
 
-<<<<<<< HEAD
-import com.google.common.collect.ImmutableList;
-import java.util.List;
-=======
->>>>>>> c086555b
 import org.apache.calcite.plan.RelTraitSet;
 import org.apache.calcite.rel.RelCollation;
 import org.apache.calcite.rel.RelCollations;
@@ -32,6 +27,8 @@
 import org.apache.calcite.util.Pair;
 import org.apache.ignite.internal.processors.query.calcite.trait.TraitUtils;
 import org.apache.ignite.internal.processors.query.calcite.trait.TraitsAwareIgniteRel;
+
+import static org.apache.ignite.internal.processors.query.calcite.util.Commons.maxPrefix;
 
 /**
  *
@@ -45,45 +42,29 @@
     ImmutableBitSet getGroupSet();
 
     /** {@inheritDoc} */
-    @Override
-    default Pair<RelTraitSet, List<RelTraitSet>> passThroughCollation(
-            RelTraitSet nodeTraits, List<RelTraitSet> inputTraits
+    @Override default Pair<RelTraitSet, List<RelTraitSet>> passThroughCollation(
+        RelTraitSet nodeTraits, List<RelTraitSet> inputTraits
     ) {
         RelCollation collation = RelCollations.of(ImmutableIntList.copyOf(getGroupSet().asList()));
 
         return Pair.of(nodeTraits.replace(collation),
-<<<<<<< HEAD
-                ImmutableList.of(inputTraits.get(0).replace(collation)));
-=======
             List.of(inputTraits.get(0).replace(collation)));
->>>>>>> c086555b
     }
 
     /** {@inheritDoc} */
-    @Override
-    default List<Pair<RelTraitSet, List<RelTraitSet>>> deriveCollation(
-            RelTraitSet nodeTraits, List<RelTraitSet> inputTraits
+    @Override default List<Pair<RelTraitSet, List<RelTraitSet>>> deriveCollation(
+        RelTraitSet nodeTraits, List<RelTraitSet> inputTraits
     ) {
         RelCollation inputCollation = TraitUtils.collation(inputTraits.get(0));
 
         List<Integer> newCollation = maxPrefix(inputCollation.getKeys(), getGroupSet().asSet());
 
-<<<<<<< HEAD
-        if (newCollation.size() < getGroupSet().cardinality()) {
-            return ImmutableList.of();
-        }
-
-        return ImmutableList.of(Pair.of(
-                nodeTraits.replace(RelCollations.of(ImmutableIntList.copyOf(newCollation))),
-                inputTraits
-=======
         if (newCollation.size() < getGroupSet().cardinality())
             return List.of();
 
         return List.of(Pair.of(
             nodeTraits.replace(RelCollations.of(ImmutableIntList.copyOf(newCollation))),
             inputTraits
->>>>>>> c086555b
         ));
     }
 }