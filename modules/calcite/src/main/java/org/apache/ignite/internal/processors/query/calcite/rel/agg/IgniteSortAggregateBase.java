/*
 * Licensed to the Apache Software Foundation (ASF) under one or more
 * contributor license agreements.  See the NOTICE file distributed with
 * this work for additional information regarding copyright ownership.
 * The ASF licenses this file to You under the Apache License, Version 2.0
 * (the "License"); you may not use this file except in compliance with
 * the License.  You may obtain a copy of the License at
 *
 *      http://www.apache.org/licenses/LICENSE-2.0
 *
 * Unless required by applicable law or agreed to in writing, software
 * distributed under the License is distributed on an "AS IS" BASIS,
 * WITHOUT WARRANTIES OR CONDITIONS OF ANY KIND, either express or implied.
 * See the License for the specific language governing permissions and
 * limitations under the License.
 */

package org.apache.ignite.internal.processors.query.calcite.rel.agg;

import static org.apache.ignite.internal.processors.query.calcite.util.Commons.maxPrefix;

<<<<<<< HEAD
import com.google.common.collect.ImmutableList;
=======
>>>>>>> a323c22d
import java.util.List;
import org.apache.calcite.plan.RelTraitSet;
import org.apache.calcite.rel.RelCollation;
import org.apache.calcite.rel.RelCollations;
import org.apache.calcite.util.ImmutableBitSet;
import org.apache.calcite.util.ImmutableIntList;
import org.apache.calcite.util.Pair;
import org.apache.ignite.internal.processors.query.calcite.trait.TraitUtils;
import org.apache.ignite.internal.processors.query.calcite.trait.TraitsAwareIgniteRel;

/**
 * IgniteSortAggregateBase.
 * TODO Documentation https://issues.apache.org/jira/browse/IGNITE-15859
 */
interface IgniteSortAggregateBase extends TraitsAwareIgniteRel {
    /**
     * Returns a bit set of the grouping fields.
     *
     * @return bit set of ordinals of grouping fields
     */
    ImmutableBitSet getGroupSet();

    /** {@inheritDoc} */
    @Override
    default Pair<RelTraitSet, List<RelTraitSet>> passThroughCollation(
            RelTraitSet nodeTraits, List<RelTraitSet> inputTraits
    ) {
        RelCollation collation = RelCollations.of(ImmutableIntList.copyOf(getGroupSet().asList()));

        return Pair.of(nodeTraits.replace(collation),
<<<<<<< HEAD
                ImmutableList.of(inputTraits.get(0).replace(collation)));
=======
                List.of(inputTraits.get(0).replace(collation)));
>>>>>>> a323c22d
    }

    /** {@inheritDoc} */
    @Override
    default List<Pair<RelTraitSet, List<RelTraitSet>>> deriveCollation(
            RelTraitSet nodeTraits, List<RelTraitSet> inputTraits
    ) {
        RelCollation inputCollation = TraitUtils.collation(inputTraits.get(0));

        List<Integer> newCollation = maxPrefix(inputCollation.getKeys(), getGroupSet().asSet());

        if (newCollation.size() < getGroupSet().cardinality()) {
<<<<<<< HEAD
            return ImmutableList.of();
        }

        return ImmutableList.of(Pair.of(
=======
            return List.of();
        }

        return List.of(Pair.of(
>>>>>>> a323c22d
                nodeTraits.replace(RelCollations.of(ImmutableIntList.copyOf(newCollation))),
                inputTraits
        ));
    }
}<|MERGE_RESOLUTION|>--- conflicted
+++ resolved
@@ -19,10 +19,6 @@
 
 import static org.apache.ignite.internal.processors.query.calcite.util.Commons.maxPrefix;
 
-<<<<<<< HEAD
-import com.google.common.collect.ImmutableList;
-=======
->>>>>>> a323c22d
 import java.util.List;
 import org.apache.calcite.plan.RelTraitSet;
 import org.apache.calcite.rel.RelCollation;
@@ -34,8 +30,7 @@
 import org.apache.ignite.internal.processors.query.calcite.trait.TraitsAwareIgniteRel;
 
 /**
- * IgniteSortAggregateBase.
- * TODO Documentation https://issues.apache.org/jira/browse/IGNITE-15859
+ *
  */
 interface IgniteSortAggregateBase extends TraitsAwareIgniteRel {
     /**
@@ -53,11 +48,7 @@
         RelCollation collation = RelCollations.of(ImmutableIntList.copyOf(getGroupSet().asList()));
 
         return Pair.of(nodeTraits.replace(collation),
-<<<<<<< HEAD
-                ImmutableList.of(inputTraits.get(0).replace(collation)));
-=======
                 List.of(inputTraits.get(0).replace(collation)));
->>>>>>> a323c22d
     }
 
     /** {@inheritDoc} */
@@ -70,17 +61,10 @@
         List<Integer> newCollation = maxPrefix(inputCollation.getKeys(), getGroupSet().asSet());
 
         if (newCollation.size() < getGroupSet().cardinality()) {
-<<<<<<< HEAD
-            return ImmutableList.of();
-        }
-
-        return ImmutableList.of(Pair.of(
-=======
             return List.of();
         }
 
         return List.of(Pair.of(
->>>>>>> a323c22d
                 nodeTraits.replace(RelCollations.of(ImmutableIntList.copyOf(newCollation))),
                 inputTraits
         ));
