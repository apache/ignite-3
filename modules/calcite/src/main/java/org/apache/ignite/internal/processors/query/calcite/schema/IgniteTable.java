/*
 * Licensed to the Apache Software Foundation (ASF) under one or more
 * contributor license agreements.  See the NOTICE file distributed with
 * this work for additional information regarding copyright ownership.
 * The ASF licenses this file to You under the Apache License, Version 2.0
 * (the "License"); you may not use this file except in compliance with
 * the License.  You may obtain a copy of the License at
 *
 *      http://www.apache.org/licenses/LICENSE-2.0
 *
 * Unless required by applicable law or agreed to in writing, software
 * distributed under the License is distributed on an "AS IS" BASIS,
 * WITHOUT WARRANTIES OR CONDITIONS OF ANY KIND, either express or implied.
 * See the License for the specific language governing permissions and
 * limitations under the License.
 */

package org.apache.ignite.internal.processors.query.calcite.schema;

import java.util.List;
import org.apache.calcite.config.CalciteConnectionConfig;
import org.apache.calcite.plan.RelOptCluster;
import org.apache.calcite.plan.RelOptTable;
<<<<<<< HEAD
import org.apache.calcite.rel.core.TableModify;
=======
import org.apache.calcite.rel.RelCollation;
>>>>>>> ff077ba3
import org.apache.calcite.rel.core.TableScan;
import org.apache.calcite.rel.type.RelDataType;
import org.apache.calcite.rel.type.RelDataTypeFactory;
import org.apache.calcite.schema.Schema;
import org.apache.calcite.schema.Statistic;
import org.apache.calcite.schema.TranslatableTable;
import org.apache.calcite.schema.Wrapper;
import org.apache.calcite.sql.SqlCall;
import org.apache.calcite.sql.SqlNode;
import org.apache.calcite.util.ImmutableBitSet;
<<<<<<< HEAD
import org.apache.ignite.internal.processors.query.calcite.exec.ExecutionContext;
import org.apache.ignite.internal.processors.query.calcite.exec.RowHandler;
import org.apache.ignite.internal.processors.query.calcite.metadata.ColocationGroup;
import org.apache.ignite.internal.processors.query.calcite.prepare.PlanningContext;
import org.apache.ignite.internal.processors.query.calcite.rel.logical.IgniteLogicalIndexScan;
import org.apache.ignite.internal.processors.query.calcite.rel.logical.IgniteLogicalTableScan;
import org.apache.ignite.internal.processors.query.calcite.trait.IgniteDistribution;
import org.apache.ignite.internal.table.TableImpl;
import org.apache.ignite.table.Tuple;
import org.jetbrains.annotations.Nullable;
=======
import org.apache.ignite.internal.processors.query.calcite.trait.IgniteDistribution;
import org.checkerframework.checker.nullness.qual.Nullable;
>>>>>>> ff077ba3

/**
 * Ignite table.
 */
public interface IgniteTable extends TranslatableTable, Wrapper {
    /**
     * Get table descriptor.
     *
     * @return Table descriptor.
     */
    TableDescriptor descriptor();
<<<<<<< HEAD

    /** Returns the internal table. */
    TableImpl table();

    /**
     * Converts a tuple to relational node row.
     *
     * @param ectx            Execution context.
     * @param row             Tuple to convert.
     * @param requiredColumns Participating columns.
     * @return Relational node row.
     */
    <RowT> RowT toRow(
            ExecutionContext<RowT> ectx,
            Tuple row,
            RowHandler.RowFactory<RowT> factory,
            @Nullable ImmutableBitSet requiredColumns
    );

    /**
     * Converts a relational node row to internal tuple.
     *
     * @param ectx Execution context.
     * @param row  Relational node row.
     * @param op   Operation.
     * @param arg  Operation specific argument.
     * @return Cache key-value tuple;
     */
    <RowT> Tuple toTuple(
            ExecutionContext<RowT> ectx,
            RowT row,
            TableModify.Operation op,
            @Nullable Object arg
    );

=======
    
>>>>>>> ff077ba3
    /** {@inheritDoc} */
    @Override
    default RelDataType getRowType(RelDataTypeFactory typeFactory) {
        return getRowType(typeFactory, null);
    }
    
    /**
     * Returns new type according {@code requiredColumns} param.
     *
     * @param typeFactory     Factory.
     * @param requiredColumns Used columns enumeration.
     */
    RelDataType getRowType(RelDataTypeFactory typeFactory, ImmutableBitSet requiredColumns);
    
    /** {@inheritDoc} */
    @Override
    default TableScan toRel(RelOptTable.ToRelContext context, RelOptTable relOptTable) {
        return toRel(context.getCluster(), relOptTable);
    }
    
    /**
     * Converts table into relational expression.
     *
     * @param cluster   Custer.
     * @param relOptTbl Table.
     * @return Table relational expression.
     */
    TableScan toRel(RelOptCluster cluster, RelOptTable relOptTbl);
    
    /**
     * Returns table distribution.
     *
     * @return Table distribution.
     */
    IgniteDistribution distribution();
    
    /** {@inheritDoc} */
    default Schema.TableType getJdbcTableType() {
        return Schema.TableType.TABLE;
    }
    
    /** {@inheritDoc} */
    default boolean isRolledUp(String column) {
        return false;
    }
    
    /** {@inheritDoc} */
    default boolean rolledUpColumnValidInsideAgg(String column, SqlCall call,
            @Nullable SqlNode parent,
            @Nullable CalciteConnectionConfig config) {
        return false;
    }
    
    /** {@inheritDoc} */
    default Statistic getStatistic() {
        return new Statistic() {
            @Override
            public List<RelCollation> getCollations() {
                return List.of();
            }
        };
    }
    
    /** {@inheritDoc} */
    @Override
    default <C> @Nullable C unwrap(Class<C> cls) {
        if (cls.isInstance(this)) {
            return cls.cast(this);
        }
        return null;
    }
}<|MERGE_RESOLUTION|>--- conflicted
+++ resolved
@@ -21,11 +21,7 @@
 import org.apache.calcite.config.CalciteConnectionConfig;
 import org.apache.calcite.plan.RelOptCluster;
 import org.apache.calcite.plan.RelOptTable;
-<<<<<<< HEAD
-import org.apache.calcite.rel.core.TableModify;
-=======
 import org.apache.calcite.rel.RelCollation;
->>>>>>> ff077ba3
 import org.apache.calcite.rel.core.TableScan;
 import org.apache.calcite.rel.type.RelDataType;
 import org.apache.calcite.rel.type.RelDataTypeFactory;
@@ -36,21 +32,8 @@
 import org.apache.calcite.sql.SqlCall;
 import org.apache.calcite.sql.SqlNode;
 import org.apache.calcite.util.ImmutableBitSet;
-<<<<<<< HEAD
-import org.apache.ignite.internal.processors.query.calcite.exec.ExecutionContext;
-import org.apache.ignite.internal.processors.query.calcite.exec.RowHandler;
-import org.apache.ignite.internal.processors.query.calcite.metadata.ColocationGroup;
-import org.apache.ignite.internal.processors.query.calcite.prepare.PlanningContext;
-import org.apache.ignite.internal.processors.query.calcite.rel.logical.IgniteLogicalIndexScan;
-import org.apache.ignite.internal.processors.query.calcite.rel.logical.IgniteLogicalTableScan;
-import org.apache.ignite.internal.processors.query.calcite.trait.IgniteDistribution;
-import org.apache.ignite.internal.table.TableImpl;
-import org.apache.ignite.table.Tuple;
-import org.jetbrains.annotations.Nullable;
-=======
 import org.apache.ignite.internal.processors.query.calcite.trait.IgniteDistribution;
 import org.checkerframework.checker.nullness.qual.Nullable;
->>>>>>> ff077ba3
 
 /**
  * Ignite table.
@@ -62,51 +45,13 @@
      * @return Table descriptor.
      */
     TableDescriptor descriptor();
-<<<<<<< HEAD
 
-    /** Returns the internal table. */
-    TableImpl table();
-
-    /**
-     * Converts a tuple to relational node row.
-     *
-     * @param ectx            Execution context.
-     * @param row             Tuple to convert.
-     * @param requiredColumns Participating columns.
-     * @return Relational node row.
-     */
-    <RowT> RowT toRow(
-            ExecutionContext<RowT> ectx,
-            Tuple row,
-            RowHandler.RowFactory<RowT> factory,
-            @Nullable ImmutableBitSet requiredColumns
-    );
-
-    /**
-     * Converts a relational node row to internal tuple.
-     *
-     * @param ectx Execution context.
-     * @param row  Relational node row.
-     * @param op   Operation.
-     * @param arg  Operation specific argument.
-     * @return Cache key-value tuple;
-     */
-    <RowT> Tuple toTuple(
-            ExecutionContext<RowT> ectx,
-            RowT row,
-            TableModify.Operation op,
-            @Nullable Object arg
-    );
-
-=======
-    
->>>>>>> ff077ba3
     /** {@inheritDoc} */
     @Override
     default RelDataType getRowType(RelDataTypeFactory typeFactory) {
         return getRowType(typeFactory, null);
     }
-    
+
     /**
      * Returns new type according {@code requiredColumns} param.
      *
@@ -114,13 +59,13 @@
      * @param requiredColumns Used columns enumeration.
      */
     RelDataType getRowType(RelDataTypeFactory typeFactory, ImmutableBitSet requiredColumns);
-    
+
     /** {@inheritDoc} */
     @Override
     default TableScan toRel(RelOptTable.ToRelContext context, RelOptTable relOptTable) {
         return toRel(context.getCluster(), relOptTable);
     }
-    
+
     /**
      * Converts table into relational expression.
      *
@@ -129,31 +74,31 @@
      * @return Table relational expression.
      */
     TableScan toRel(RelOptCluster cluster, RelOptTable relOptTbl);
-    
+
     /**
      * Returns table distribution.
      *
      * @return Table distribution.
      */
     IgniteDistribution distribution();
-    
+
     /** {@inheritDoc} */
     default Schema.TableType getJdbcTableType() {
         return Schema.TableType.TABLE;
     }
-    
+
     /** {@inheritDoc} */
     default boolean isRolledUp(String column) {
         return false;
     }
-    
+
     /** {@inheritDoc} */
     default boolean rolledUpColumnValidInsideAgg(String column, SqlCall call,
             @Nullable SqlNode parent,
             @Nullable CalciteConnectionConfig config) {
         return false;
     }
-    
+
     /** {@inheritDoc} */
     default Statistic getStatistic() {
         return new Statistic() {
@@ -163,7 +108,7 @@
             }
         };
     }
-    
+
     /** {@inheritDoc} */
     @Override
     default <C> @Nullable C unwrap(Class<C> cls) {
