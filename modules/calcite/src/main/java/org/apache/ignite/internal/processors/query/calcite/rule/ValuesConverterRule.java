--- conflicted
+++ resolved
@@ -31,17 +31,12 @@
 import org.apache.ignite.internal.processors.query.calcite.trait.RewindabilityTrait;
 
 /**
- * ValuesConverterRule.
- * TODO Documentation https://issues.apache.org/jira/browse/IGNITE-15859
+ *
  */
 public class ValuesConverterRule extends AbstractIgniteConverterRule<LogicalValues> {
-<<<<<<< HEAD
-
-=======
     /**
      *
      */
->>>>>>> a323c22d
     public static final RelOptRule INSTANCE = new ValuesConverterRule();
 
     /**
