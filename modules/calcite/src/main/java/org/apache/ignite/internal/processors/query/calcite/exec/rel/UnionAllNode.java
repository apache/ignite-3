--- conflicted
+++ resolved
@@ -23,14 +23,9 @@
 import org.apache.ignite.internal.processors.query.calcite.exec.ExecutionContext;
 
 /**
- * UnionAllNode.
- * TODO Documentation https://issues.apache.org/jira/browse/IGNITE-15859
+ *
  */
 public class UnionAllNode<RowT> extends AbstractNode<RowT> implements Downstream<RowT> {
-<<<<<<< HEAD
-    private int curSrc;
-
-=======
     /**
      *
      */
@@ -39,15 +34,10 @@
     /**
      *
      */
->>>>>>> a323c22d
     private int waiting;
 
     /**
-     * Constructor.
-     * TODO Documentation https://issues.apache.org/jira/browse/IGNITE-15859
-     *
-     * @param ctx     Execution context.
-     * @param rowType RelDataType.
+     * @param ctx Execution context.
      */
     public UnionAllNode(ExecutionContext<RowT> ctx, RelDataType rowType) {
         super(ctx, rowType);
@@ -109,12 +99,9 @@
         waiting = 0;
     }
 
-<<<<<<< HEAD
-=======
     /**
      *
      */
->>>>>>> a323c22d
     private Node<RowT> source() {
         return sources().get(curSrc);
     }
