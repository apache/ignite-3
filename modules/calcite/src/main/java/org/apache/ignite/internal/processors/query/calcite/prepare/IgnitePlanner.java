--- conflicted
+++ resolved
@@ -17,17 +17,13 @@
 
 package org.apache.ignite.internal.processors.query.calcite.prepare;
 
-import com.google.common.collect.ImmutableList;
 import java.io.PrintWriter;
 import java.io.Reader;
 import java.io.StringWriter;
 import java.util.ArrayList;
 import java.util.List;
 import java.util.Set;
-<<<<<<< HEAD
-=======
-
->>>>>>> c086555b
+
 import org.apache.calcite.plan.Context;
 import org.apache.calcite.plan.RelOptCluster;
 import org.apache.calcite.plan.RelOptCost;
@@ -74,90 +70,53 @@
  * Query planer.
  */
 public class IgnitePlanner implements Planner, RelOptTable.ViewExpander {
-    /**
-     *
-     */
+    /** */
     private final SqlOperatorTable operatorTbl;
 
-<<<<<<< HEAD
-    /**
-     *
-     */
-    private final ImmutableList<Program> programs;
-=======
     /** */
     private final List<Program> programs;
->>>>>>> c086555b
-
-    /**
-     *
-     */
+
+    /** */
     private final FrameworkConfig frameworkCfg;
 
-    /**
-     *
-     */
+    /** */
     private final PlanningContext ctx;
 
-    /**
-     *
-     */
+    /** */
     @SuppressWarnings("rawtypes")
     private final List<RelTraitDef> traitDefs;
 
-    /**
-     *
-     */
+    /** */
     private final SqlParser.Config parserCfg;
 
-    /**
-     *
-     */
+    /** */
     private final SqlToRelConverter.Config sqlToRelConverterCfg;
 
-    /**
-     *
-     */
+    /** */
     private final SqlValidator.Config validatorCfg;
 
-    /**
-     *
-     */
+    /** */
     private final SqlRexConvertletTable convertletTbl;
 
-    /**
-     *
-     */
+    /** */
     private final RexBuilder rexBuilder;
 
-    /**
-     *
-     */
+    /** */
     private final RexExecutor rexExecutor;
 
-    /**
-     *
-     */
+    /** */
     private final IgniteTypeFactory typeFactory;
 
-    /**
-     *
-     */
+    /** */
     private final CalciteCatalogReader catalogReader;
 
-    /**
-     *
-     */
+    /** */
     private RelOptPlanner planner;
 
-    /**
-     *
-     */
+    /** */
     private SqlValidator validator;
 
-    /**
-     *
-     */
+    /** */
     private RelOptCluster cluster;
 
     /**
@@ -183,46 +142,41 @@
     }
 
     /** {@inheritDoc} */
-    @Override
-    public RelTraitSet getEmptyTraitSet() {
+    @Override public RelTraitSet getEmptyTraitSet() {
         return planner().emptyTraitSet();
     }
 
     /** {@inheritDoc} */
-    @Override
-    public void close() {
+    @Override public void close() {
         reset();
     }
 
     /** {@inheritDoc} */
-    @Override
-    public void reset() {
+    @Override public void reset() {
         planner = null;
         validator = null;
         cluster = null;
     }
 
     /** {@inheritDoc} */
-    @Override
-    public SqlNode parse(Reader reader) throws SqlParseException {
+    @Override public SqlNode parse(Reader reader) throws SqlParseException {
         SqlNodeList sqlNodes = SqlParser.create(reader, parserCfg).parseStmtList();
 
         return sqlNodes.size() == 1 ? sqlNodes.get(0) : sqlNodes;
     }
 
     /** {@inheritDoc} */
-    @Override
-    public SqlNode validate(SqlNode sqlNode) throws ValidationException {
+    @Override public SqlNode validate(SqlNode sqlNode) throws ValidationException {
         try {
             return validator().validate(sqlNode);
-        } catch (RuntimeException e) {
+        }
+        catch (RuntimeException e) {
             throw new ValidationException(e);
         }
     }
 
     /** {@inheritDoc} */
-    @Override
-    public Pair<SqlNode, RelDataType> validateAndGetType(SqlNode sqlNode) {
+    @Override public Pair<SqlNode, RelDataType> validateAndGetType(SqlNode sqlNode) {
         SqlNode validatedNode = validator().validate(sqlNode);
         RelDataType type = validator().getValidatedNodeType(validatedNode);
         return Pair.of(validatedNode, type);
@@ -238,12 +192,6 @@
         return typeSpec.deriveType(validator());
     }
 
-    /** {@inheritDoc} */
-    @Override
-    public RelNode convert(SqlNode sql) {
-        throw new UnsupportedOperationException();
-    }
-
     /**
      * Validates a SQL statement.
      *
@@ -259,8 +207,12 @@
     }
 
     /** {@inheritDoc} */
-    @Override
-    public RelRoot rel(SqlNode sql) {
+    @Override public RelNode convert(SqlNode sql) {
+        throw new UnsupportedOperationException();
+    }
+
+    /** {@inheritDoc} */
+    @Override public RelRoot rel(SqlNode sql) {
         SqlToRelConverter sqlToRelConverter = sqlToRelConverter(validator(), catalogReader, sqlToRelConverterCfg);
         RelRoot root = sqlToRelConverter.convertQuery(sql, false, true);
         root = root.withRel(sqlToRelConverter.decorrelate(sql, root.rel));
@@ -270,19 +222,19 @@
     }
 
     /** {@inheritDoc} */
-    @Override
-    public RelRoot expandView(
-            RelDataType rowType,
-            String qryStr,
-            List<String> schemaPath,
-            List<String> viewPath
+    @Override public RelRoot expandView(
+        RelDataType rowType,
+        String qryStr,
+        List<String> schemaPath,
+        List<String> viewPath
     ) {
         SqlParser parser = SqlParser.create(qryStr, parserCfg);
         SqlNode sqlNode;
         try {
             sqlNode = parser.parseQuery();
-        } catch (SqlParseException e) {
-            //            throw new IgniteSQLException("parse failed", IgniteQueryErrorCode.PARSING, e);
+        }
+        catch (SqlParseException e) {
+//            throw new IgniteSQLException("parse failed", IgniteQueryErrorCode.PARSING, e);
             throw new IgniteException("parse failed", e);
         }
 
@@ -296,18 +248,16 @@
     }
 
     /** {@inheritDoc} */
-    @Override
-    public RelNode transform(int programIdx, RelTraitSet targetTraits, RelNode rel) {
+    @Override public RelNode transform(int programIdx, RelTraitSet targetTraits, RelNode rel) {
         return programs.get(programIdx).run(planner(), rel, targetTraits.simplify(), materializations(), latices());
     }
 
     /**
-     * Converts one relational nodes tree into another relational nodes tree based on a particular planner type, planning phase and required
-     * set of traits.
-     *
-     * @param phase        Planner phase.
+     * Converts one relational nodes tree into another relational nodes tree
+     * based on a particular planner type, planning phase and required set of traits.
+     * @param phase Planner phase.
      * @param targetTraits Target traits.
-     * @param rel          Root node of relational tree.
+     * @param rel Root node of relational tree.
      * @return The root of the new RelNode tree.
      */
     public <T extends RelNode> T transform(PlannerPhase phase, RelTraitSet targetTraits, RelNode rel) {
@@ -315,46 +265,37 @@
     }
 
     /** {@inheritDoc} */
-    @Override
-    public IgniteTypeFactory getTypeFactory() {
+    @Override public IgniteTypeFactory getTypeFactory() {
         return typeFactory;
     }
 
-    /**
-     *
-     */
+    /** */
     private RelOptPlanner planner() {
         if (planner == null) {
             VolcanoPlannerExt planner = new VolcanoPlannerExt(frameworkCfg.getCostFactory(), ctx);
             planner.setExecutor(rexExecutor);
             this.planner = planner;
 
-            for (RelTraitDef<?> def : traitDefs) {
+            for (RelTraitDef<?> def : traitDefs)
                 this.planner.addRelTraitDef(def);
-            }
         }
 
         return planner;
     }
 
-    /**
-     *
-     */
+    /** */
     public String dump() {
         StringWriter w = new StringWriter();
 
-        ((VolcanoPlanner) planner).dump(new PrintWriter(w));
+        ((VolcanoPlanner)planner).dump(new PrintWriter(w));
 
         return w.toString();
     }
 
-    /**
-     *
-     */
+    /** */
     private SqlValidator validator() {
-        if (validator == null) {
+        if (validator == null)
             validator = new IgniteSqlValidator(operatorTbl, catalogReader, typeFactory, validatorCfg, ctx.parameters());
-        }
 
         return validator;
     }
@@ -370,16 +311,13 @@
         return cluster;
     }
 
-    /**
-     *
-     */
+    /** */
     private List<RelOptLattice> latices() {
         return List.of(); // TODO
     }
 
     /**
      * Returns all applicable materializations (i.e. secondary indexes) for the given rel node,
-     *
      * @return Materializations.
      */
     private List<RelOptMaterialization> materializations() {
@@ -387,79 +325,68 @@
     }
 
     /**
-     * Walks over a tree of relational expressions, replacing each {@link org.apache.calcite.rel.RelNode} with a 'slimmed down' relational
-     * expression that projects only the columns required by its consumer.
+     * Walks over a tree of relational expressions, replacing each
+     * {@link org.apache.calcite.rel.RelNode} with a 'slimmed down' relational
+     * expression that projects
+     * only the columns required by its consumer.
      *
      * @param root Root of relational expression tree
      * @return Trimmed relational expression
      */
     protected RelRoot trimUnusedFields(RelRoot root) {
         final SqlToRelConverter.Config config = SqlToRelConverter.configBuilder()
-                .withConfig(sqlToRelConverterCfg)
-                // For now, don't trim if there are more than 3 joins. The projects
-                // near the leaves created by trim migrate past joins and seem to
-                // prevent join-reordering.
-                .withTrimUnusedFields(RelOptUtil.countJoins(root.rel) < 2)
-                .build();
+            .withConfig(sqlToRelConverterCfg)
+            // For now, don't trim if there are more than 3 joins. The projects
+            // near the leaves created by trim migrate past joins and seem to
+            // prevent join-reordering.
+            .withTrimUnusedFields(RelOptUtil.countJoins(root.rel) < 2)
+            .build();
         SqlToRelConverter converter = sqlToRelConverter(validator(), catalogReader, config);
         boolean ordered = !root.collation.getFieldCollations().isEmpty();
         boolean dml = SqlKind.DML.contains(root.kind);
         return root.withRel(converter.trimUnusedFields(dml || ordered, root.rel));
     }
 
-    /**
-     *
-     */
+    /** */
     private SqlToRelConverter sqlToRelConverter(SqlValidator validator, CalciteCatalogReader reader,
-            SqlToRelConverter.Config config) {
+        SqlToRelConverter.Config config) {
         return new SqlToRelConverter(this, validator, reader, cluster(), convertletTbl, config);
     }
 
-    /**
-     *
-     */
+    /** */
     public void setDisabledRules(Set<String> disabledRuleNames) {
         ctx.rulesFilter(rulesSet -> {
             List<RelOptRule> newSet = new ArrayList<>();
 
             for (RelOptRule r : rulesSet) {
-                if (!disabledRuleNames.contains(shortRuleName(r.toString()))) {
+                if (!disabledRuleNames.contains(shortRuleName(r.toString())))
                     newSet.add(r);
-                }
             }
 
             return RuleSets.ofList(newSet);
         });
     }
 
-    /**
-     *
-     */
+    /** */
     private static String shortRuleName(String ruleDesc) {
         int pos = ruleDesc.indexOf('(');
 
-        if (pos == -1) {
+        if (pos == -1)
             return ruleDesc;
-        }
 
         return ruleDesc.substring(0, pos);
     }
 
-    /**
-     *
-     */
+    /** */
     private static class VolcanoPlannerExt extends VolcanoPlanner {
-        /**
-         *
-         */
+        /** */
         protected VolcanoPlannerExt(RelOptCostFactory costFactory, Context externalCtx) {
             super(costFactory, externalCtx);
             setTopDownOpt(true);
         }
 
         /** {@inheritDoc} */
-        @Override
-        public RelOptCost getCost(RelNode rel, RelMetadataQuery mq) {
+        @Override public RelOptCost getCost(RelNode rel, RelMetadataQuery mq) {
             return mq.getCumulativeCost(rel);
         }
     }
