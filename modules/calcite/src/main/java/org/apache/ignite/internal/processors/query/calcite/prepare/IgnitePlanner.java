--- conflicted
+++ resolved
@@ -17,7 +17,6 @@
 
 package org.apache.ignite.internal.processors.query.calcite.prepare;
 
-import com.google.common.collect.ImmutableList;
 import java.io.PrintWriter;
 import java.io.Reader;
 import java.io.StringWriter;
@@ -70,124 +69,88 @@
  * Query planer.
  */
 public class IgnitePlanner implements Planner, RelOptTable.ViewExpander {
-<<<<<<< HEAD
+    /**
+     *
+     */
     private final SqlOperatorTable operatorTbl;
 
-    private final ImmutableList<Program> programs;
-
+    /**
+     *
+     */
+    private final List<Program> programs;
+
+    /**
+     *
+     */
     private final FrameworkConfig frameworkCfg;
 
+    /**
+     *
+     */
     private final PlanningContext ctx;
 
-=======
-    /**
-     *
-     */
-    private final SqlOperatorTable operatorTbl;
-
-    /**
-     *
-     */
-    private final List<Program> programs;
-
-    /**
-     *
-     */
-    private final FrameworkConfig frameworkCfg;
-
-    /**
-     *
-     */
-    private final PlanningContext ctx;
-
-    /**
-     *
-     */
->>>>>>> a323c22d
+    /**
+     *
+     */
     @SuppressWarnings("rawtypes")
     private final List<RelTraitDef> traitDefs;
 
-<<<<<<< HEAD
+    /**
+     *
+     */
     private final SqlParser.Config parserCfg;
 
+    /**
+     *
+     */
     private final SqlToRelConverter.Config sqlToRelConverterCfg;
 
+    /**
+     *
+     */
     private final SqlValidator.Config validatorCfg;
 
+    /**
+     *
+     */
     private final SqlRexConvertletTable convertletTbl;
 
+    /**
+     *
+     */
     private final RexBuilder rexBuilder;
 
+    /**
+     *
+     */
     private final RexExecutor rexExecutor;
 
+    /**
+     *
+     */
     private final IgniteTypeFactory typeFactory;
 
+    /**
+     *
+     */
     private final CalciteCatalogReader catalogReader;
 
+    /**
+     *
+     */
     private RelOptPlanner planner;
 
+    /**
+     *
+     */
     private SqlValidator validator;
 
-=======
-    /**
-     *
-     */
-    private final SqlParser.Config parserCfg;
-
-    /**
-     *
-     */
-    private final SqlToRelConverter.Config sqlToRelConverterCfg;
-
-    /**
-     *
-     */
-    private final SqlValidator.Config validatorCfg;
-
-    /**
-     *
-     */
-    private final SqlRexConvertletTable convertletTbl;
-
-    /**
-     *
-     */
-    private final RexBuilder rexBuilder;
-
-    /**
-     *
-     */
-    private final RexExecutor rexExecutor;
-
-    /**
-     *
-     */
-    private final IgniteTypeFactory typeFactory;
-
-    /**
-     *
-     */
-    private final CalciteCatalogReader catalogReader;
-
-    /**
-     *
-     */
-    private RelOptPlanner planner;
-
-    /**
-     *
-     */
-    private SqlValidator validator;
-
-    /**
-     *
-     */
->>>>>>> a323c22d
+    /**
+     *
+     */
     private RelOptCluster cluster;
 
     /**
-     * Constructor.
-     *
      * @param ctx Planner context.
      */
     IgnitePlanner(PlanningContext ctx) {
@@ -265,12 +228,6 @@
         return typeSpec.deriveType(validator());
     }
     
-    /** {@inheritDoc} */
-    @Override
-    public RelNode convert(SqlNode sql) {
-        throw new UnsupportedOperationException();
-    }
-
     /** {@inheritDoc} */
     @Override
     public RelNode convert(SqlNode sql) {
@@ -353,12 +310,9 @@
         return typeFactory;
     }
 
-<<<<<<< HEAD
-=======
-    /**
-     *
-     */
->>>>>>> a323c22d
+    /**
+     *
+     */
     private RelOptPlanner planner() {
         if (planner == null) {
             VolcanoPlannerExt planner = new VolcanoPlannerExt(frameworkCfg.getCostFactory(), ctx);
@@ -374,13 +328,7 @@
     }
 
     /**
-<<<<<<< HEAD
-     * Dump planner state to string.
-     *
-     * @return Planner state dump.
-=======
-     *
->>>>>>> a323c22d
+     *
      */
     public String dump() {
         StringWriter w = new StringWriter();
@@ -390,12 +338,9 @@
         return w.toString();
     }
 
-<<<<<<< HEAD
-=======
-    /**
-     *
-     */
->>>>>>> a323c22d
+    /**
+     *
+     */
     private SqlValidator validator() {
         if (validator == null) {
             validator = new IgniteSqlValidator(operatorTbl, catalogReader, typeFactory, validatorCfg, ctx.parameters());
@@ -415,12 +360,9 @@
         return cluster;
     }
 
-<<<<<<< HEAD
-=======
-    /**
-     *
-     */
->>>>>>> a323c22d
+    /**
+     *
+     */
     private List<RelOptLattice> latices() {
         return List.of(); // TODO
     }
@@ -455,25 +397,16 @@
         return root.withRel(converter.trimUnusedFields(dml || ordered, root.rel));
     }
 
-<<<<<<< HEAD
-=======
-    /**
-     *
-     */
->>>>>>> a323c22d
+    /**
+     *
+     */
     private SqlToRelConverter sqlToRelConverter(SqlValidator validator, CalciteCatalogReader reader,
             SqlToRelConverter.Config config) {
         return new SqlToRelConverter(this, validator, reader, cluster(), convertletTbl, config);
     }
 
     /**
-<<<<<<< HEAD
-     * Create RelOptRule filter to disable rules by names.
-     *
-     * @param disabledRuleNames Disabled rule names.
-=======
-     *
->>>>>>> a323c22d
+     *
      */
     public void setDisabledRules(Set<String> disabledRuleNames) {
         ctx.rulesFilter(rulesSet -> {
@@ -489,12 +422,9 @@
         });
     }
 
-<<<<<<< HEAD
-=======
-    /**
-     *
-     */
->>>>>>> a323c22d
+    /**
+     *
+     */
     private static String shortRuleName(String ruleDesc) {
         int pos = ruleDesc.indexOf('(');
 
@@ -505,9 +435,6 @@
         return ruleDesc.substring(0, pos);
     }
 
-<<<<<<< HEAD
-    private static class VolcanoPlannerExt extends VolcanoPlanner {
-=======
     /**
      *
      */
@@ -515,7 +442,6 @@
         /**
          *
          */
->>>>>>> a323c22d
         protected VolcanoPlannerExt(RelOptCostFactory costFactory, Context externalCtx) {
             super(costFactory, externalCtx);
             setTopDownOpt(true);
