--- conflicted
+++ resolved
@@ -31,80 +31,53 @@
 import org.jetbrains.annotations.NotNull;
 
 /**
-<<<<<<< HEAD
- * MergeJoinNode.
- * TODO Documentation https://issues.apache.org/jira/browse/IGNITE-15859
-=======
  *
->>>>>>> a323c22d
  */
 public abstract class MergeJoinNode<RowT> extends AbstractNode<RowT> {
     /** Special value to highlights that all row were received and we are not waiting any more. */
     protected static final int NOT_WAITING = -1;
 
-<<<<<<< HEAD
+    /**
+     *
+     */
     protected final Comparator<RowT> comp;
 
+    /**
+     *
+     */
     protected final RowHandler<RowT> handler;
 
+    /**
+     *
+     */
     protected int requested;
 
+    /**
+     *
+     */
     protected int waitingLeft;
 
+    /**
+     *
+     */
     protected int waitingRight;
 
+    /**
+     *
+     */
     protected final Deque<RowT> rightInBuf = new ArrayDeque<>(inBufSize);
 
+    /**
+     *
+     */
     protected final Deque<RowT> leftInBuf = new ArrayDeque<>(inBufSize);
 
+    /**
+     *
+     */
     protected boolean inLoop;
 
     /**
-     * Constructor.
-     *
-=======
-    /**
-     *
-     */
-    protected final Comparator<RowT> comp;
-
-    /**
-     *
-     */
-    protected final RowHandler<RowT> handler;
-
-    /**
-     *
-     */
-    protected int requested;
-
-    /**
-     *
-     */
-    protected int waitingLeft;
-
-    /**
-     *
-     */
-    protected int waitingRight;
-
-    /**
-     *
-     */
-    protected final Deque<RowT> rightInBuf = new ArrayDeque<>(inBufSize);
-
-    /**
-     *
-     */
-    protected final Deque<RowT> leftInBuf = new ArrayDeque<>(inBufSize);
-
-    /**
-     *
-     */
-    protected boolean inLoop;
-
-    /**
->>>>>>> a323c22d
      * @param ctx  Execution context.
      * @param comp Join expression.
      */
@@ -130,12 +103,9 @@
         }
     }
 
-<<<<<<< HEAD
-=======
-    /**
-     *
-     */
->>>>>>> a323c22d
+    /**
+     *
+     */
     private void doJoin() throws Exception {
         checkState();
 
@@ -201,12 +171,9 @@
         throw new IndexOutOfBoundsException();
     }
 
-<<<<<<< HEAD
-=======
-    /**
-     *
-     */
->>>>>>> a323c22d
+    /**
+     *
+     */
     private void pushLeft(RowT row) throws Exception {
         assert downstream() != null;
         assert waitingLeft > 0;
@@ -220,12 +187,9 @@
         join();
     }
 
-<<<<<<< HEAD
-=======
-    /**
-     *
-     */
->>>>>>> a323c22d
+    /**
+     *
+     */
     private void pushRight(RowT row) throws Exception {
         assert downstream() != null;
         assert waitingRight > 0;
@@ -239,12 +203,9 @@
         join();
     }
 
-<<<<<<< HEAD
-=======
-    /**
-     *
-     */
->>>>>>> a323c22d
+    /**
+     *
+     */
     private void endLeft() throws Exception {
         assert downstream() != null;
         assert waitingLeft > 0;
@@ -256,12 +217,9 @@
         join();
     }
 
-<<<<<<< HEAD
-=======
-    /**
-     *
-     */
->>>>>>> a323c22d
+    /**
+     *
+     */
     private void endRight() throws Exception {
         assert downstream() != null;
         assert waitingRight > 0;
@@ -273,41 +231,27 @@
         join();
     }
 
-<<<<<<< HEAD
-=======
-    /**
-     *
-     */
->>>>>>> a323c22d
+    /**
+     *
+     */
     protected Node<RowT> leftSource() {
         return sources().get(0);
     }
 
-<<<<<<< HEAD
-=======
-    /**
-     *
-     */
->>>>>>> a323c22d
+    /**
+     *
+     */
     protected Node<RowT> rightSource() {
         return sources().get(1);
     }
 
-<<<<<<< HEAD
+    /**
+     *
+     */
     protected abstract void join() throws Exception;
 
     /**
-     * Create.
-     * TODO Documentation https://issues.apache.org/jira/browse/IGNITE-15859
-=======
-    /**
-     *
-     */
-    protected abstract void join() throws Exception;
-
-    /**
-     *
->>>>>>> a323c22d
+     *
      */
     @NotNull
     public static <RowT> MergeJoinNode<RowT> create(ExecutionContext<RowT> ctx, RelDataType outputRowType, RelDataType leftRowType,
@@ -346,50 +290,34 @@
         }
     }
 
-<<<<<<< HEAD
+    /**
+     *
+     */
     private static class InnerJoin<RowT> extends MergeJoinNode<RowT> {
+        /**
+         *
+         */
         private RowT left;
 
-=======
-    /**
-     *
-     */
-    private static class InnerJoin<RowT> extends MergeJoinNode<RowT> {
-        /**
-         *
-         */
-        private RowT left;
-
-        /**
-         *
-         */
->>>>>>> a323c22d
+        /**
+         *
+         */
         private RowT right;
 
         /** Used to store similar rows of rights stream in many-to-many join mode. */
         private List<RowT> rightMaterialization;
 
-<<<<<<< HEAD
+        /**
+         *
+         */
         private int rightIdx;
 
+        /**
+         *
+         */
         private boolean drainMaterialization;
 
         /**
-         * Constructor.
-         *
-=======
-        /**
-         *
-         */
-        private int rightIdx;
-
-        /**
-         *
-         */
-        private boolean drainMaterialization;
-
-        /**
->>>>>>> a323c22d
          * @param ctx     Execution context.
          * @param rowType Row type.
          * @param comp    Join expression comparator.
@@ -527,74 +455,51 @@
         }
     }
 
-<<<<<<< HEAD
-=======
-    /**
-     *
-     */
->>>>>>> a323c22d
+    /**
+     *
+     */
     private static class LeftJoin<RowT> extends MergeJoinNode<RowT> {
         /** Right row factory. */
         private final RowHandler.RowFactory<RowT> rightRowFactory;
 
-<<<<<<< HEAD
+        /**
+         *
+         */
         private RowT left;
 
-=======
-        /**
-         *
-         */
-        private RowT left;
-
-        /**
-         *
-         */
->>>>>>> a323c22d
+        /**
+         *
+         */
         private RowT right;
 
         /** Used to store similar rows of rights stream in many-to-many join mode. */
         private List<RowT> rightMaterialization;
 
-<<<<<<< HEAD
+        /**
+         *
+         */
         private int rightIdx;
 
-=======
-        /**
-         *
-         */
-        private int rightIdx;
-
-        /**
-         *
-         */
->>>>>>> a323c22d
+        /**
+         *
+         */
         private boolean drainMaterialization;
 
         /** Whether current left row was matched (hence pushed to downstream) or not. */
         private boolean matched;
 
         /**
-<<<<<<< HEAD
-         * Constructor.
-         *
-=======
->>>>>>> a323c22d
          * @param ctx             Execution context.
          * @param rowType         Row type.
          * @param comp            Join expression comparator.
          * @param rightRowFactory Right row factory.
          */
-<<<<<<< HEAD
-        private LeftJoin(ExecutionContext<RowT> ctx, RelDataType rowType, Comparator<RowT> comp,
-                RowHandler.RowFactory<RowT> rightRowFactory) {
-=======
         private LeftJoin(
                 ExecutionContext<RowT> ctx,
                 RelDataType rowType,
                 Comparator<RowT> comp,
                 RowHandler.RowFactory<RowT> rightRowFactory
         ) {
->>>>>>> a323c22d
             super(ctx, rowType, comp);
 
             this.rightRowFactory = rightRowFactory;
@@ -743,74 +648,51 @@
         }
     }
 
-<<<<<<< HEAD
-=======
-    /**
-     *
-     */
->>>>>>> a323c22d
+    /**
+     *
+     */
     private static class RightJoin<RowT> extends MergeJoinNode<RowT> {
         /** Right row factory. */
         private final RowHandler.RowFactory<RowT> leftRowFactory;
 
-<<<<<<< HEAD
+        /**
+         *
+         */
         private RowT left;
 
-=======
-        /**
-         *
-         */
-        private RowT left;
-
-        /**
-         *
-         */
->>>>>>> a323c22d
+        /**
+         *
+         */
         private RowT right;
 
         /** Used to store similar rows of rights stream in many-to-many join mode. */
         private List<RowT> rightMaterialization;
 
-<<<<<<< HEAD
+        /**
+         *
+         */
         private int rightIdx;
 
-=======
-        /**
-         *
-         */
-        private int rightIdx;
-
-        /**
-         *
-         */
->>>>>>> a323c22d
+        /**
+         *
+         */
         private boolean drainMaterialization;
 
         /** Whether current right row was matched (hence pushed to downstream) or not. */
         private boolean matched;
 
         /**
-<<<<<<< HEAD
-         * Constructor.
-         *
-=======
->>>>>>> a323c22d
          * @param ctx            Execution context.
          * @param rowType        Row type.
          * @param comp           Join expression comparator.
          * @param leftRowFactory Left row factory.
          */
-<<<<<<< HEAD
-        private RightJoin(ExecutionContext<RowT> ctx, RelDataType rowType, Comparator<RowT> comp,
-                RowHandler.RowFactory<RowT> leftRowFactory) {
-=======
         private RightJoin(
                 ExecutionContext<RowT> ctx,
                 RelDataType rowType,
                 Comparator<RowT> comp,
                 RowHandler.RowFactory<RowT> leftRowFactory
         ) {
->>>>>>> a323c22d
             super(ctx, rowType, comp);
 
             this.leftRowFactory = leftRowFactory;
@@ -975,12 +857,9 @@
         }
     }
 
-<<<<<<< HEAD
-=======
-    /**
-     *
-     */
->>>>>>> a323c22d
+    /**
+     *
+     */
     private static class FullOuterJoin<RowT> extends MergeJoinNode<RowT> {
         /** Left row factory. */
         private final RowHandler.RowFactory<RowT> leftRowFactory;
@@ -988,37 +867,27 @@
         /** Right row factory. */
         private final RowHandler.RowFactory<RowT> rightRowFactory;
 
-<<<<<<< HEAD
+        /**
+         *
+         */
         private RowT left;
 
-=======
-        /**
-         *
-         */
-        private RowT left;
-
-        /**
-         *
-         */
->>>>>>> a323c22d
+        /**
+         *
+         */
         private RowT right;
 
         /** Used to store similar rows of rights stream in many-to-many join mode. */
         private List<RowT> rightMaterialization;
 
-<<<<<<< HEAD
+        /**
+         *
+         */
         private int rightIdx;
 
-=======
-        /**
-         *
-         */
-        private int rightIdx;
-
-        /**
-         *
-         */
->>>>>>> a323c22d
+        /**
+         *
+         */
         private boolean drainMaterialization;
 
         /** Whether current left row was matched (hence pushed to downstream) or not. */
@@ -1028,11 +897,6 @@
         private boolean rightMatched;
 
         /**
-<<<<<<< HEAD
-         * Constructor.
-         *
-=======
->>>>>>> a323c22d
          * @param ctx             Execution context.
          * @param rowType         Row type.
          * @param comp            Join expression comparator.
@@ -1237,32 +1101,21 @@
         }
     }
 
-<<<<<<< HEAD
+    /**
+     *
+     */
     private static class SemiJoin<RowT> extends MergeJoinNode<RowT> {
+        /**
+         *
+         */
         private RowT left;
 
+        /**
+         *
+         */
         private RowT right;
 
         /**
-         * Constructor.
-         *
-=======
-    /**
-     *
-     */
-    private static class SemiJoin<RowT> extends MergeJoinNode<RowT> {
-        /**
-         *
-         */
-        private RowT left;
-
-        /**
-         *
-         */
-        private RowT right;
-
-        /**
->>>>>>> a323c22d
          * @param ctx     Execution context.
          * @param rowType Row type.
          * @param comp    Join expression comparator.
@@ -1334,32 +1187,21 @@
         }
     }
 
-<<<<<<< HEAD
+    /**
+     *
+     */
     private static class AntiJoin<RowT> extends MergeJoinNode<RowT> {
+        /**
+         *
+         */
         private RowT left;
 
+        /**
+         *
+         */
         private RowT right;
 
         /**
-         * Constructor.
-         *
-=======
-    /**
-     *
-     */
-    private static class AntiJoin<RowT> extends MergeJoinNode<RowT> {
-        /**
-         *
-         */
-        private RowT left;
-
-        /**
-         *
-         */
-        private RowT right;
-
-        /**
->>>>>>> a323c22d
          * @param ctx     Execution context.
          * @param rowType Row type.
          * @param comp    Join expression comparator.
