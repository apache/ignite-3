--- conflicted
+++ resolved
@@ -23,16 +23,6 @@
 import java.util.stream.Collectors;
 
 /**
-<<<<<<< HEAD
- * Partitioned.
- * TODO Documentation https://issues.apache.org/jira/browse/IGNITE-15859
- */
-public final class Partitioned<RowT> implements Destination<RowT> {
-    private final List<List<String>> assignments;
-
-    private final ToIntFunction<RowT> partFun;
-
-=======
  *
  */
 public final class Partitioned<RowT> implements Destination<RowT> {
@@ -49,7 +39,6 @@
     /**
      *
      */
->>>>>>> a323c22d
     public Partitioned(List<List<String>> assignments, ToIntFunction<RowT> partFun) {
         this.assignments = assignments;
         this.partFun = partFun;
