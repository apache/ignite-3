--- conflicted
+++ resolved
@@ -36,20 +36,12 @@
 import org.apache.ignite.internal.processors.query.calcite.trait.TraitUtils;
 
 /**
- * IgniteSingleSortAggregate.
- * TODO Documentation https://issues.apache.org/jira/browse/IGNITE-15859
+ *
  */
 public class IgniteSingleSortAggregate extends IgniteSingleAggregateBase implements IgniteSortAggregateBase {
     /** Collation. */
     private final RelCollation collation;
 
-<<<<<<< HEAD
-    /**
-     * Constructor.
-     * TODO Documentation https://issues.apache.org/jira/browse/IGNITE-15859
-     */
-=======
->>>>>>> a323c22d
     public IgniteSingleSortAggregate(
             RelOptCluster cluster,
             RelTraitSet traitSet,
@@ -66,13 +58,6 @@
         collation = TraitUtils.collation(traitSet);
     }
 
-<<<<<<< HEAD
-    /**
-     * Constructor.
-     * TODO Documentation https://issues.apache.org/jira/browse/IGNITE-15859
-     */
-=======
->>>>>>> a323c22d
     public IgniteSingleSortAggregate(RelInput input) {
         super(input);
 
