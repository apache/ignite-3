/*
 * Licensed to the Apache Software Foundation (ASF) under one or more
 * contributor license agreements.  See the NOTICE file distributed with
 * this work for additional information regarding copyright ownership.
 * The ASF licenses this file to You under the Apache License, Version 2.0
 * (the "License"); you may not use this file except in compliance with
 * the License.  You may obtain a copy of the License at
 *
 *      http://www.apache.org/licenses/LICENSE-2.0
 *
 * Unless required by applicable law or agreed to in writing, software
 * distributed under the License is distributed on an "AS IS" BASIS,
 * WITHOUT WARRANTIES OR CONDITIONS OF ANY KIND, either express or implied.
 * See the License for the specific language governing permissions and
 * limitations under the License.
 */

package org.apache.ignite.internal.processors.query.calcite.metadata;

import java.util.List;

import org.apache.calcite.plan.RelOptCost;
import org.apache.calcite.plan.volcano.RelSubset;
import org.apache.calcite.rel.BiRel;
import org.apache.calcite.rel.RelNode;
import org.apache.calcite.rel.SingleRel;
import org.apache.calcite.rel.core.SetOp;
import org.apache.calcite.rel.metadata.MetadataDef;
import org.apache.calcite.rel.metadata.MetadataHandler;
import org.apache.calcite.rel.metadata.ReflectiveRelMetadataProvider;
import org.apache.calcite.rel.metadata.RelMetadataProvider;
import org.apache.calcite.rel.metadata.RelMetadataQuery;
import org.apache.ignite.internal.processors.query.calcite.metadata.IgniteMetadata.FragmentMappingMetadata;
import org.apache.ignite.internal.processors.query.calcite.rel.IgniteExchange;
import org.apache.ignite.internal.processors.query.calcite.rel.IgniteFilter;
import org.apache.ignite.internal.processors.query.calcite.rel.IgniteIndexScan;
import org.apache.ignite.internal.processors.query.calcite.rel.IgniteReceiver;
import org.apache.ignite.internal.processors.query.calcite.rel.IgniteTableFunctionScan;
import org.apache.ignite.internal.processors.query.calcite.rel.IgniteTableScan;
import org.apache.ignite.internal.processors.query.calcite.rel.IgniteTrimExchange;
import org.apache.ignite.internal.processors.query.calcite.rel.IgniteValues;
import org.apache.ignite.internal.processors.query.calcite.schema.IgniteTable;
import org.apache.ignite.internal.processors.query.calcite.trait.IgniteDistributions;
import org.apache.ignite.internal.processors.query.calcite.trait.TraitUtils;
import org.apache.ignite.internal.processors.query.calcite.util.Commons;
import org.apache.ignite.internal.processors.query.calcite.util.IgniteMethod;

/**
 * Implementation class for {@link RelMetadataQueryEx#fragmentMapping(RelNode)} method call.
 */
public class IgniteMdFragmentMapping implements MetadataHandler<FragmentMappingMetadata> {
    /**
     * Metadata provider, responsible for nodes mapping request. It uses this implementation class under the hood.
     */
    public static final RelMetadataProvider SOURCE =
            ReflectiveRelMetadataProvider.reflectiveSource(
                    IgniteMethod.FRAGMENT_MAPPING.method(), new IgniteMdFragmentMapping());

    /** {@inheritDoc} */
    @Override
    public MetadataDef<FragmentMappingMetadata> getDef() {
        return FragmentMappingMetadata.DEF;
    }

    /**
     * Requests meta information about nodes capable to execute a query over particular partitions.
     *
     * @param rel Relational node.
     * @param mq  Metadata query instance. Used to request appropriate metadata from node children.
     * @return Nodes mapping, representing a list of nodes capable to execute a query over particular partitions.
     */
    public FragmentMapping fragmentMapping(RelNode rel, RelMetadataQuery mq) {
        throw new AssertionError();
    }

    /**
     * See {@link IgniteMdFragmentMapping#fragmentMapping(RelNode, RelMetadataQuery)}
     */
    public FragmentMapping fragmentMapping(RelSubset rel, RelMetadataQuery mq) {
        throw new AssertionError();
    }

    /**
     * See {@link IgniteMdFragmentMapping#fragmentMapping(RelNode, RelMetadataQuery)}
     */
    public FragmentMapping fragmentMapping(SingleRel rel, RelMetadataQuery mq) {
        return _fragmentMapping(rel.getInput(), mq);
    }

    /**
     * See {@link IgniteMdFragmentMapping#fragmentMapping(RelNode, RelMetadataQuery)}
     *
     * <p>{@link ColocationMappingException} may be thrown on two children nodes locations merge. This means that the fragment (which part
     * the parent node is) cannot be executed on any node and additional exchange is needed. This case we throw
     * {@link NodeMappingException} with an edge, where we need the additional exchange. After the exchange is put into the fragment and
     * the fragment is split into two ones, fragment meta information will be recalculated for all fragments.
     */
    public FragmentMapping fragmentMapping(BiRel rel, RelMetadataQuery mq) {
        RelNode left = rel.getLeft();
        RelNode right = rel.getRight();

        FragmentMapping fragLeft = _fragmentMapping(left, mq);
        FragmentMapping fragRight = _fragmentMapping(right, mq);

        try {
            return fragLeft.colocate(fragRight);
        } catch (ColocationMappingException e) {
            IgniteExchange leftExch = new IgniteExchange(rel.getCluster(), left.getTraitSet(), left, TraitUtils.distribution(left));
            IgniteExchange rightExch = new IgniteExchange(rel.getCluster(), right.getTraitSet(), right, TraitUtils.distribution(right));

<<<<<<< HEAD
            RelNode leftVar = rel.copy(rel.getTraitSet(), ImmutableList.of(leftExch, right));
            RelNode rightVar = rel.copy(rel.getTraitSet(), ImmutableList.of(left, rightExch));
=======
            RelNode lVar = rel.copy(rel.getTraitSet(), List.of(lExch, right));
            RelNode rVar = rel.copy(rel.getTraitSet(), List.of(left, rExch));
>>>>>>> c086555b

            RelOptCost leftVarCost = mq.getCumulativeCost(leftVar);
            RelOptCost rightVarCost = mq.getCumulativeCost(rightVar);

            if (leftVarCost.isLt(rightVarCost)) {
                throw new NodeMappingException("Failed to calculate physical distribution", left, e);
            } else {
                throw new NodeMappingException("Failed to calculate physical distribution", right, e);
            }
        }
    }

    /**
     * See {@link IgniteMdFragmentMapping#fragmentMapping(RelNode, RelMetadataQuery)}
     *
     * <p>{@link ColocationMappingException} may be thrown on two children nodes locations merge. This means that the fragment (which part
     * the parent node is) cannot be executed on any node and additional exchange is needed. This case we throw
     * {@link NodeMappingException} with an edge, where we need the additional exchange. After the exchange is put into the fragment and
     * the fragment is split into two ones, fragment meta information will be recalculated for all fragments.
     */
    public FragmentMapping fragmentMapping(SetOp rel, RelMetadataQuery mq) {
        FragmentMapping res = null;

        if (TraitUtils.distribution(rel) == IgniteDistributions.random()) {
            for (RelNode input : rel.getInputs()) {
                res = res == null ? _fragmentMapping(input, mq) : res.combine(_fragmentMapping(input, mq));
            }
        } else {
            for (RelNode input : rel.getInputs()) {
                try {
                    res = res == null ? _fragmentMapping(input, mq) : res.colocate(_fragmentMapping(input, mq));
                } catch (ColocationMappingException e) {
                    throw new NodeMappingException("Failed to calculate physical distribution", input, e);
                }
            }
        }

        return res;
    }

    /**
     * See {@link IgniteMdFragmentMapping#fragmentMapping(RelNode, RelMetadataQuery)}
     *
     * <p>Prunes involved partitions (hence nodes, involved in query execution) if possible.
     */
    public FragmentMapping fragmentMapping(IgniteFilter rel, RelMetadataQuery mq) {
        return _fragmentMapping(rel.getInput(), mq).prune(rel);
    }

    /**
     * See {@link IgniteMdFragmentMapping#fragmentMapping(RelNode, RelMetadataQuery)}
     *
     * <p>Prunes involved partitions (hence nodes, involved in query execution) if possible.
     */
    public FragmentMapping fragmentMapping(IgniteTrimExchange rel, RelMetadataQuery mq) {
        try {
            return FragmentMapping.create(rel.sourceId())
                    .colocate(_fragmentMapping(rel.getInput(), mq));
        } catch (ColocationMappingException e) {
            throw new AssertionError(e);
        }
    }

    /**
     * See {@link IgniteMdFragmentMapping#fragmentMapping(RelNode, RelMetadataQuery)}
     */
    public FragmentMapping fragmentMapping(IgniteReceiver rel, RelMetadataQuery mq) {
        return FragmentMapping.create(rel.exchangeId());
    }

    /**
     * See {@link IgniteMdFragmentMapping#fragmentMapping(RelNode, RelMetadataQuery)}
     */
    public FragmentMapping fragmentMapping(IgniteIndexScan rel, RelMetadataQuery mq) {
        return FragmentMapping.create(rel.sourceId(),
                rel.getTable().unwrap(IgniteTable.class).colocationGroup(Commons.context(rel)));
    }

    /**
     * See {@link IgniteMdFragmentMapping#fragmentMapping(RelNode, RelMetadataQuery)}
     */
    public FragmentMapping fragmentMapping(IgniteTableScan rel, RelMetadataQuery mq) {
        return FragmentMapping.create(rel.sourceId(),
                rel.getTable().unwrap(IgniteTable.class).colocationGroup(Commons.context(rel)));
    }

    /**
     * See {@link IgniteMdFragmentMapping#fragmentMapping(RelNode, RelMetadataQuery)}
     */
    public FragmentMapping fragmentMapping(IgniteValues rel, RelMetadataQuery mq) {
        return FragmentMapping.create();
    }

    /**
     * See {@link IgniteMdFragmentMapping#fragmentMapping(RelNode, RelMetadataQuery)}
     */
    public FragmentMapping fragmentMapping(IgniteTableFunctionScan rel, RelMetadataQuery mq) {
        return FragmentMapping.create();
    }

    /**
     * Fragment info calculation entry point.
     *
     * @param rel Root node of a calculated fragment.
     * @param mq  Metadata query instance.
     * @return Fragment meta information.
     */
    public static FragmentMapping _fragmentMapping(RelNode rel, RelMetadataQuery mq) {
        assert mq instanceof RelMetadataQueryEx;

        return ((RelMetadataQueryEx) mq).fragmentMapping(rel);
    }
}<|MERGE_RESOLUTION|>--- conflicted
+++ resolved
@@ -53,12 +53,11 @@
      * Metadata provider, responsible for nodes mapping request. It uses this implementation class under the hood.
      */
     public static final RelMetadataProvider SOURCE =
-            ReflectiveRelMetadataProvider.reflectiveSource(
-                    IgniteMethod.FRAGMENT_MAPPING.method(), new IgniteMdFragmentMapping());
+        ReflectiveRelMetadataProvider.reflectiveSource(
+            IgniteMethod.FRAGMENT_MAPPING.method(), new IgniteMdFragmentMapping());
 
     /** {@inheritDoc} */
-    @Override
-    public MetadataDef<FragmentMappingMetadata> getDef() {
+    @Override public MetadataDef<FragmentMappingMetadata> getDef() {
         return FragmentMappingMetadata.DEF;
     }
 
@@ -66,7 +65,7 @@
      * Requests meta information about nodes capable to execute a query over particular partitions.
      *
      * @param rel Relational node.
-     * @param mq  Metadata query instance. Used to request appropriate metadata from node children.
+     * @param mq Metadata query instance. Used to request appropriate metadata from node children.
      * @return Nodes mapping, representing a list of nodes capable to execute a query over particular partitions.
      */
     public FragmentMapping fragmentMapping(RelNode rel, RelMetadataQuery mq) {
@@ -90,63 +89,61 @@
     /**
      * See {@link IgniteMdFragmentMapping#fragmentMapping(RelNode, RelMetadataQuery)}
      *
-     * <p>{@link ColocationMappingException} may be thrown on two children nodes locations merge. This means that the fragment (which part
-     * the parent node is) cannot be executed on any node and additional exchange is needed. This case we throw
-     * {@link NodeMappingException} with an edge, where we need the additional exchange. After the exchange is put into the fragment and
-     * the fragment is split into two ones, fragment meta information will be recalculated for all fragments.
+     * {@link ColocationMappingException} may be thrown on two children nodes locations merge. This means
+     * that the fragment (which part the parent node is) cannot be executed on any node and additional exchange
+     * is needed. This case we throw {@link NodeMappingException} with an edge, where we need the additional
+     * exchange. After the exchange is put into the fragment and the fragment is split into two ones, fragment meta
+     * information will be recalculated for all fragments.
      */
     public FragmentMapping fragmentMapping(BiRel rel, RelMetadataQuery mq) {
         RelNode left = rel.getLeft();
         RelNode right = rel.getRight();
 
-        FragmentMapping fragLeft = _fragmentMapping(left, mq);
-        FragmentMapping fragRight = _fragmentMapping(right, mq);
+        FragmentMapping fLeft = _fragmentMapping(left, mq);
+        FragmentMapping fRight = _fragmentMapping(right, mq);
 
         try {
-            return fragLeft.colocate(fragRight);
-        } catch (ColocationMappingException e) {
-            IgniteExchange leftExch = new IgniteExchange(rel.getCluster(), left.getTraitSet(), left, TraitUtils.distribution(left));
-            IgniteExchange rightExch = new IgniteExchange(rel.getCluster(), right.getTraitSet(), right, TraitUtils.distribution(right));
-
-<<<<<<< HEAD
-            RelNode leftVar = rel.copy(rel.getTraitSet(), ImmutableList.of(leftExch, right));
-            RelNode rightVar = rel.copy(rel.getTraitSet(), ImmutableList.of(left, rightExch));
-=======
+            return fLeft.colocate(fRight);
+        }
+        catch (ColocationMappingException e) {
+            IgniteExchange lExch = new IgniteExchange(rel.getCluster(), left.getTraitSet(), left, TraitUtils.distribution(left));
+            IgniteExchange rExch = new IgniteExchange(rel.getCluster(), right.getTraitSet(), right, TraitUtils.distribution(right));
+
             RelNode lVar = rel.copy(rel.getTraitSet(), List.of(lExch, right));
             RelNode rVar = rel.copy(rel.getTraitSet(), List.of(left, rExch));
->>>>>>> c086555b
-
-            RelOptCost leftVarCost = mq.getCumulativeCost(leftVar);
-            RelOptCost rightVarCost = mq.getCumulativeCost(rightVar);
-
-            if (leftVarCost.isLt(rightVarCost)) {
+
+            RelOptCost lVarCost = mq.getCumulativeCost(lVar);
+            RelOptCost rVarCost = mq.getCumulativeCost(rVar);
+
+            if (lVarCost.isLt(rVarCost))
                 throw new NodeMappingException("Failed to calculate physical distribution", left, e);
-            } else {
+            else
                 throw new NodeMappingException("Failed to calculate physical distribution", right, e);
-            }
-        }
-    }
-
-    /**
-     * See {@link IgniteMdFragmentMapping#fragmentMapping(RelNode, RelMetadataQuery)}
-     *
-     * <p>{@link ColocationMappingException} may be thrown on two children nodes locations merge. This means that the fragment (which part
-     * the parent node is) cannot be executed on any node and additional exchange is needed. This case we throw
-     * {@link NodeMappingException} with an edge, where we need the additional exchange. After the exchange is put into the fragment and
-     * the fragment is split into two ones, fragment meta information will be recalculated for all fragments.
+        }
+    }
+
+    /**
+     * See {@link IgniteMdFragmentMapping#fragmentMapping(RelNode, RelMetadataQuery)}
+     *
+     * {@link ColocationMappingException} may be thrown on two children nodes locations merge. This means
+     * that the fragment (which part the parent node is) cannot be executed on any node and additional exchange
+     * is needed. This case we throw {@link NodeMappingException} with an edge, where we need the additional
+     * exchange. After the exchange is put into the fragment and the fragment is split into two ones, fragment meta
+     * information will be recalculated for all fragments.
      */
     public FragmentMapping fragmentMapping(SetOp rel, RelMetadataQuery mq) {
         FragmentMapping res = null;
 
         if (TraitUtils.distribution(rel) == IgniteDistributions.random()) {
-            for (RelNode input : rel.getInputs()) {
+            for (RelNode input : rel.getInputs())
                 res = res == null ? _fragmentMapping(input, mq) : res.combine(_fragmentMapping(input, mq));
-            }
-        } else {
+        }
+        else {
             for (RelNode input : rel.getInputs()) {
                 try {
                     res = res == null ? _fragmentMapping(input, mq) : res.colocate(_fragmentMapping(input, mq));
-                } catch (ColocationMappingException e) {
+                }
+                catch (ColocationMappingException e) {
                     throw new NodeMappingException("Failed to calculate physical distribution", input, e);
                 }
             }
@@ -158,7 +155,7 @@
     /**
      * See {@link IgniteMdFragmentMapping#fragmentMapping(RelNode, RelMetadataQuery)}
      *
-     * <p>Prunes involved partitions (hence nodes, involved in query execution) if possible.
+     * Prunes involved partitions (hence nodes, involved in query execution) if possible.
      */
     public FragmentMapping fragmentMapping(IgniteFilter rel, RelMetadataQuery mq) {
         return _fragmentMapping(rel.getInput(), mq).prune(rel);
@@ -167,13 +164,14 @@
     /**
      * See {@link IgniteMdFragmentMapping#fragmentMapping(RelNode, RelMetadataQuery)}
      *
-     * <p>Prunes involved partitions (hence nodes, involved in query execution) if possible.
+     * Prunes involved partitions (hence nodes, involved in query execution) if possible.
      */
     public FragmentMapping fragmentMapping(IgniteTrimExchange rel, RelMetadataQuery mq) {
         try {
             return FragmentMapping.create(rel.sourceId())
-                    .colocate(_fragmentMapping(rel.getInput(), mq));
-        } catch (ColocationMappingException e) {
+                .colocate(_fragmentMapping(rel.getInput(), mq));
+        }
+        catch (ColocationMappingException e) {
             throw new AssertionError(e);
         }
     }
@@ -190,7 +188,7 @@
      */
     public FragmentMapping fragmentMapping(IgniteIndexScan rel, RelMetadataQuery mq) {
         return FragmentMapping.create(rel.sourceId(),
-                rel.getTable().unwrap(IgniteTable.class).colocationGroup(Commons.context(rel)));
+            rel.getTable().unwrap(IgniteTable.class).colocationGroup(Commons.context(rel)));
     }
 
     /**
@@ -198,7 +196,7 @@
      */
     public FragmentMapping fragmentMapping(IgniteTableScan rel, RelMetadataQuery mq) {
         return FragmentMapping.create(rel.sourceId(),
-                rel.getTable().unwrap(IgniteTable.class).colocationGroup(Commons.context(rel)));
+            rel.getTable().unwrap(IgniteTable.class).colocationGroup(Commons.context(rel)));
     }
 
     /**
@@ -217,9 +215,8 @@
 
     /**
      * Fragment info calculation entry point.
-     *
      * @param rel Root node of a calculated fragment.
-     * @param mq  Metadata query instance.
+     * @param mq Metadata query instance.
      * @return Fragment meta information.
      */
     public static FragmentMapping _fragmentMapping(RelNode rel, RelMetadataQuery mq) {
