/*
 * Licensed to the Apache Software Foundation (ASF) under one or more
 * contributor license agreements.  See the NOTICE file distributed with
 * this work for additional information regarding copyright ownership.
 * The ASF licenses this file to You under the Apache License, Version 2.0
 * (the "License"); you may not use this file except in compliance with
 * the License.  You may obtain a copy of the License at
 *
 *      http://www.apache.org/licenses/LICENSE-2.0
 *
 * Unless required by applicable law or agreed to in writing, software
 * distributed under the License is distributed on an "AS IS" BASIS,
 * WITHOUT WARRANTIES OR CONDITIONS OF ANY KIND, either express or implied.
 * See the License for the specific language governing permissions and
 * limitations under the License.
 */

package org.apache.ignite.internal.processors.query.calcite.metadata;

import java.util.List;
import org.apache.calcite.plan.RelOptCost;
import org.apache.calcite.plan.volcano.RelSubset;
import org.apache.calcite.rel.BiRel;
import org.apache.calcite.rel.RelNode;
import org.apache.calcite.rel.SingleRel;
import org.apache.calcite.rel.core.SetOp;
import org.apache.calcite.rel.metadata.MetadataDef;
import org.apache.calcite.rel.metadata.MetadataHandler;
import org.apache.calcite.rel.metadata.ReflectiveRelMetadataProvider;
import org.apache.calcite.rel.metadata.RelMetadataProvider;
import org.apache.calcite.rel.metadata.RelMetadataQuery;
import org.apache.ignite.internal.processors.query.calcite.metadata.IgniteMetadata.FragmentMappingMetadata;
import org.apache.ignite.internal.processors.query.calcite.rel.IgniteExchange;
import org.apache.ignite.internal.processors.query.calcite.rel.IgniteFilter;
import org.apache.ignite.internal.processors.query.calcite.rel.IgniteIndexScan;
import org.apache.ignite.internal.processors.query.calcite.rel.IgniteReceiver;
import org.apache.ignite.internal.processors.query.calcite.rel.IgniteTableFunctionScan;
import org.apache.ignite.internal.processors.query.calcite.rel.IgniteTableScan;
import org.apache.ignite.internal.processors.query.calcite.rel.IgniteTrimExchange;
import org.apache.ignite.internal.processors.query.calcite.rel.IgniteValues;
import org.apache.ignite.internal.processors.query.calcite.schema.IgniteTable;
import org.apache.ignite.internal.processors.query.calcite.trait.IgniteDistributions;
import org.apache.ignite.internal.processors.query.calcite.trait.TraitUtils;
import org.apache.ignite.internal.processors.query.calcite.util.Commons;
import org.apache.ignite.internal.processors.query.calcite.util.IgniteMethod;

/**
 * Implementation class for {@link RelMetadataQueryEx#fragmentMapping(RelNode)} method call.
 */
public class IgniteMdFragmentMapping implements MetadataHandler<FragmentMappingMetadata> {
    /**
     * Metadata provider, responsible for nodes mapping request. It uses this implementation class under the hood.
     */
    public static final RelMetadataProvider SOURCE =
            ReflectiveRelMetadataProvider.reflectiveSource(
                    IgniteMethod.FRAGMENT_MAPPING.method(), new IgniteMdFragmentMapping());

    /** {@inheritDoc} */
    @Override
    public MetadataDef<FragmentMappingMetadata> getDef() {
        return FragmentMappingMetadata.DEF;
    }

    /**
     * Requests meta information about nodes capable to execute a query over particular partitions.
     *
     * @param rel Relational node.
     * @param mq  Metadata query instance. Used to request appropriate metadata from node children.
     * @return Nodes mapping, representing a list of nodes capable to execute a query over particular partitions.
     */
    public FragmentMapping fragmentMapping(RelNode rel, RelMetadataQuery mq) {
        throw new AssertionError();
    }

    /**
     * See {@link IgniteMdFragmentMapping#fragmentMapping(RelNode, RelMetadataQuery)}.
     */
    public FragmentMapping fragmentMapping(RelSubset rel, RelMetadataQuery mq) {
        throw new AssertionError();
    }

    /**
     * See {@link IgniteMdFragmentMapping#fragmentMapping(RelNode, RelMetadataQuery)}.
     */
    public FragmentMapping fragmentMapping(SingleRel rel, RelMetadataQuery mq) {
        return fragmentMappingForMetadataQuery(rel.getInput(), mq);
    }

    /**
     * See {@link IgniteMdFragmentMapping#fragmentMapping(RelNode, RelMetadataQuery)}.
     *
     * <p>{@link ColocationMappingException} may be thrown on two children nodes locations merge. This means that the fragment (which part
     * the parent node is) cannot be executed on any node and additional exchange is needed. This case we throw
     * {@link NodeMappingException} with an edge, where we need the additional exchange. After the exchange is put into the fragment and
     * the fragment is split into two ones, fragment meta information will be recalculated for all fragments.
     */
    public FragmentMapping fragmentMapping(BiRel rel, RelMetadataQuery mq) {
        RelNode left = rel.getLeft();
        RelNode right = rel.getRight();

<<<<<<< HEAD
        FragmentMapping fragLeft = fragmentMappingForMetadataQuery(left, mq);
        FragmentMapping fragRight = fragmentMappingForMetadataQuery(right, mq);

        try {
            return fragLeft.colocate(fragRight);
=======
        FragmentMapping frgLeft = fragmentMappingForMetadataQuery(left, mq);
        FragmentMapping frgRight = fragmentMappingForMetadataQuery(right, mq);

        try {
            return frgLeft.colocate(frgRight);
>>>>>>> a323c22d
        } catch (ColocationMappingException e) {
            IgniteExchange leftExch = new IgniteExchange(rel.getCluster(), left.getTraitSet(), left, TraitUtils.distribution(left));
            IgniteExchange rightExch = new IgniteExchange(rel.getCluster(), right.getTraitSet(), right, TraitUtils.distribution(right));

<<<<<<< HEAD
            RelNode leftVar = rel.copy(rel.getTraitSet(), ImmutableList.of(leftExch, right));
            RelNode rightVar = rel.copy(rel.getTraitSet(), ImmutableList.of(left, rightExch));
=======
            RelNode leftVar = rel.copy(rel.getTraitSet(), List.of(leftExch, right));
            RelNode rightVar = rel.copy(rel.getTraitSet(), List.of(left, rightExch));
>>>>>>> a323c22d

            RelOptCost leftVarCost = mq.getCumulativeCost(leftVar);
            RelOptCost rightVarCost = mq.getCumulativeCost(rightVar);

            if (leftVarCost.isLt(rightVarCost)) {
                throw new NodeMappingException("Failed to calculate physical distribution", left, e);
            } else {
                throw new NodeMappingException("Failed to calculate physical distribution", right, e);
            }
        }
    }

    /**
     * See {@link IgniteMdFragmentMapping#fragmentMapping(RelNode, RelMetadataQuery)}.
     *
     * <p>{@link ColocationMappingException} may be thrown on two children nodes locations merge. This means that the fragment (which part
     * the parent node is) cannot be executed on any node and additional exchange is needed. This case we throw
     * {@link NodeMappingException} with an edge, where we need the additional exchange. After the exchange is put into the fragment and
     * the fragment is split into two ones, fragment meta information will be recalculated for all fragments.
     */
    public FragmentMapping fragmentMapping(SetOp rel, RelMetadataQuery mq) {
        FragmentMapping res = null;

        if (TraitUtils.distribution(rel) == IgniteDistributions.random()) {
            for (RelNode input : rel.getInputs()) {
                res = res == null ? fragmentMappingForMetadataQuery(input, mq) : res.combine(fragmentMappingForMetadataQuery(input, mq));
            }
        } else {
            for (RelNode input : rel.getInputs()) {
                try {
<<<<<<< HEAD
                    res = res == null ? fragmentMappingForMetadataQuery(input, mq) :
                        res.colocate(fragmentMappingForMetadataQuery(input, mq));
=======
                    res = res == null
                            ? fragmentMappingForMetadataQuery(input, mq) : res.colocate(fragmentMappingForMetadataQuery(input, mq));
>>>>>>> a323c22d
                } catch (ColocationMappingException e) {
                    throw new NodeMappingException("Failed to calculate physical distribution", input, e);
                }
            }
        }

        return res;
    }

    /**
     * See {@link IgniteMdFragmentMapping#fragmentMapping(RelNode, RelMetadataQuery)}.
     *
     * <p>Prunes involved partitions (hence nodes, involved in query execution) if possible.
     */
    public FragmentMapping fragmentMapping(IgniteFilter rel, RelMetadataQuery mq) {
        return fragmentMappingForMetadataQuery(rel.getInput(), mq).prune(rel);
    }

    /**
     * See {@link IgniteMdFragmentMapping#fragmentMapping(RelNode, RelMetadataQuery)}.
     *
     * <p>Prunes involved partitions (hence nodes, involved in query execution) if possible.
     */
    public FragmentMapping fragmentMapping(IgniteTrimExchange rel, RelMetadataQuery mq) {
        try {
            return FragmentMapping.create(rel.sourceId())
                    .colocate(fragmentMappingForMetadataQuery(rel.getInput(), mq));
        } catch (ColocationMappingException e) {
            throw new AssertionError(e);
        }
    }

    /**
     * See {@link IgniteMdFragmentMapping#fragmentMapping(RelNode, RelMetadataQuery)}.
     */
    public FragmentMapping fragmentMapping(IgniteReceiver rel, RelMetadataQuery mq) {
        return FragmentMapping.create(rel.exchangeId());
    }

    /**
     * See {@link IgniteMdFragmentMapping#fragmentMapping(RelNode, RelMetadataQuery)}.
     */
    public FragmentMapping fragmentMapping(IgniteIndexScan rel, RelMetadataQuery mq) {
        return FragmentMapping.create(rel.sourceId(),
                rel.getTable().unwrap(IgniteTable.class).colocationGroup(Commons.context(rel)));
    }

    /**
     * See {@link IgniteMdFragmentMapping#fragmentMapping(RelNode, RelMetadataQuery)}.
     */
    public FragmentMapping fragmentMapping(IgniteTableScan rel, RelMetadataQuery mq) {
        return FragmentMapping.create(rel.sourceId(),
                rel.getTable().unwrap(IgniteTable.class).colocationGroup(Commons.context(rel)));
    }

    /**
     * See {@link IgniteMdFragmentMapping#fragmentMapping(RelNode, RelMetadataQuery)} .
     */
    public FragmentMapping fragmentMapping(IgniteValues rel, RelMetadataQuery mq) {
        return FragmentMapping.create();
    }

    /**
     * See {@link IgniteMdFragmentMapping#fragmentMapping(RelNode, RelMetadataQuery)} .
     */
    public FragmentMapping fragmentMapping(IgniteTableFunctionScan rel, RelMetadataQuery mq) {
        return FragmentMapping.create();
    }

    /**
     * Fragment info calculation entry point.
     *
     * @param rel Root node of a calculated fragment.
     * @param mq  Metadata query instance.
     * @return Fragment meta information.
     */
    public static FragmentMapping fragmentMappingForMetadataQuery(RelNode rel, RelMetadataQuery mq) {
        assert mq instanceof RelMetadataQueryEx;

        return ((RelMetadataQueryEx) mq).fragmentMapping(rel);
    }
}<|MERGE_RESOLUTION|>--- conflicted
+++ resolved
@@ -73,21 +73,21 @@
     }
 
     /**
-     * See {@link IgniteMdFragmentMapping#fragmentMapping(RelNode, RelMetadataQuery)}.
+     * See {@link IgniteMdFragmentMapping#fragmentMapping(RelNode, RelMetadataQuery)}
      */
     public FragmentMapping fragmentMapping(RelSubset rel, RelMetadataQuery mq) {
         throw new AssertionError();
     }
 
     /**
-     * See {@link IgniteMdFragmentMapping#fragmentMapping(RelNode, RelMetadataQuery)}.
+     * See {@link IgniteMdFragmentMapping#fragmentMapping(RelNode, RelMetadataQuery)}
      */
     public FragmentMapping fragmentMapping(SingleRel rel, RelMetadataQuery mq) {
         return fragmentMappingForMetadataQuery(rel.getInput(), mq);
     }
 
     /**
-     * See {@link IgniteMdFragmentMapping#fragmentMapping(RelNode, RelMetadataQuery)}.
+     * See {@link IgniteMdFragmentMapping#fragmentMapping(RelNode, RelMetadataQuery)}
      *
      * <p>{@link ColocationMappingException} may be thrown on two children nodes locations merge. This means that the fragment (which part
      * the parent node is) cannot be executed on any node and additional exchange is needed. This case we throw
@@ -98,30 +98,17 @@
         RelNode left = rel.getLeft();
         RelNode right = rel.getRight();
 
-<<<<<<< HEAD
-        FragmentMapping fragLeft = fragmentMappingForMetadataQuery(left, mq);
-        FragmentMapping fragRight = fragmentMappingForMetadataQuery(right, mq);
-
-        try {
-            return fragLeft.colocate(fragRight);
-=======
         FragmentMapping frgLeft = fragmentMappingForMetadataQuery(left, mq);
         FragmentMapping frgRight = fragmentMappingForMetadataQuery(right, mq);
 
         try {
             return frgLeft.colocate(frgRight);
->>>>>>> a323c22d
         } catch (ColocationMappingException e) {
             IgniteExchange leftExch = new IgniteExchange(rel.getCluster(), left.getTraitSet(), left, TraitUtils.distribution(left));
             IgniteExchange rightExch = new IgniteExchange(rel.getCluster(), right.getTraitSet(), right, TraitUtils.distribution(right));
 
-<<<<<<< HEAD
-            RelNode leftVar = rel.copy(rel.getTraitSet(), ImmutableList.of(leftExch, right));
-            RelNode rightVar = rel.copy(rel.getTraitSet(), ImmutableList.of(left, rightExch));
-=======
             RelNode leftVar = rel.copy(rel.getTraitSet(), List.of(leftExch, right));
             RelNode rightVar = rel.copy(rel.getTraitSet(), List.of(left, rightExch));
->>>>>>> a323c22d
 
             RelOptCost leftVarCost = mq.getCumulativeCost(leftVar);
             RelOptCost rightVarCost = mq.getCumulativeCost(rightVar);
@@ -135,7 +122,7 @@
     }
 
     /**
-     * See {@link IgniteMdFragmentMapping#fragmentMapping(RelNode, RelMetadataQuery)}.
+     * See {@link IgniteMdFragmentMapping#fragmentMapping(RelNode, RelMetadataQuery)}
      *
      * <p>{@link ColocationMappingException} may be thrown on two children nodes locations merge. This means that the fragment (which part
      * the parent node is) cannot be executed on any node and additional exchange is needed. This case we throw
@@ -152,13 +139,8 @@
         } else {
             for (RelNode input : rel.getInputs()) {
                 try {
-<<<<<<< HEAD
-                    res = res == null ? fragmentMappingForMetadataQuery(input, mq) :
-                        res.colocate(fragmentMappingForMetadataQuery(input, mq));
-=======
                     res = res == null
                             ? fragmentMappingForMetadataQuery(input, mq) : res.colocate(fragmentMappingForMetadataQuery(input, mq));
->>>>>>> a323c22d
                 } catch (ColocationMappingException e) {
                     throw new NodeMappingException("Failed to calculate physical distribution", input, e);
                 }
@@ -169,7 +151,7 @@
     }
 
     /**
-     * See {@link IgniteMdFragmentMapping#fragmentMapping(RelNode, RelMetadataQuery)}.
+     * See {@link IgniteMdFragmentMapping#fragmentMapping(RelNode, RelMetadataQuery)}
      *
      * <p>Prunes involved partitions (hence nodes, involved in query execution) if possible.
      */
@@ -178,7 +160,7 @@
     }
 
     /**
-     * See {@link IgniteMdFragmentMapping#fragmentMapping(RelNode, RelMetadataQuery)}.
+     * See {@link IgniteMdFragmentMapping#fragmentMapping(RelNode, RelMetadataQuery)}
      *
      * <p>Prunes involved partitions (hence nodes, involved in query execution) if possible.
      */
@@ -192,14 +174,14 @@
     }
 
     /**
-     * See {@link IgniteMdFragmentMapping#fragmentMapping(RelNode, RelMetadataQuery)}.
+     * See {@link IgniteMdFragmentMapping#fragmentMapping(RelNode, RelMetadataQuery)}
      */
     public FragmentMapping fragmentMapping(IgniteReceiver rel, RelMetadataQuery mq) {
         return FragmentMapping.create(rel.exchangeId());
     }
 
     /**
-     * See {@link IgniteMdFragmentMapping#fragmentMapping(RelNode, RelMetadataQuery)}.
+     * See {@link IgniteMdFragmentMapping#fragmentMapping(RelNode, RelMetadataQuery)}
      */
     public FragmentMapping fragmentMapping(IgniteIndexScan rel, RelMetadataQuery mq) {
         return FragmentMapping.create(rel.sourceId(),
@@ -207,7 +189,7 @@
     }
 
     /**
-     * See {@link IgniteMdFragmentMapping#fragmentMapping(RelNode, RelMetadataQuery)}.
+     * See {@link IgniteMdFragmentMapping#fragmentMapping(RelNode, RelMetadataQuery)}
      */
     public FragmentMapping fragmentMapping(IgniteTableScan rel, RelMetadataQuery mq) {
         return FragmentMapping.create(rel.sourceId(),
@@ -215,14 +197,14 @@
     }
 
     /**
-     * See {@link IgniteMdFragmentMapping#fragmentMapping(RelNode, RelMetadataQuery)} .
+     * See {@link IgniteMdFragmentMapping#fragmentMapping(RelNode, RelMetadataQuery)}
      */
     public FragmentMapping fragmentMapping(IgniteValues rel, RelMetadataQuery mq) {
         return FragmentMapping.create();
     }
 
     /**
-     * See {@link IgniteMdFragmentMapping#fragmentMapping(RelNode, RelMetadataQuery)} .
+     * See {@link IgniteMdFragmentMapping#fragmentMapping(RelNode, RelMetadataQuery)}
      */
     public FragmentMapping fragmentMapping(IgniteTableFunctionScan rel, RelMetadataQuery mq) {
         return FragmentMapping.create();
