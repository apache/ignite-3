--- conflicted
+++ resolved
@@ -20,21 +20,9 @@
 import java.util.UUID;
 
 /**
- * RemoteException.
- * TODO Documentation https://issues.apache.org/jira/browse/IGNITE-15859
+ *
  */
 public class RemoteException extends RuntimeException {
-<<<<<<< HEAD
-    private final String nodeId;
-
-    private final UUID queryId;
-
-    private final long fragmentId;
-
-    /**
-     * Constructor.
-     *
-=======
     /**
      *
      */
@@ -51,7 +39,6 @@
     private final long fragmentId;
 
     /**
->>>>>>> a323c22d
      * @param cause      Cause.
      * @param nodeId     Node ID.
      * @param queryId    Query ID.
@@ -65,21 +52,21 @@
     }
 
     /**
-     * Get node ID.
+     * @return Node ID.
      */
     public String nodeId() {
         return nodeId;
     }
 
     /**
-     * Get query ID.
+     * @return Query ID.
      */
     public UUID queryId() {
         return queryId;
     }
 
     /**
-     * Get fragment ID.
+     * @return Fragment ID.
      */
     public long fragmentId() {
         return fragmentId;
