--- conflicted
+++ resolved
@@ -29,19 +29,12 @@
     }
 
     /** {@inheritDoc} */
-    @Override
-    public Type type() {
+    @Override public Type type() {
         return Type.QUERY;
     }
 
     /** {@inheritDoc} */
-<<<<<<< HEAD
-    @Override
-    public QueryPlan copy() {
-        return new MultiStepQueryPlan(queryTemplate, fieldsMetadata);
-=======
     @Override public QueryPlan copy() {
         return new MultiStepQueryPlan(queryTemplate, meta);
->>>>>>> 4792963a
     }
 }