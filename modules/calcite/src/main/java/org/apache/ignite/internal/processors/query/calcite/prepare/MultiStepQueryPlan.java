/*
 * Licensed to the Apache Software Foundation (ASF) under one or more
 * contributor license agreements.  See the NOTICE file distributed with
 * this work for additional information regarding copyright ownership.
 * The ASF licenses this file to You under the Apache License, Version 2.0
 * (the "License"); you may not use this file except in compliance with
 * the License.  You may obtain a copy of the License at
 *
 *      http://www.apache.org/licenses/LICENSE-2.0
 *
 * Unless required by applicable law or agreed to in writing, software
 * distributed under the License is distributed on an "AS IS" BASIS,
 * WITHOUT WARRANTIES OR CONDITIONS OF ANY KIND, either express or implied.
 * See the License for the specific language governing permissions and
 * limitations under the License.
 */

package org.apache.ignite.internal.processors.query.calcite.prepare;

/**
 * Distributed query plan.
 */
public class MultiStepQueryPlan extends AbstractMultiStepPlan {
    /**
<<<<<<< HEAD
     * Constructor.
     *
     * @param queryTemplate Query template.
     * @param fieldsMeta Fields metadata.
=======
     * @param meta Fields metadata.
>>>>>>> a323c22d
     */
    public MultiStepQueryPlan(QueryTemplate queryTemplate, ResultSetMetadataInternal meta) {
        super(queryTemplate, meta);
    }

    /** {@inheritDoc} */
    @Override
    public Type type() {
        return Type.QUERY;
    }

    /** {@inheritDoc} */
<<<<<<< HEAD
    @Override
    public QueryPlan copy() {
        return new MultiStepQueryPlan(queryTemplate, fieldsMetadata);
=======
    @Override public QueryPlan copy() {
        return new MultiStepQueryPlan(queryTemplate, meta);
>>>>>>> a323c22d
    }
}<|MERGE_RESOLUTION|>--- conflicted
+++ resolved
@@ -22,33 +22,19 @@
  */
 public class MultiStepQueryPlan extends AbstractMultiStepPlan {
     /**
-<<<<<<< HEAD
-     * Constructor.
-     *
-     * @param queryTemplate Query template.
-     * @param fieldsMeta Fields metadata.
-=======
      * @param meta Fields metadata.
->>>>>>> a323c22d
      */
     public MultiStepQueryPlan(QueryTemplate queryTemplate, ResultSetMetadataInternal meta) {
         super(queryTemplate, meta);
     }
 
     /** {@inheritDoc} */
-    @Override
-    public Type type() {
+    @Override public Type type() {
         return Type.QUERY;
     }
 
     /** {@inheritDoc} */
-<<<<<<< HEAD
-    @Override
-    public QueryPlan copy() {
-        return new MultiStepQueryPlan(queryTemplate, fieldsMetadata);
-=======
     @Override public QueryPlan copy() {
         return new MultiStepQueryPlan(queryTemplate, meta);
->>>>>>> a323c22d
     }
 }