/*
 * Licensed to the Apache Software Foundation (ASF) under one or more
 * contributor license agreements.  See the NOTICE file distributed with
 * this work for additional information regarding copyright ownership.
 * The ASF licenses this file to You under the Apache License, Version 2.0
 * (the "License"); you may not use this file except in compliance with
 * the License.  You may obtain a copy of the License at
 *
 *      http://www.apache.org/licenses/LICENSE-2.0
 *
 * Unless required by applicable law or agreed to in writing, software
 * distributed under the License is distributed on an "AS IS" BASIS,
 * WITHOUT WARRANTIES OR CONDITIONS OF ANY KIND, either express or implied.
 * See the License for the specific language governing permissions and
 * limitations under the License.
 */

package org.apache.ignite.internal.processors.query.calcite.trait;

import java.util.List;
import org.apache.calcite.plan.RelTraitDef;
import org.apache.calcite.util.ImmutableIntList;

/**
 * IgniteDistributions.
 * TODO Documentation https://issues.apache.org/jira/browse/IGNITE-15859
 */
public class IgniteDistributions {
<<<<<<< HEAD
    private static final IgniteDistribution BROADCAST = canonize(new DistributionTrait(DistributionFunction.broadcast()));

    private static final IgniteDistribution SINGLETON = canonize(new DistributionTrait(DistributionFunction.singleton()));

    private static final IgniteDistribution RANDOM = canonize(new DistributionTrait(DistributionFunction.random()));

=======
    /**
     *
     */
    private static final IgniteDistribution BROADCAST = canonize(new DistributionTrait(DistributionFunction.broadcast()));

    /**
     *
     */
    private static final IgniteDistribution SINGLETON = canonize(new DistributionTrait(DistributionFunction.singleton()));

    /**
     *
     */
    private static final IgniteDistribution RANDOM = canonize(new DistributionTrait(DistributionFunction.random()));

    /**
     *
     */
>>>>>>> a323c22d
    private static final IgniteDistribution ANY = canonize(new DistributionTrait(DistributionFunction.any()));

    /**
     * Get any distribution.
     */
    public static IgniteDistribution any() {
        return ANY;
    }

    /**
     * Get random distribution.
     */
    public static IgniteDistribution random() {
        return RANDOM;
    }

    /**
     * Get single distribution.
     */
    public static IgniteDistribution single() {
        return SINGLETON;
    }

    /**
     * Get broadcast distribution.
     */
    public static IgniteDistribution broadcast() {
        return BROADCAST;
    }

    /**
<<<<<<< HEAD
     * Affinity.
     * TODO Documentation https://issues.apache.org/jira/browse/IGNITE-15859
     *
=======
>>>>>>> a323c22d
     * @param key       Affinity key.
     * @param cacheName Affinity cache name.
     * @param identity  Affinity identity key.
     * @return Affinity distribution.
     */
    public static IgniteDistribution affinity(int key, String cacheName, Object identity) {
        // TODO: fix cacheId
        return affinity(key, 0, identity);
    }

    /**
<<<<<<< HEAD
     * Affinity.
     * TODO Documentation https://issues.apache.org/jira/browse/IGNITE-15859
     *
=======
>>>>>>> a323c22d
     * @param key      Affinity key.
     * @param cacheId  Affinity cache ID.
     * @param identity Affinity identity key.
     * @return Affinity distribution.
     */
    public static IgniteDistribution affinity(int key, int cacheId, Object identity) {
        return hash(ImmutableIntList.of(key), DistributionFunction.affinity(cacheId, identity));
    }

    /**
<<<<<<< HEAD
     * Affinity.
     * TODO Documentation https://issues.apache.org/jira/browse/IGNITE-15859
     *
=======
>>>>>>> a323c22d
     * @param keys     Affinity keys.
     * @param cacheId  Affinity cache ID.
     * @param identity Affinity identity key.
     * @return Affinity distribution.
     */
    public static IgniteDistribution affinity(ImmutableIntList keys, int cacheId, Object identity) {
        return hash(keys, DistributionFunction.affinity(cacheId, identity));
    }

    /**
     * Hash.
     * TODO Documentation https://issues.apache.org/jira/browse/IGNITE-15859
     *
     * @param keys Distribution keys.
     * @return Hash distribution.
     */
    public static IgniteDistribution hash(List<Integer> keys) {
        return canonize(new DistributionTrait(ImmutableIntList.copyOf(keys), DistributionFunction.hash()));
    }

    /**
<<<<<<< HEAD
     * Hash.
     * TODO Documentation https://issues.apache.org/jira/browse/IGNITE-15859
     *
=======
>>>>>>> a323c22d
     * @param keys     Distribution keys.
     * @param function Specific hash function.
     * @return Hash distribution.
     */
    public static IgniteDistribution hash(List<Integer> keys, DistributionFunction function) {
        return canonize(new DistributionTrait(ImmutableIntList.copyOf(keys), function));
    }

    /**
     * See {@link RelTraitDef#canonize(org.apache.calcite.plan.RelTrait)}.
     */
    private static IgniteDistribution canonize(IgniteDistribution distr) {
        return DistributionTraitDef.INSTANCE.canonize(distr);
    }
}<|MERGE_RESOLUTION|>--- conflicted
+++ resolved
@@ -22,18 +22,9 @@
 import org.apache.calcite.util.ImmutableIntList;
 
 /**
- * IgniteDistributions.
- * TODO Documentation https://issues.apache.org/jira/browse/IGNITE-15859
+ *
  */
 public class IgniteDistributions {
-<<<<<<< HEAD
-    private static final IgniteDistribution BROADCAST = canonize(new DistributionTrait(DistributionFunction.broadcast()));
-
-    private static final IgniteDistribution SINGLETON = canonize(new DistributionTrait(DistributionFunction.singleton()));
-
-    private static final IgniteDistribution RANDOM = canonize(new DistributionTrait(DistributionFunction.random()));
-
-=======
     /**
      *
      */
@@ -52,44 +43,37 @@
     /**
      *
      */
->>>>>>> a323c22d
     private static final IgniteDistribution ANY = canonize(new DistributionTrait(DistributionFunction.any()));
 
     /**
-     * Get any distribution.
+     * @return Any distribution.
      */
     public static IgniteDistribution any() {
         return ANY;
     }
 
     /**
-     * Get random distribution.
+     * @return Random distribution.
      */
     public static IgniteDistribution random() {
         return RANDOM;
     }
 
     /**
-     * Get single distribution.
+     * @return Single distribution.
      */
     public static IgniteDistribution single() {
         return SINGLETON;
     }
 
     /**
-     * Get broadcast distribution.
+     * @return Broadcast distribution.
      */
     public static IgniteDistribution broadcast() {
         return BROADCAST;
     }
 
     /**
-<<<<<<< HEAD
-     * Affinity.
-     * TODO Documentation https://issues.apache.org/jira/browse/IGNITE-15859
-     *
-=======
->>>>>>> a323c22d
      * @param key       Affinity key.
      * @param cacheName Affinity cache name.
      * @param identity  Affinity identity key.
@@ -101,12 +85,6 @@
     }
 
     /**
-<<<<<<< HEAD
-     * Affinity.
-     * TODO Documentation https://issues.apache.org/jira/browse/IGNITE-15859
-     *
-=======
->>>>>>> a323c22d
      * @param key      Affinity key.
      * @param cacheId  Affinity cache ID.
      * @param identity Affinity identity key.
@@ -117,12 +95,6 @@
     }
 
     /**
-<<<<<<< HEAD
-     * Affinity.
-     * TODO Documentation https://issues.apache.org/jira/browse/IGNITE-15859
-     *
-=======
->>>>>>> a323c22d
      * @param keys     Affinity keys.
      * @param cacheId  Affinity cache ID.
      * @param identity Affinity identity key.
@@ -133,9 +105,6 @@
     }
 
     /**
-     * Hash.
-     * TODO Documentation https://issues.apache.org/jira/browse/IGNITE-15859
-     *
      * @param keys Distribution keys.
      * @return Hash distribution.
      */
@@ -144,12 +113,6 @@
     }
 
     /**
-<<<<<<< HEAD
-     * Hash.
-     * TODO Documentation https://issues.apache.org/jira/browse/IGNITE-15859
-     *
-=======
->>>>>>> a323c22d
      * @param keys     Distribution keys.
      * @param function Specific hash function.
      * @return Hash distribution.
