/*
 * Licensed to the Apache Software Foundation (ASF) under one or more
 * contributor license agreements.  See the NOTICE file distributed with
 * this work for additional information regarding copyright ownership.
 * The ASF licenses this file to You under the Apache License, Version 2.0
 * (the "License"); you may not use this file except in compliance with
 * the License.  You may obtain a copy of the License at
 *
 *      http://www.apache.org/licenses/LICENSE-2.0
 *
 * Unless required by applicable law or agreed to in writing, software
 * distributed under the License is distributed on an "AS IS" BASIS,
 * WITHOUT WARRANTIES OR CONDITIONS OF ANY KIND, either express or implied.
 * See the License for the specific language governing permissions and
 * limitations under the License.
 */

package org.apache.ignite.internal.processors.query.calcite.exec.rel;

import static org.apache.ignite.internal.util.CollectionUtils.nullOrEmpty;

import java.util.ArrayList;
import java.util.List;
import org.apache.calcite.rel.type.RelDataType;
import org.apache.ignite.internal.processors.query.calcite.exec.ExecutionContext;

/**
 * Table spool node.
 */
public class TableSpoolNode<RowT> extends AbstractNode<RowT> implements SingleNode<RowT>, Downstream<RowT> {
    /** How many rows are requested by downstream. */
    private int requested;

    /** How many rows are we waiting for from the upstream. {@code -1} means end of source stream. */
    private int waiting;

    /** Index of the current row to push. */
    private int rowIdx;

    /** Rows buffer. */
    private final List<RowT> rows;

    /**
     * If {@code true} this spool should emit rows as soon as it stored. If {@code false} the spool have to collect all rows from underlying
     * input.
     */
    private final boolean lazyRead;

    /**
     * Flag indicates that spool pushes row to downstream. Need to check a case when a downstream produces requests on push.
     */
    private boolean inLoop;

    /**
     * Constructor.
     * TODO Documentation https://issues.apache.org/jira/browse/IGNITE-15859
     *
     * @param ctx      Execution context.
     * @param rowType  RelDataType.
     * @param lazyRead Lazy read flag.
     */
    public TableSpoolNode(ExecutionContext<RowT> ctx, RelDataType rowType, boolean lazyRead) {
        super(ctx, rowType);

        this.lazyRead = lazyRead;

        rows = new ArrayList<>();
    }

    /** {@inheritDoc} */
    @Override
    protected void rewindInternal() {
        requested = 0;
        rowIdx = 0;
    }

    /** {@inheritDoc} */
    @Override
    public void rewind() {
        rewindInternal();
    }

    /** {@inheritDoc} */
    @Override
    protected Downstream<RowT> requestDownstream(int idx) {
        if (idx != 0) {
            throw new IndexOutOfBoundsException();
        }

        return this;
    }

    /** {@inheritDoc} */
    @Override
    public void request(int rowsCnt) throws Exception {
        assert !nullOrEmpty(sources()) && sources().size() == 1;
        assert rowsCnt > 0;

        checkState();

        requested += rowsCnt;

        if ((waiting == -1 || rowIdx < rows.size()) && !inLoop) {
            context().execute(this::doPush, this::onError);
        } else if (waiting == 0) {
            source().request(waiting = inBufSize);
        }
    }

<<<<<<< HEAD
=======
    /**
     *
     */
>>>>>>> a323c22d
    private void doPush() throws Exception {
        if (isClosed()) {
            return;
        }

        if (!lazyRead && waiting != -1) {
            return;
        }

        int processed = 0;
        inLoop = true;
        try {
            while (requested > 0 && rowIdx < rows.size() && processed++ < inBufSize) {
                downstream().push(rows.get(rowIdx));

                rowIdx++;
                requested--;
            }
        } finally {
            inLoop = false;
        }

        if (rowIdx >= rows.size() && waiting == -1 && requested > 0) {
            requested = 0;
            downstream().end();
        } else if (requested > 0 && processed >= inBufSize) {
            context().execute(this::doPush, this::onError);
        }
    }

    /** {@inheritDoc} */
    @Override
    public void push(RowT row) throws Exception {
        assert downstream() != null;
        assert waiting > 0;

        checkState();

        waiting--;

        rows.add(row);

        if (waiting == 0) {
            source().request(waiting = inBufSize);
        }

        if (requested > 0 && rowIdx < rows.size()) {
            doPush();
        }
    }

    /** {@inheritDoc} */
    @Override
    public void end() throws Exception {
        assert downstream() != null;
        assert waiting > 0;

        checkState();

        waiting = -1;

        context().execute(this::doPush, this::onError);
    }
}<|MERGE_RESOLUTION|>--- conflicted
+++ resolved
@@ -52,12 +52,7 @@
     private boolean inLoop;
 
     /**
-     * Constructor.
-     * TODO Documentation https://issues.apache.org/jira/browse/IGNITE-15859
-     *
-     * @param ctx      Execution context.
-     * @param rowType  RelDataType.
-     * @param lazyRead Lazy read flag.
+     * @param ctx Execution context.
      */
     public TableSpoolNode(ExecutionContext<RowT> ctx, RelDataType rowType, boolean lazyRead) {
         super(ctx, rowType);
@@ -107,12 +102,9 @@
         }
     }
 
-<<<<<<< HEAD
-=======
     /**
      *
      */
->>>>>>> a323c22d
     private void doPush() throws Exception {
         if (isClosed()) {
             return;
