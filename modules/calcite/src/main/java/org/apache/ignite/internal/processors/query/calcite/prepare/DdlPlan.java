/*
 * Licensed to the Apache Software Foundation (ASF) under one or more
 * contributor license agreements.  See the NOTICE file distributed with
 * this work for additional information regarding copyright ownership.
 * The ASF licenses this file to You under the Apache License, Version 2.0
 * (the "License"); you may not use this file except in compliance with
 * the License.  You may obtain a copy of the License at
 *
 *      http://www.apache.org/licenses/LICENSE-2.0
 *
 * Unless required by applicable law or agreed to in writing, software
 * distributed under the License is distributed on an "AS IS" BASIS,
 * WITHOUT WARRANTIES OR CONDITIONS OF ANY KIND, either express or implied.
 * See the License for the specific language governing permissions and
 * limitations under the License.
 */

package org.apache.ignite.internal.processors.query.calcite.prepare;

import org.apache.ignite.internal.processors.query.calcite.prepare.ddl.DdlCommand;

/**
<<<<<<< HEAD
 * Query plan for DDL commands.
 * TODO Documentation https://issues.apache.org/jira/browse/IGNITE-15859
 */
public class DdlPlan implements QueryPlan {
    private final DdlCommand cmd;

=======
 *
 */
public class DdlPlan implements QueryPlan {
    /**
     *
     */
    private final DdlCommand cmd;

    /**
     *
     */
>>>>>>> a323c22d
    public DdlPlan(DdlCommand cmd) {
        this.cmd = cmd;
    }

<<<<<<< HEAD
=======
    /**
     *
     */
>>>>>>> a323c22d
    public DdlCommand command() {
        return cmd;
    }

    /** {@inheritDoc} */
    @Override
    public Type type() {
        return Type.DDL;
    }

    /** {@inheritDoc} */
    @Override
    public QueryPlan copy() {
        return this;
    }
}<|MERGE_RESOLUTION|>--- conflicted
+++ resolved
@@ -20,14 +20,6 @@
 import org.apache.ignite.internal.processors.query.calcite.prepare.ddl.DdlCommand;
 
 /**
-<<<<<<< HEAD
- * Query plan for DDL commands.
- * TODO Documentation https://issues.apache.org/jira/browse/IGNITE-15859
- */
-public class DdlPlan implements QueryPlan {
-    private final DdlCommand cmd;
-
-=======
  *
  */
 public class DdlPlan implements QueryPlan {
@@ -39,17 +31,13 @@
     /**
      *
      */
->>>>>>> a323c22d
     public DdlPlan(DdlCommand cmd) {
         this.cmd = cmd;
     }
 
-<<<<<<< HEAD
-=======
     /**
      *
      */
->>>>>>> a323c22d
     public DdlCommand command() {
         return cmd;
     }
