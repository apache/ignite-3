--- conflicted
+++ resolved
@@ -24,11 +24,8 @@
 import java.util.List;
 import java.util.Objects;
 import java.util.concurrent.atomic.AtomicReference;
-<<<<<<< HEAD
 
 import it.unimi.dsi.fastutil.longs.Long2LongOpenHashMap;
-=======
->>>>>>> 2b400c0c
 import org.apache.calcite.rel.metadata.RelMetadataQuery;
 import org.apache.ignite.internal.processors.query.calcite.metadata.FragmentMappingException;
 import org.apache.ignite.internal.processors.query.calcite.metadata.MappingService;
@@ -138,14 +135,8 @@
         for (Fragment fragment0 : fragments) {
             if (fragment0 == fragment) {
                 fragment0 = first(replacement);
-<<<<<<< HEAD
-            else if (!fragment0.rootFragment()) {
-                IgniteSender sender = (IgniteSender)fragment0.root();
-=======
             } else if (!fragment0.rootFragment()) {
                 IgniteSender sender = (IgniteSender) fragment0.root();
-                Long newTargetId = newTargets.get(sender.exchangeId());
->>>>>>> 2b400c0c
 
                 long newTargetId = newTargets.getOrDefault(sender.exchangeId(), Long.MIN_VALUE);
 
