/*
 * Licensed to the Apache Software Foundation (ASF) under one or more
 * contributor license agreements.  See the NOTICE file distributed with
 * this work for additional information regarding copyright ownership.
 * The ASF licenses this file to You under the Apache License, Version 2.0
 * (the "License"); you may not use this file except in compliance with
 * the License.  You may obtain a copy of the License at
 *
 *      http://www.apache.org/licenses/LICENSE-2.0
 *
 * Unless required by applicable law or agreed to in writing, software
 * distributed under the License is distributed on an "AS IS" BASIS,
 * WITHOUT WARRANTIES OR CONDITIONS OF ANY KIND, either express or implied.
 * See the License for the specific language governing permissions and
 * limitations under the License.
 */

package org.apache.ignite.internal.processors.query.calcite.prepare;

import static org.apache.ignite.internal.util.CollectionUtils.first;
import static org.apache.ignite.internal.util.CollectionUtils.nullOrEmpty;

import com.google.common.collect.ImmutableList;
import java.util.ArrayList;
import java.util.HashMap;
import java.util.List;
import java.util.Map;
import java.util.Objects;
import java.util.concurrent.atomic.AtomicReference;
<<<<<<< HEAD
=======

>>>>>>> c086555b
import org.apache.calcite.rel.metadata.RelMetadataQuery;
import org.apache.ignite.internal.processors.query.calcite.metadata.FragmentMappingException;
import org.apache.ignite.internal.processors.query.calcite.metadata.MappingService;
import org.apache.ignite.internal.processors.query.calcite.rel.IgniteReceiver;
import org.apache.ignite.internal.processors.query.calcite.rel.IgniteSender;
import org.apache.ignite.internal.processors.query.calcite.util.Commons;
import org.apache.ignite.lang.IgniteException;
import org.jetbrains.annotations.NotNull;

/**
 *
 */
public class QueryTemplate {
    /**
     *
     */
    private final MappingService mappingService;

<<<<<<< HEAD
    /**
     *
     */
    private final ImmutableList<Fragment> fragments;
=======
    /** */
    private final List<Fragment> fragments;
>>>>>>> c086555b

    /**
     *
     */
    private final AtomicReference<ExecutionPlan> executionPlan = new AtomicReference<>();

    /**
     *
     */
    public QueryTemplate(MappingService mappingService, List<Fragment> fragments) {
        this.mappingService = mappingService;

<<<<<<< HEAD
        ImmutableList.Builder<Fragment> b = ImmutableList.builder();
        for (Fragment fragment : fragments) {
            b.add(fragment.detach());
        }
=======
        List<Fragment> frgs = new ArrayList<>(fragments.size());
        for (Fragment fragment : fragments)
            frgs.add(fragment.detach());
>>>>>>> c086555b

        this.fragments = List.copyOf(frgs);
    }

    /**
     *
     */
    public ExecutionPlan map(PlanningContext ctx) {
        ExecutionPlan executionPlan = this.executionPlan.get();
        if (executionPlan != null && Objects.equals(executionPlan.topologyVersion(), ctx.topologyVersion())) {
            return executionPlan;
        }

        List<Fragment> fragments = Commons.transform(this.fragments, f -> f.attach(ctx));

        Exception ex = null;
        RelMetadataQuery mq = first(fragments).root().getCluster().getMetadataQuery();
        for (int i = 0; i < 3; i++) {
            try {
                ExecutionPlan executionPlan0 = new ExecutionPlan(ctx.topologyVersion(), map(fragments, ctx, mq));

                if (executionPlan == null || executionPlan.topologyVersion() < executionPlan0.topologyVersion()) {
                    this.executionPlan.compareAndSet(executionPlan, executionPlan0);
                }

                return executionPlan0;
            } catch (FragmentMappingException e) {
                if (ex == null) {
                    ex = e;
                } else {
                    ex.addSuppressed(e);
                }

                fragments = replace(fragments, e.fragment(), new FragmentSplitter(e.node()).go(e.fragment()));
            }
        }

        throw new IgniteException("Failed to map query.", ex);
    }

<<<<<<< HEAD
    /**
     *
     */
    @NotNull
    private List<Fragment> map(List<Fragment> fragments, PlanningContext ctx, RelMetadataQuery mq) {
        ImmutableList.Builder<Fragment> b = ImmutableList.builder();
        for (Fragment fragment : fragments) {
            b.add(fragment.map(mappingService, ctx, mq).detach());
        }
=======
    /** */
    @NotNull private List<Fragment> map(List<Fragment> fragments, PlanningContext ctx, RelMetadataQuery mq) {
        List<Fragment> frgs = new ArrayList<>();

        for (Fragment fragment : fragments)
            frgs.add(fragment.map(mappingService, ctx, mq).detach());
>>>>>>> c086555b

        return List.copyOf(frgs);
    }

    /**
     *
     */
    private List<Fragment> replace(List<Fragment> fragments, Fragment fragment, List<Fragment> replacement) {
        assert !nullOrEmpty(replacement);

        Map<Long, Long> newTargets = new HashMap<>();
        for (Fragment fragment0 : replacement) {
            for (IgniteReceiver remote : fragment0.remotes()) {
                newTargets.put(remote.exchangeId(), fragment0.fragmentId());
            }
        }

        List<Fragment> fragments0 = new ArrayList<>(fragments.size() + replacement.size() - 1);
        for (Fragment fragment0 : fragments) {
            if (fragment0 == fragment) {
                fragment0 = first(replacement);
            } else if (!fragment0.rootFragment()) {
                IgniteSender sender = (IgniteSender) fragment0.root();
                Long newTargetId = newTargets.get(sender.exchangeId());

                if (newTargetId != null) {
                    sender = new IgniteSender(sender.getCluster(), sender.getTraitSet(),
                            sender.getInput(), sender.exchangeId(), newTargetId, sender.distribution());

                    fragment0 = new Fragment(fragment0.fragmentId(), sender, fragment0.remotes());
                }
            }

            fragments0.add(fragment0);
        }

        fragments0.addAll(replacement.subList(1, replacement.size()));

        return fragments0;
    }
}<|MERGE_RESOLUTION|>--- conflicted
+++ resolved
@@ -17,20 +17,13 @@
 
 package org.apache.ignite.internal.processors.query.calcite.prepare;
 
-import static org.apache.ignite.internal.util.CollectionUtils.first;
-import static org.apache.ignite.internal.util.CollectionUtils.nullOrEmpty;
-
-import com.google.common.collect.ImmutableList;
 import java.util.ArrayList;
 import java.util.HashMap;
 import java.util.List;
 import java.util.Map;
 import java.util.Objects;
 import java.util.concurrent.atomic.AtomicReference;
-<<<<<<< HEAD
-=======
 
->>>>>>> c086555b
 import org.apache.calcite.rel.metadata.RelMetadataQuery;
 import org.apache.ignite.internal.processors.query.calcite.metadata.FragmentMappingException;
 import org.apache.ignite.internal.processors.query.calcite.metadata.MappingService;
@@ -40,58 +33,36 @@
 import org.apache.ignite.lang.IgniteException;
 import org.jetbrains.annotations.NotNull;
 
-/**
- *
- */
+import static org.apache.ignite.internal.util.CollectionUtils.first;
+import static org.apache.ignite.internal.util.CollectionUtils.nullOrEmpty;
+
+/** */
 public class QueryTemplate {
-    /**
-     *
-     */
+    /** */
     private final MappingService mappingService;
 
-<<<<<<< HEAD
-    /**
-     *
-     */
-    private final ImmutableList<Fragment> fragments;
-=======
     /** */
     private final List<Fragment> fragments;
->>>>>>> c086555b
 
-    /**
-     *
-     */
+    /** */
     private final AtomicReference<ExecutionPlan> executionPlan = new AtomicReference<>();
 
-    /**
-     *
-     */
+    /** */
     public QueryTemplate(MappingService mappingService, List<Fragment> fragments) {
         this.mappingService = mappingService;
 
-<<<<<<< HEAD
-        ImmutableList.Builder<Fragment> b = ImmutableList.builder();
-        for (Fragment fragment : fragments) {
-            b.add(fragment.detach());
-        }
-=======
         List<Fragment> frgs = new ArrayList<>(fragments.size());
         for (Fragment fragment : fragments)
             frgs.add(fragment.detach());
->>>>>>> c086555b
 
         this.fragments = List.copyOf(frgs);
     }
 
-    /**
-     *
-     */
+    /** */
     public ExecutionPlan map(PlanningContext ctx) {
         ExecutionPlan executionPlan = this.executionPlan.get();
-        if (executionPlan != null && Objects.equals(executionPlan.topologyVersion(), ctx.topologyVersion())) {
+        if (executionPlan != null && Objects.equals(executionPlan.topologyVersion(), ctx.topologyVersion()))
             return executionPlan;
-        }
 
         List<Fragment> fragments = Commons.transform(this.fragments, f -> f.attach(ctx));
 
@@ -101,17 +72,16 @@
             try {
                 ExecutionPlan executionPlan0 = new ExecutionPlan(ctx.topologyVersion(), map(fragments, ctx, mq));
 
-                if (executionPlan == null || executionPlan.topologyVersion() < executionPlan0.topologyVersion()) {
+                if (executionPlan == null || executionPlan.topologyVersion() < executionPlan0.topologyVersion())
                     this.executionPlan.compareAndSet(executionPlan, executionPlan0);
-                }
 
                 return executionPlan0;
-            } catch (FragmentMappingException e) {
-                if (ex == null) {
+            }
+            catch (FragmentMappingException e) {
+                if (ex == null)
                     ex = e;
-                } else {
+                else
                     ex.addSuppressed(e);
-                }
 
                 fragments = replace(fragments, e.fragment(), new FragmentSplitter(e.node()).go(e.fragment()));
             }
@@ -120,52 +90,37 @@
         throw new IgniteException("Failed to map query.", ex);
     }
 
-<<<<<<< HEAD
-    /**
-     *
-     */
-    @NotNull
-    private List<Fragment> map(List<Fragment> fragments, PlanningContext ctx, RelMetadataQuery mq) {
-        ImmutableList.Builder<Fragment> b = ImmutableList.builder();
-        for (Fragment fragment : fragments) {
-            b.add(fragment.map(mappingService, ctx, mq).detach());
-        }
-=======
     /** */
     @NotNull private List<Fragment> map(List<Fragment> fragments, PlanningContext ctx, RelMetadataQuery mq) {
         List<Fragment> frgs = new ArrayList<>();
 
         for (Fragment fragment : fragments)
             frgs.add(fragment.map(mappingService, ctx, mq).detach());
->>>>>>> c086555b
 
         return List.copyOf(frgs);
     }
 
-    /**
-     *
-     */
+    /** */
     private List<Fragment> replace(List<Fragment> fragments, Fragment fragment, List<Fragment> replacement) {
         assert !nullOrEmpty(replacement);
 
         Map<Long, Long> newTargets = new HashMap<>();
         for (Fragment fragment0 : replacement) {
-            for (IgniteReceiver remote : fragment0.remotes()) {
+            for (IgniteReceiver remote : fragment0.remotes())
                 newTargets.put(remote.exchangeId(), fragment0.fragmentId());
-            }
         }
 
         List<Fragment> fragments0 = new ArrayList<>(fragments.size() + replacement.size() - 1);
         for (Fragment fragment0 : fragments) {
-            if (fragment0 == fragment) {
+            if (fragment0 == fragment)
                 fragment0 = first(replacement);
-            } else if (!fragment0.rootFragment()) {
-                IgniteSender sender = (IgniteSender) fragment0.root();
+            else if (!fragment0.rootFragment()) {
+                IgniteSender sender = (IgniteSender)fragment0.root();
                 Long newTargetId = newTargets.get(sender.exchangeId());
 
                 if (newTargetId != null) {
                     sender = new IgniteSender(sender.getCluster(), sender.getTraitSet(),
-                            sender.getInput(), sender.exchangeId(), newTargetId, sender.distribution());
+                        sender.getInput(), sender.exchangeId(), newTargetId, sender.distribution());
 
                     fragment0 = new Fragment(fragment0.fragmentId(), sender, fragment0.remotes());
                 }
