/*
 * Licensed to the Apache Software Foundation (ASF) under one or more
 * contributor license agreements.  See the NOTICE file distributed with
 * this work for additional information regarding copyright ownership.
 * The ASF licenses this file to You under the Apache License, Version 2.0
 * (the "License"); you may not use this file except in compliance with
 * the License.  You may obtain a copy of the License at
 *
 *      http://www.apache.org/licenses/LICENSE-2.0
 *
 * Unless required by applicable law or agreed to in writing, software
 * distributed under the License is distributed on an "AS IS" BASIS,
 * WITHOUT WARRANTIES OR CONDITIONS OF ANY KIND, either express or implied.
 * See the License for the specific language governing permissions and
 * limitations under the License.
 */

package org.apache.ignite.internal.processors.query.calcite.prepare;

import static org.apache.ignite.internal.util.CollectionUtils.first;
import static org.apache.ignite.internal.util.CollectionUtils.nullOrEmpty;

<<<<<<< HEAD
import com.google.common.collect.ImmutableList;
=======
import it.unimi.dsi.fastutil.longs.Long2LongOpenHashMap;
>>>>>>> a323c22d
import java.util.ArrayList;
import java.util.List;
import java.util.Objects;
import java.util.concurrent.atomic.AtomicReference;
import org.apache.calcite.rel.metadata.RelMetadataQuery;
import org.apache.ignite.internal.processors.query.calcite.metadata.FragmentMappingException;
import org.apache.ignite.internal.processors.query.calcite.metadata.MappingService;
import org.apache.ignite.internal.processors.query.calcite.rel.IgniteReceiver;
import org.apache.ignite.internal.processors.query.calcite.rel.IgniteSender;
import org.apache.ignite.internal.processors.query.calcite.util.Commons;
import org.apache.ignite.lang.IgniteException;
import org.jetbrains.annotations.NotNull;

/**
<<<<<<< HEAD
 * Query template.
 * TODO Documentation https://issues.apache.org/jira/browse/IGNITE-15859
 */
public class QueryTemplate {
    private final MappingService mappingService;

    private final ImmutableList<Fragment> fragments;

    private final AtomicReference<ExecutionPlan> executionPlan = new AtomicReference<>();

    /**
     * Constructor.
     * TODO Documentation https://issues.apache.org/jira/browse/IGNITE-15859
=======
 *
 */
public class QueryTemplate {
    /**
     *
     */
    private final MappingService mappingService;

    /**
     *
     */
    private final List<Fragment> fragments;

    /**
     *
     */
    private final AtomicReference<ExecutionPlan> executionPlan = new AtomicReference<>();

    /**
     *
>>>>>>> a323c22d
     */
    public QueryTemplate(MappingService mappingService, List<Fragment> fragments) {
        this.mappingService = mappingService;

<<<<<<< HEAD
        ImmutableList.Builder<Fragment> b = ImmutableList.builder();
        for (Fragment fragment : fragments) {
            b.add(fragment.detach());
=======
        List<Fragment> frgs = new ArrayList<>(fragments.size());
        for (Fragment fragment : fragments) {
            frgs.add(fragment.detach());
>>>>>>> a323c22d
        }

        this.fragments = List.copyOf(frgs);
    }

    /**
<<<<<<< HEAD
     * Map context to execution plan.
     * TODO Documentation https://issues.apache.org/jira/browse/IGNITE-15859
=======
     *
>>>>>>> a323c22d
     */
    public ExecutionPlan map(PlanningContext ctx) {
        ExecutionPlan executionPlan = this.executionPlan.get();
        if (executionPlan != null && Objects.equals(executionPlan.topologyVersion(), ctx.topologyVersion())) {
            return executionPlan;
        }

        List<Fragment> fragments = Commons.transform(this.fragments, f -> f.attach(ctx));

        Exception ex = null;
        RelMetadataQuery mq = first(fragments).root().getCluster().getMetadataQuery();
        for (int i = 0; i < 3; i++) {
            try {
                ExecutionPlan executionPlan0 = new ExecutionPlan(ctx.topologyVersion(), map(fragments, ctx, mq));

                if (executionPlan == null || executionPlan.topologyVersion() < executionPlan0.topologyVersion()) {
                    this.executionPlan.compareAndSet(executionPlan, executionPlan0);
                }

                return executionPlan0;
            } catch (FragmentMappingException e) {
                if (ex == null) {
                    ex = e;
                } else {
                    ex.addSuppressed(e);
                }

                fragments = replace(fragments, e.fragment(), new FragmentSplitter(e.node()).go(e.fragment()));
            }
        }

        throw new IgniteException("Failed to map query.", ex);
    }

<<<<<<< HEAD
    @NotNull
    private List<Fragment> map(List<Fragment> fragments, PlanningContext ctx, RelMetadataQuery mq) {
        ImmutableList.Builder<Fragment> b = ImmutableList.builder();
        for (Fragment fragment : fragments) {
            b.add(fragment.map(mappingService, ctx, mq).detach());
        }
=======
    /**
     *
     */
    @NotNull
    private List<Fragment> map(List<Fragment> fragments, PlanningContext ctx, RelMetadataQuery mq) {
        List<Fragment> frgs = new ArrayList<>();
>>>>>>> a323c22d

        for (Fragment fragment : fragments) {
            frgs.add(fragment.map(mappingService, ctx, mq).detach());
        }

        return List.copyOf(frgs);
    }

<<<<<<< HEAD
=======
    /**
     *
     */
>>>>>>> a323c22d
    private List<Fragment> replace(List<Fragment> fragments, Fragment fragment, List<Fragment> replacement) {
        assert !nullOrEmpty(replacement);

        Long2LongOpenHashMap newTargets = new Long2LongOpenHashMap();
        for (Fragment fragment0 : replacement) {
            for (IgniteReceiver remote : fragment0.remotes()) {
                newTargets.put(remote.exchangeId(), fragment0.fragmentId());
            }
        }

        List<Fragment> fragments0 = new ArrayList<>(fragments.size() + replacement.size() - 1);
        for (Fragment fragment0 : fragments) {
            if (fragment0 == fragment) {
                fragment0 = first(replacement);
            } else if (!fragment0.rootFragment()) {
                IgniteSender sender = (IgniteSender) fragment0.root();
<<<<<<< HEAD
                Long newTargetId = newTargets.get(sender.exchangeId());
=======

                long newTargetId = newTargets.getOrDefault(sender.exchangeId(), Long.MIN_VALUE);
>>>>>>> a323c22d

                if (newTargetId != Long.MIN_VALUE) {
                    sender = new IgniteSender(sender.getCluster(), sender.getTraitSet(),
                            sender.getInput(), sender.exchangeId(), newTargetId, sender.distribution());

                    fragment0 = new Fragment(fragment0.fragmentId(), sender, fragment0.remotes());
                }
            }

            fragments0.add(fragment0);
        }

        fragments0.addAll(replacement.subList(1, replacement.size()));

        return fragments0;
    }
}<|MERGE_RESOLUTION|>--- conflicted
+++ resolved
@@ -20,11 +20,7 @@
 import static org.apache.ignite.internal.util.CollectionUtils.first;
 import static org.apache.ignite.internal.util.CollectionUtils.nullOrEmpty;
 
-<<<<<<< HEAD
-import com.google.common.collect.ImmutableList;
-=======
 import it.unimi.dsi.fastutil.longs.Long2LongOpenHashMap;
->>>>>>> a323c22d
 import java.util.ArrayList;
 import java.util.List;
 import java.util.Objects;
@@ -39,21 +35,6 @@
 import org.jetbrains.annotations.NotNull;
 
 /**
-<<<<<<< HEAD
- * Query template.
- * TODO Documentation https://issues.apache.org/jira/browse/IGNITE-15859
- */
-public class QueryTemplate {
-    private final MappingService mappingService;
-
-    private final ImmutableList<Fragment> fragments;
-
-    private final AtomicReference<ExecutionPlan> executionPlan = new AtomicReference<>();
-
-    /**
-     * Constructor.
-     * TODO Documentation https://issues.apache.org/jira/browse/IGNITE-15859
-=======
  *
  */
 public class QueryTemplate {
@@ -74,32 +55,20 @@
 
     /**
      *
->>>>>>> a323c22d
      */
     public QueryTemplate(MappingService mappingService, List<Fragment> fragments) {
         this.mappingService = mappingService;
 
-<<<<<<< HEAD
-        ImmutableList.Builder<Fragment> b = ImmutableList.builder();
-        for (Fragment fragment : fragments) {
-            b.add(fragment.detach());
-=======
         List<Fragment> frgs = new ArrayList<>(fragments.size());
         for (Fragment fragment : fragments) {
             frgs.add(fragment.detach());
->>>>>>> a323c22d
         }
 
         this.fragments = List.copyOf(frgs);
     }
 
     /**
-<<<<<<< HEAD
-     * Map context to execution plan.
-     * TODO Documentation https://issues.apache.org/jira/browse/IGNITE-15859
-=======
      *
->>>>>>> a323c22d
      */
     public ExecutionPlan map(PlanningContext ctx) {
         ExecutionPlan executionPlan = this.executionPlan.get();
@@ -134,21 +103,12 @@
         throw new IgniteException("Failed to map query.", ex);
     }
 
-<<<<<<< HEAD
-    @NotNull
-    private List<Fragment> map(List<Fragment> fragments, PlanningContext ctx, RelMetadataQuery mq) {
-        ImmutableList.Builder<Fragment> b = ImmutableList.builder();
-        for (Fragment fragment : fragments) {
-            b.add(fragment.map(mappingService, ctx, mq).detach());
-        }
-=======
     /**
      *
      */
     @NotNull
     private List<Fragment> map(List<Fragment> fragments, PlanningContext ctx, RelMetadataQuery mq) {
         List<Fragment> frgs = new ArrayList<>();
->>>>>>> a323c22d
 
         for (Fragment fragment : fragments) {
             frgs.add(fragment.map(mappingService, ctx, mq).detach());
@@ -157,12 +117,9 @@
         return List.copyOf(frgs);
     }
 
-<<<<<<< HEAD
-=======
     /**
      *
      */
->>>>>>> a323c22d
     private List<Fragment> replace(List<Fragment> fragments, Fragment fragment, List<Fragment> replacement) {
         assert !nullOrEmpty(replacement);
 
@@ -179,12 +136,8 @@
                 fragment0 = first(replacement);
             } else if (!fragment0.rootFragment()) {
                 IgniteSender sender = (IgniteSender) fragment0.root();
-<<<<<<< HEAD
-                Long newTargetId = newTargets.get(sender.exchangeId());
-=======
 
                 long newTargetId = newTargets.getOrDefault(sender.exchangeId(), Long.MIN_VALUE);
->>>>>>> a323c22d
 
                 if (newTargetId != Long.MIN_VALUE) {
                     sender = new IgniteSender(sender.getCluster(), sender.getTraitSet(),
