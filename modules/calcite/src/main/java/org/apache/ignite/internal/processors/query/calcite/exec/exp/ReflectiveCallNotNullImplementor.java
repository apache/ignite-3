--- conflicted
+++ resolved
@@ -31,12 +31,9 @@
  * created.
  */
 public class ReflectiveCallNotNullImplementor implements NotNullImplementor {
-<<<<<<< HEAD
-=======
     /**
      *
      */
->>>>>>> a323c22d
     protected final Method method;
 
     /**
@@ -73,12 +70,9 @@
         return translator.handleMethodCheckedExceptions(callExpr);
     }
 
-<<<<<<< HEAD
-=======
     /**
      *
      */
->>>>>>> a323c22d
     private boolean containsCheckedException(Method method) {
         Class[] exceptions = method.getExceptionTypes();
         if (exceptions == null || exceptions.length == 0) {
