/*
 * Licensed to the Apache Software Foundation (ASF) under one or more
 * contributor license agreements.  See the NOTICE file distributed with
 * this work for additional information regarding copyright ownership.
 * The ASF licenses this file to You under the Apache License, Version 2.0
 * (the "License"); you may not use this file except in compliance with
 * the License.  You may obtain a copy of the License at
 *
 *      http://www.apache.org/licenses/LICENSE-2.0
 *
 * Unless required by applicable law or agreed to in writing, software
 * distributed under the License is distributed on an "AS IS" BASIS,
 * WITHOUT WARRANTIES OR CONDITIONS OF ANY KIND, either express or implied.
 * See the License for the specific language governing permissions and
 * limitations under the License.
 */

package org.apache.ignite.internal.processors.query.calcite.rel.agg;

<<<<<<< HEAD
import com.google.common.collect.ImmutableList;
=======
>>>>>>> a323c22d
import java.util.List;
import org.apache.calcite.plan.RelOptCluster;
import org.apache.calcite.plan.RelOptCost;
import org.apache.calcite.plan.RelOptPlanner;
import org.apache.calcite.plan.RelOptUtil;
import org.apache.calcite.plan.RelTraitSet;
import org.apache.calcite.rel.RelCollations;
import org.apache.calcite.rel.RelInput;
import org.apache.calcite.rel.RelNode;
import org.apache.calcite.rel.core.AggregateCall;
import org.apache.calcite.rel.metadata.RelMetadataQuery;
import org.apache.calcite.rel.type.RelDataType;
import org.apache.calcite.util.ImmutableBitSet;
import org.apache.calcite.util.Pair;
import org.apache.ignite.internal.processors.query.calcite.metadata.cost.IgniteCost;
import org.apache.ignite.internal.processors.query.calcite.metadata.cost.IgniteCostFactory;
import org.apache.ignite.internal.processors.query.calcite.rel.IgniteRel;
import org.apache.ignite.internal.processors.query.calcite.rel.IgniteRelVisitor;
import org.apache.ignite.internal.processors.query.calcite.util.Commons;

/**
 * IgniteReduceHashAggregate.
 * TODO Documentation https://issues.apache.org/jira/browse/IGNITE-15859
 */
public class IgniteReduceHashAggregate extends IgniteReduceAggregateBase implements IgniteHashAggregateBase {
    /**
<<<<<<< HEAD
     * Constructor.
     * TODO Documentation https://issues.apache.org/jira/browse/IGNITE-15859
=======
     *
>>>>>>> a323c22d
     */
    public IgniteReduceHashAggregate(
            RelOptCluster cluster,
            RelTraitSet traits,
            RelNode input,
            ImmutableBitSet groupSet,
            List<ImmutableBitSet> groupSets,
            List<AggregateCall> aggCalls,
            RelDataType rowType
    ) {
        super(cluster, traits, input, groupSet, groupSets, aggCalls, rowType);

        assert RelOptUtil.areRowTypesEqual(input.getRowType(),
                IgniteMapHashAggregate.rowType(Commons.typeFactory(cluster), !aggCalls.isEmpty()), true);
    }

    /**
<<<<<<< HEAD
     * Constructor.
     * TODO Documentation https://issues.apache.org/jira/browse/IGNITE-15859
=======
     *
>>>>>>> a323c22d
     */
    public IgniteReduceHashAggregate(RelInput input) {
        super(input);
    }

    /** {@inheritDoc} */
    @Override
    public RelNode copy(RelTraitSet traitSet, List<RelNode> inputs) {
        return new IgniteReduceHashAggregate(getCluster(), traitSet, sole(inputs), groupSet, groupSets, aggCalls, rowType);
    }

    /** {@inheritDoc} */
    @Override
    public IgniteRel clone(RelOptCluster cluster, List<IgniteRel> inputs) {
        return new IgniteReduceHashAggregate(cluster, getTraitSet(), sole(inputs),
                groupSet, groupSets, aggCalls, rowType);
    }

    /** {@inheritDoc} */
    @Override
    public <T> T accept(IgniteRelVisitor<T> visitor) {
        return visitor.visit(this);
    }

    /** {@inheritDoc} */
    @Override
    public RelOptCost computeSelfCost(RelOptPlanner planner, RelMetadataQuery mq) {
        IgniteCostFactory costFactory = (IgniteCostFactory) planner.getCostFactory();

        double rows = mq.getRowCount(getInput());

        double mem = 0d;
        if (aggCalls.isEmpty()) {
            mem = groupSet.cardinality() * IgniteCost.AVERAGE_FIELD_SIZE;
        } else {
            for (AggregateCall aggCall : aggCalls) {
                if (aggCall.isDistinct()) {
                    mem += IgniteCost.AGG_CALL_MEM_COST * rows;
                } else {
                    mem += IgniteCost.AGG_CALL_MEM_COST;
                }
            }
        }

        return costFactory.makeCost(
                rows,
                rows * IgniteCost.ROW_PASS_THROUGH_COST,
                0,
                mem,
                0
        );
    }

    /** {@inheritDoc} */
    @Override
    public List<Pair<RelTraitSet, List<RelTraitSet>>> deriveCollation(RelTraitSet nodeTraits,
            List<RelTraitSet> inTraits) {
<<<<<<< HEAD
        return ImmutableList.of(Pair.of(nodeTraits.replace(RelCollations.EMPTY),
                ImmutableList.of(inTraits.get(0).replace(RelCollations.EMPTY))));
=======
        return List.of(Pair.of(nodeTraits.replace(RelCollations.EMPTY),
                List.of(inTraits.get(0).replace(RelCollations.EMPTY))));
>>>>>>> a323c22d
    }
}<|MERGE_RESOLUTION|>--- conflicted
+++ resolved
@@ -17,10 +17,6 @@
 
 package org.apache.ignite.internal.processors.query.calcite.rel.agg;
 
-<<<<<<< HEAD
-import com.google.common.collect.ImmutableList;
-=======
->>>>>>> a323c22d
 import java.util.List;
 import org.apache.calcite.plan.RelOptCluster;
 import org.apache.calcite.plan.RelOptCost;
@@ -42,17 +38,11 @@
 import org.apache.ignite.internal.processors.query.calcite.util.Commons;
 
 /**
- * IgniteReduceHashAggregate.
- * TODO Documentation https://issues.apache.org/jira/browse/IGNITE-15859
+ *
  */
 public class IgniteReduceHashAggregate extends IgniteReduceAggregateBase implements IgniteHashAggregateBase {
     /**
-<<<<<<< HEAD
-     * Constructor.
-     * TODO Documentation https://issues.apache.org/jira/browse/IGNITE-15859
-=======
      *
->>>>>>> a323c22d
      */
     public IgniteReduceHashAggregate(
             RelOptCluster cluster,
@@ -70,12 +60,7 @@
     }
 
     /**
-<<<<<<< HEAD
-     * Constructor.
-     * TODO Documentation https://issues.apache.org/jira/browse/IGNITE-15859
-=======
      *
->>>>>>> a323c22d
      */
     public IgniteReduceHashAggregate(RelInput input) {
         super(input);
@@ -133,12 +118,7 @@
     @Override
     public List<Pair<RelTraitSet, List<RelTraitSet>>> deriveCollation(RelTraitSet nodeTraits,
             List<RelTraitSet> inTraits) {
-<<<<<<< HEAD
-        return ImmutableList.of(Pair.of(nodeTraits.replace(RelCollations.EMPTY),
-                ImmutableList.of(inTraits.get(0).replace(RelCollations.EMPTY))));
-=======
         return List.of(Pair.of(nodeTraits.replace(RelCollations.EMPTY),
                 List.of(inTraits.get(0).replace(RelCollations.EMPTY))));
->>>>>>> a323c22d
     }
 }