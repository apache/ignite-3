/*
 * Licensed to the Apache Software Foundation (ASF) under one or more
 * contributor license agreements.  See the NOTICE file distributed with
 * this work for additional information regarding copyright ownership.
 * The ASF licenses this file to You under the Apache License, Version 2.0
 * (the "License"); you may not use this file except in compliance with
 * the License.  You may obtain a copy of the License at
 *
 *      http://www.apache.org/licenses/LICENSE-2.0
 *
 * Unless required by applicable law or agreed to in writing, software
 * distributed under the License is distributed on an "AS IS" BASIS,
 * WITHOUT WARRANTIES OR CONDITIONS OF ANY KIND, either express or implied.
 * See the License for the specific language governing permissions and
 * limitations under the License.
 */

package org.apache.ignite.internal.processors.query.calcite;

/** Stubs. */
public class Stubs {
<<<<<<< HEAD
=======
    /**
     *
     */
>>>>>>> a323c22d
    public static int intFoo(Object... args) {
        return args == null ? 0 : args.length;
    }
}<|MERGE_RESOLUTION|>--- conflicted
+++ resolved
@@ -17,14 +17,11 @@
 
 package org.apache.ignite.internal.processors.query.calcite;
 
-/** Stubs. */
+/** Stubs */
 public class Stubs {
-<<<<<<< HEAD
-=======
     /**
      *
      */
->>>>>>> a323c22d
     public static int intFoo(Object... args) {
         return args == null ? 0 : args.length;
     }
