--- conflicted
+++ resolved
@@ -39,10 +39,6 @@
  * Class with index conditions info.
  */
 public abstract class AbstractIndexScan extends ProjectableFilterableTableScan {
-<<<<<<< HEAD
-    protected final String idxName;
-
-=======
     /**
      *
      */
@@ -51,7 +47,6 @@
     /**
      *
      */
->>>>>>> a323c22d
     protected final IndexConditions idxCond;
 
     /**
@@ -65,12 +60,9 @@
         idxCond = new IndexConditions(input);
     }
 
-<<<<<<< HEAD
-=======
     /**
      *
      */
->>>>>>> a323c22d
     protected AbstractIndexScan(
             RelOptCluster cluster,
             RelTraitSet traitSet,
@@ -97,33 +89,36 @@
         return idxCond.explainTerms(pw);
     }
 
+    /**
+     *
+     */
     public String indexName() {
         return idxName;
     }
 
     /**
-     * Get lower index condition.
+     * @return Lower index condition.
      */
     public List<RexNode> lowerCondition() {
         return idxCond == null ? null : idxCond.lowerCondition();
     }
 
     /**
-     * Get lower index condition.
+     * @return Lower index condition.
      */
     public List<RexNode> lowerBound() {
         return idxCond == null ? null : idxCond.lowerBound();
     }
 
     /**
-     * Get upper index condition.
+     * @return Upper index condition.
      */
     public List<RexNode> upperCondition() {
         return idxCond == null ? null : idxCond.upperCondition();
     }
 
     /**
-     * Get upper index condition.
+     * @return Upper index condition.
      */
     public List<RexNode> upperBound() {
         return idxCond == null ? null : idxCond.upperBound();
@@ -169,12 +164,9 @@
         return planner.getCostFactory().makeCost(rows, cost, 0);
     }
 
-<<<<<<< HEAD
-=======
     /**
      *
      */
->>>>>>> a323c22d
     public IndexConditions indexConditions() {
         return idxCond;
     }
