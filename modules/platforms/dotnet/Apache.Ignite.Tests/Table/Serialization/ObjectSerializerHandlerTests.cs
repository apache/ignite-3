/*
 * Licensed to the Apache Software Foundation (ASF) under one or more
 * contributor license agreements. See the NOTICE file distributed with
 * this work for additional information regarding copyright ownership.
 * The ASF licenses this file to You under the Apache License, Version 2.0
 * (the "License"); you may not use this file except in compliance with
 * the License. You may obtain a copy of the License at
 *
 *      http://www.apache.org/licenses/LICENSE-2.0
 *
 * Unless required by applicable law or agreed to in writing, software
 * distributed under the License is distributed on an "AS IS" BASIS,
 * WITHOUT WARRANTIES OR CONDITIONS OF ANY KIND, either express or implied.
 * See the License for the specific language governing permissions and
 * limitations under the License.
 */

namespace Apache.Ignite.Tests.Table.Serialization
{
    using System;
    using Ignite.Sql;
    using Internal.Buffers;
    using Internal.Proto.BinaryTuple;
    using Internal.Proto.MsgPack;
    using Internal.Table;
    using Internal.Table.Serialization;
    using NUnit.Framework;

    /// <summary>
    /// Tests for <see cref="ObjectSerializerHandler{T}"/>.
    /// </summary>
    // ReSharper disable NotAccessedPositionalProperty.Local
    public class ObjectSerializerHandlerTests
    {
<<<<<<< HEAD
        private static readonly Schema Schema = new(
            Version: 1,
            TableId: 1,
            KeyColumnCount: 1,
            ColocationColumnCount: 1,
            Columns: new[]
            {
                new Column("Key", ColumnType.Int64, IsNullable: false, IsKey: true, SchemaIndex: 0, Scale: 0, Precision: 0),
                new Column("Val", ColumnType.String, IsNullable: false, IsKey: false, SchemaIndex: 1, Scale: 0, Precision: 0)
            },
            ColocationColumns: null,
            ColocationColumnsOrdered: true);
=======
        private static readonly Schema Schema = new(1, 1, 1, new[]
        {
            new Column("Key", ColumnType.Int64, IsNullable: false, ColocationIndex: 0, IsKey: true, SchemaIndex: 0, Scale: 0, Precision: 0),
            new Column("Val", ColumnType.String, IsNullable: false, ColocationIndex: -1, IsKey: false, SchemaIndex: 1, Scale: 0, Precision: 0)
        });
>>>>>>> 96aaa469

        [Test]
        public void TestWrite()
        {
            var reader = WriteAndGetTupleReader();

            Assert.AreEqual(1234, reader.GetInt(0));
            Assert.AreEqual("foo", reader.GetString(1));
        }

        [Test]
        public void TestWriteKeyOnly()
        {
            var reader = WriteAndGetTupleReader(keyOnly: true);

            Assert.AreEqual(1234, reader.GetInt(0));
        }

        [Test]
        public void TestRead()
        {
            var reader = WriteAndGetReader();
            var resPoco = new ObjectSerializerHandler<Poco>().Read(ref reader, Schema);

            Assert.AreEqual(1234, resPoco.Key);
            Assert.AreEqual("foo", resPoco.Val);
        }

        [Test]
        public void TestReadKeyOnly()
        {
            var reader = WriteAndGetReader(true);
            var resPoco = new ObjectSerializerHandler<Poco>().Read(ref reader, Schema, keyOnly: true);

            Assert.AreEqual(1234, resPoco.Key);
            Assert.IsNull(resPoco.Val);
        }

        [Test]
        public void TestReadUnsupportedFieldTypeThrowsException()
        {
            var ex = Assert.Throws<IgniteClientException>(() =>
            {
                var reader = WriteAndGetReader();
                new ObjectSerializerHandler<BadPoco>().Read(ref reader, Schema);
            });

            Assert.AreEqual(
                "Can't map field 'BadPoco.<Key>k__BackingField' of type 'System.Guid'" +
                " to column 'Key' of type 'System.Int64' - types do not match.",
                ex!.Message);
        }

        [Test]
        public void TestWriteUnsupportedFieldTypeThrowsException()
        {
            var ex = Assert.Throws<IgniteClientException>(() => Write(new BadPoco(Guid.Empty, DateTimeOffset.Now)));

            Assert.AreEqual(
                "Can't map field 'BadPoco.<Key>k__BackingField' of type 'System.Guid'" +
                " to column 'Key' of type 'System.Int64' - types do not match.",
                ex!.Message);
        }

        private static MsgPackReader WriteAndGetReader(bool keyOnly = false)
        {
            var bytes = Write(new Poco { Key = 1234, Val = "foo" }, keyOnly);

            return new MsgPackReader(bytes);
        }

        private static BinaryTupleReader WriteAndGetTupleReader(bool keyOnly = false)
        {
            var msgPackReader = WriteAndGetReader(keyOnly);
            var bytes = msgPackReader.ReadBinary();

            return new BinaryTupleReader(bytes, keyOnly ? 1 : 2);
        }

        private static byte[] Write<T>(T obj, bool keyOnly = false)
        {
            IRecordSerializerHandler<T> handler = new ObjectSerializerHandler<T>();

            using var pooledWriter = new PooledArrayBuffer();
            var writer = pooledWriter.MessageWriter;

            handler.Write(ref writer, Schema, obj, keyOnly);

            // Slice NoValueSet.
            return pooledWriter.GetWrittenMemory().Slice(3).ToArray();
        }

        private record BadPoco(Guid Key, DateTimeOffset Val);
    }
}<|MERGE_RESOLUTION|>--- conflicted
+++ resolved
@@ -32,26 +32,11 @@
     // ReSharper disable NotAccessedPositionalProperty.Local
     public class ObjectSerializerHandlerTests
     {
-<<<<<<< HEAD
-        private static readonly Schema Schema = new(
-            Version: 1,
-            TableId: 1,
-            KeyColumnCount: 1,
-            ColocationColumnCount: 1,
-            Columns: new[]
-            {
-                new Column("Key", ColumnType.Int64, IsNullable: false, IsKey: true, SchemaIndex: 0, Scale: 0, Precision: 0),
-                new Column("Val", ColumnType.String, IsNullable: false, IsKey: false, SchemaIndex: 1, Scale: 0, Precision: 0)
-            },
-            ColocationColumns: null,
-            ColocationColumnsOrdered: true);
-=======
         private static readonly Schema Schema = new(1, 1, 1, new[]
         {
             new Column("Key", ColumnType.Int64, IsNullable: false, ColocationIndex: 0, IsKey: true, SchemaIndex: 0, Scale: 0, Precision: 0),
             new Column("Val", ColumnType.String, IsNullable: false, ColocationIndex: -1, IsKey: false, SchemaIndex: 1, Scale: 0, Precision: 0)
         });
->>>>>>> 96aaa469
 
         [Test]
         public void TestWrite()
