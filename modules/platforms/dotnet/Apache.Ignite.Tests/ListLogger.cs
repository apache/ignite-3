--- conflicted
+++ resolved
@@ -39,17 +39,10 @@
         /** */
         private readonly ILogger? _wrappedLogger;
 
-<<<<<<< HEAD
-        public ListLogger(ILogger? wrappedLogger = null)
+        public ListLogger(ILogger? wrappedLogger = null, IEnumerable<LogLevel>? enabledLevels = null)
         {
             _wrappedLogger = wrappedLogger;
-            EnabledLevels = new() { LogLevel.Debug, LogLevel.Information, LogLevel.Warning, LogLevel.Error };
-=======
-        public ListLogger(IIgniteLogger? wrappedLogger = null, IEnumerable<LogLevel>? enabledLevels = null)
-        {
-            _wrappedLogger = wrappedLogger;
-            EnabledLevels = enabledLevels?.ToList() ?? new() { LogLevel.Debug, LogLevel.Info, LogLevel.Warn, LogLevel.Error };
->>>>>>> 2304733e
+            EnabledLevels = enabledLevels?.ToList() ?? new() { LogLevel.Debug, LogLevel.Information, LogLevel.Warning, LogLevel.Error };
         }
 
         /// <summary>
