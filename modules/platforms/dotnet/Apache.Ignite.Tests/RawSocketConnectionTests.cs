/*
 * Licensed to the Apache Software Foundation (ASF) under one or more
 * contributor license agreements. See the NOTICE file distributed with
 * this work for additional information regarding copyright ownership.
 * The ASF licenses this file to You under the Apache License, Version 2.0
 * (the "License"); you may not use this file except in compliance with
 * the License. You may obtain a copy of the License at
 *
 *      http://www.apache.org/licenses/LICENSE-2.0
 *
 * Unless required by applicable law or agreed to in writing, software
 * distributed under the License is distributed on an "AS IS" BASIS,
 * WITHOUT WARRANTIES OR CONDITIONS OF ANY KIND, either express or implied.
 * See the License for the specific language governing permissions and
 * limitations under the License.
 */

namespace Apache.Ignite.Tests
{
    using System;
    using System.Buffers;
    using System.IO;
    using System.Linq;
    using System.Net;
    using System.Net.Sockets;
    using System.Text;
    using System.Threading.Tasks;
    using MessagePack;
    using NUnit.Framework;

    /// <summary>
    /// Tests protocol basics with simple socket connection.
    /// </summary>
    public class RawSocketConnectionTests : IgniteTestsBase
    {
        private static readonly byte[] Magic = "IGNI".Select(c => (byte)c).ToArray();

        [Test]
        public async Task TestCorrectHandshakeReturnsSuccess()
        {
            await using var stream = await Connect();

            await stream.WriteAsync(Magic);
            WriteHandshake(stream);

            await stream.FlushAsync();
            await CheckResponseMagic(stream);

            ReadHandshake(stream);
        }

        [Test]
        public async Task TestUnsupportedVersionHandshakeReturnsError()
        {
            await using var stream = await Connect();

            await stream.WriteAsync(Magic);
            WriteHandshake(stream, majorVersion: 33);

            await stream.FlushAsync();
            await CheckResponseMagic(stream);

            var ex = Assert.Throws<AssertionException>(() => ReadHandshake(stream));
            StringAssert.Contains("Unsupported version: 33.0.0", ex!.Message);
        }

        private static async Task CheckResponseMagic(NetworkStream stream)
        {
            var responseMagic = new byte[4];
            await stream.ReadAsync(responseMagic);

            CollectionAssert.AreEqual(Magic, responseMagic);
        }

        private static unsafe void ReadHandshake(NetworkStream stream)
        {
            var msgSize = 0;
            stream.Read(new Span<byte>(&msgSize, 4));
            msgSize = IPAddress.NetworkToHostOrder(msgSize);

            var msg = new byte[msgSize];
            stream.Read(msg);

            var str = Encoding.UTF8.GetString(msg);

<<<<<<< HEAD
            // Different size is caused by different node names in response (PlatformTestNodeRunner or PlatformTestNodeRunner_2).
            Assert.LessOrEqual(110, msgSize, str);
=======
            StringAssert.Contains("PlatformTestNodeRunner", str);
>>>>>>> a3875f41

            // Protocol version.
            Assert.AreEqual(3, msg[0]);
            Assert.AreEqual(0, msg[1]);
            Assert.AreEqual(0, msg[2]);

            // Result code.
            Assert.AreEqual(0, msg[3]);
        }

        private static unsafe void WriteHandshake(Stream stream, int majorVersion = 3)
        {
            var bufferWriter = new ArrayBufferWriter<byte>();
            var writer = new MessagePackWriter(bufferWriter);

            // Version.
            writer.Write(majorVersion);
            writer.Write(0);
            writer.Write(0);

            writer.Write(2); // Client type: general purpose.

            writer.WriteBinHeader(0); // Features.
            writer.WriteMapHeader(0); // Extensions.

            writer.Flush();

            // Write big-endian message size.
            var msgSize = IPAddress.HostToNetworkOrder(bufferWriter.WrittenCount);

            stream.Write(new ReadOnlySpan<byte>(&msgSize, 4));

            // Write message.
            stream.Write(bufferWriter.WrittenSpan);
        }

        private static async Task<NetworkStream> Connect()
        {
            Socket socket = new(SocketType.Stream, ProtocolType.Tcp)
            {
                NoDelay = true
            };

            await socket.ConnectAsync(IPAddress.Loopback, ServerPort);

            return new NetworkStream(socket, ownsSocket: true);
        }
    }
}<|MERGE_RESOLUTION|>--- conflicted
+++ resolved
@@ -83,12 +83,7 @@
 
             var str = Encoding.UTF8.GetString(msg);
 
-<<<<<<< HEAD
-            // Different size is caused by different node names in response (PlatformTestNodeRunner or PlatformTestNodeRunner_2).
-            Assert.LessOrEqual(110, msgSize, str);
-=======
             StringAssert.Contains("PlatformTestNodeRunner", str);
->>>>>>> a3875f41
 
             // Protocol version.
             Assert.AreEqual(3, msg[0]);
