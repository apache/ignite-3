--- conflicted
+++ resolved
@@ -498,14 +498,9 @@
                 writer.Write((int)ColumnType.Int32);
                 writer.Write(true); // Key.
                 writer.Write(false); // Nullable.
-<<<<<<< HEAD
-=======
                 writer.Write(0); // Colocation index.
->>>>>>> 96aaa469
-                writer.Write(0); // Scale.
-                writer.Write(0); // Precision.
-
-                writer.WriteArrayHeader(0); // Colocation columns (all key columns).
+                writer.Write(0); // Scale.
+                writer.Write(0); // Precision.
             }
             else if (tableId == CompositeKeyTableId)
             {
@@ -516,10 +511,7 @@
                 writer.Write((int)ColumnType.String);
                 writer.Write(true); // Key.
                 writer.Write(false); // Nullable.
-<<<<<<< HEAD
-=======
                 writer.Write(0); // Colocation index.
->>>>>>> 96aaa469
                 writer.Write(0); // Scale.
                 writer.Write(0); // Precision.
 
@@ -528,14 +520,9 @@
                 writer.Write((int)ColumnType.Uuid);
                 writer.Write(true); // Key.
                 writer.Write(false); // Nullable.
-<<<<<<< HEAD
-=======
                 writer.Write(1); // Colocation index.
->>>>>>> 96aaa469
-                writer.Write(0); // Scale.
-                writer.Write(0); // Precision.
-
-                writer.WriteArrayHeader(0); // Colocation columns (all key columns).
+                writer.Write(0); // Scale.
+                writer.Write(0); // Precision.
             }
             else if (tableId == CustomColocationKeyTableId)
             {
@@ -546,10 +533,7 @@
                 writer.Write((int)ColumnType.String);
                 writer.Write(true); // Key.
                 writer.Write(false); // Nullable.
-<<<<<<< HEAD
-=======
                 writer.Write(0); // Colocation index.
->>>>>>> 96aaa469
                 writer.Write(0); // Scale.
                 writer.Write(0); // Precision.
 
@@ -558,15 +542,9 @@
                 writer.Write((int)ColumnType.Uuid);
                 writer.Write(true); // Key.
                 writer.Write(false); // Nullable.
-<<<<<<< HEAD
-=======
                 writer.Write(-1); // Colocation index.
->>>>>>> 96aaa469
-                writer.Write(0); // Scale.
-                writer.Write(0); // Precision.
-
-                writer.WriteArrayHeader(1); // Colocation columns.
-                writer.Write(0); // Colocation column index.
+                writer.Write(0); // Scale.
+                writer.Write(0); // Precision.
             }
 
             Send(handler, requestId, arrayBufferWriter);
