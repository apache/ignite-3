/*
 * Licensed to the Apache Software Foundation (ASF) under one or more
 * contributor license agreements. See the NOTICE file distributed with
 * this work for additional information regarding copyright ownership.
 * The ASF licenses this file to You under the Apache License, Version 2.0
 * (the "License"); you may not use this file except in compliance with
 * the License. You may obtain a copy of the License at
 *
 *      http://www.apache.org/licenses/LICENSE-2.0
 *
 * Unless required by applicable law or agreed to in writing, software
 * distributed under the License is distributed on an "AS IS" BASIS,
 * WITHOUT WARRANTIES OR CONDITIONS OF ANY KIND, either express or implied.
 * See the License for the specific language governing permissions and
 * limitations under the License.
 */

namespace Apache.Ignite.Tests.Linq;

using System;
using System.Collections.Generic;
using System.Diagnostics.CodeAnalysis;
using System.Linq;
using System.Threading.Tasks;
using Ignite.Sql;
using Ignite.Table;
using NodaTime;
using NUnit.Framework;
using Table;

/// <summary>
/// Basic LINQ provider tests.
/// </summary>
[SuppressMessage("ReSharper", "PossibleLossOfFraction", Justification = "Tests")]
[SuppressMessage("ReSharper", "NotAccessedPositionalProperty.Local", Justification = "Tests")]
[SuppressMessage("Naming", "CA1711:Identifiers should not have incorrect suffix", Justification = "Tests")]
[SuppressMessage("StyleCop.CSharp.OrderingRules", "SA1201:Elements should appear in the correct order", Justification = "Tests")]
[SuppressMessage("ReSharper", "UnusedMember.Local", Justification = "Tests")]
public partial class LinqTests : IgniteTestsBase
{
    private const int Count = 10;

    private IRecordView<PocoByte> PocoByteView { get; set; } = null!;

    private IRecordView<PocoShort> PocoShortView { get; set; } = null!;

    private IRecordView<PocoInt> PocoIntView { get; set; } = null!;

    private IRecordView<PocoIntEnum> PocoIntEnumView { get; set; } = null!;

    private IRecordView<PocoLong> PocoLongView { get; set; } = null!;

    private IRecordView<PocoFloat> PocoFloatView { get; set; } = null!;

    private IRecordView<PocoDouble> PocoDoubleView { get; set; } = null!;

    private IRecordView<PocoDecimal> PocoDecimalView { get; set; } = null!;

    private IRecordView<PocoString> PocoStringView { get; set; } = null!;

    [OneTimeSetUp]
    public async Task InsertData()
    {
        PocoByteView = (await Client.Tables.GetTableAsync(TableInt8Name))!.GetRecordView<PocoByte>();
        PocoShortView = (await Client.Tables.GetTableAsync(TableInt16Name))!.GetRecordView<PocoShort>();
        PocoIntView = (await Client.Tables.GetTableAsync(TableInt32Name))!.GetRecordView<PocoInt>();
        PocoIntEnumView = (await Client.Tables.GetTableAsync(TableInt32Name))!.GetRecordView<PocoIntEnum>();
        PocoLongView = (await Client.Tables.GetTableAsync(TableInt64Name))!.GetRecordView<PocoLong>();
        PocoFloatView = (await Client.Tables.GetTableAsync(TableFloatName))!.GetRecordView<PocoFloat>();
        PocoDoubleView = (await Client.Tables.GetTableAsync(TableDoubleName))!.GetRecordView<PocoDouble>();
        PocoDecimalView = (await Client.Tables.GetTableAsync(TableDecimalName))!.GetRecordView<PocoDecimal>();
        PocoStringView = (await Client.Tables.GetTableAsync(TableStringName))!.GetRecordView<PocoString>();

        for (int i = 0; i < Count; i++)
        {
            await PocoView.UpsertAsync(null, new Poco { Key = i, Val = "v-" + i });

            await PocoByteView.UpsertAsync(null, new PocoByte((sbyte)i, (sbyte)(i / 3)));
            await PocoShortView.UpsertAsync(null, new PocoShort((short)(i * 2), (short)(i * 2)));
            await PocoIntView.UpsertAsync(null, new PocoInt(i, i * 100));
            await PocoLongView.UpsertAsync(null, new PocoLong(i, i * 2));

            await PocoFloatView.UpsertAsync(null, new(i, i));
            await PocoDoubleView.UpsertAsync(null, new(i, i));
            await PocoDecimalView.UpsertAsync(null, new(i, i));

            await PocoStringView.UpsertAsync(null, new("k-" + i, "v-" + i * 2));

            var pocoAllColumns = new PocoAllColumnsSqlNullable(
                i,
                "v -" + i,
                (sbyte)(i + 1),
                (short)(i + 2),
                i + 3,
                i + 4,
                i + 5.5f,
                i + 6.5,
                new LocalDate(2022, 12, i + 1),
                new LocalTime(11, 38, i + 1),
                new LocalDateTime(2022, 12, 19, 11, i + 1),
                Instant.FromUnixTimeSeconds(i + 1),
                new byte[] { 1, 2 },
                i + 7.7m);

            await PocoAllColumnsSqlNullableView.UpsertAsync(null, pocoAllColumns);
        }

        await PocoAllColumnsSqlNullableView.UpsertAsync(null, new PocoAllColumnsSqlNullable(100));
    }

    [OneTimeTearDown]
    public async Task CleanTables()
    {
        await TupleView.DeleteAllAsync(null, Enumerable.Range(0, Count).Select(x => GetTuple(x)));
        await PocoIntView.DeleteAllAsync(null, Enumerable.Range(0, Count).Select(x => new PocoInt(x, 0)));
    }

    [Test]
    public void TestSelectOneColumn()
    {
        var query = PocoView.AsQueryable()
            .Where(x => x.Key == 3)
            .Select(x => x.Val);

        string?[] res = query.ToArray();

        CollectionAssert.AreEqual(new[] { "v-3" }, res);
    }

    [Test]
    public void TestSelectOneColumnSingle()
    {
        var res = PocoView.AsQueryable()
            .Where(x => x.Key == 3)
            .Select(x => x.Val)
            .Single();

        Assert.AreEqual("v-3", res);
    }

    [Test]
    public void TestSelectOneColumnSingleWithMultipleRowsThrows()
    {
        // ReSharper disable once ReturnValueOfPureMethodIsNotUsed
        var ex = Assert.Throws<InvalidOperationException>(
            () => PocoView.AsQueryable()
            .Select(x => x.Val)
            .Single());

        const string expected = "ResultSet is expected to have one row, but has more: " +
                                "select _T0.VAL from PUBLIC.TBL1 as _T0 limit 2";

        Assert.AreEqual(expected, ex!.Message);
    }

    [Test]
    public void TestSelectOneColumnFirst()
    {
        var res = PocoView.AsQueryable()
            .OrderBy(x => x.Key)
            .Select(x => x.Val)
            .First();

        Assert.AreEqual("v-0", res);
    }

    [Test]
    public async Task TestSelectOneColumnAsResultSet()
    {
        var query = PocoView.AsQueryable()
            .Where(x => x.Key == 3)
            .Select(x => x.Val);

        await using IResultSet<string?> resultSet = await query.ToResultSetAsync();
        List<string?> rows = await resultSet.ToListAsync();

        CollectionAssert.AreEqual(new[] { "v-3" }, rows);
        Assert.IsTrue(resultSet.HasRowSet);
        Assert.IsNotNull(resultSet.Metadata);
        Assert.AreEqual("VAL", resultSet.Metadata!.Columns.Single().Name);
    }

    [Test]
    public void TestSelectEntireObject()
    {
        Poco[] res = PocoView.AsQueryable()
            .Where(x => x.Key == 3)
            .ToArray();

        Assert.AreEqual(1, res.Length);
        Assert.AreEqual(3, res[0].Key);
        Assert.AreEqual("v-3", res[0].Val);
    }

    [Test]
    public void TestSelectEntireRecordObject()
    {
        PocoInt res = PocoIntView.AsQueryable().Single(x => x.Key == 3);

        Assert.AreEqual(3, res.Key);
        Assert.AreEqual(300, res.Val);
    }

    [Test]
    public void TestSelectTwoColumns()
    {
        var res = PocoView.AsQueryable()
            .Where(x => x.Key == 2)
            .Select(x => new { x.Key, x.Val })
            .ToArray();

        Assert.AreEqual(1, res.Length);
        Assert.AreEqual(2, res[0].Key);
        Assert.AreEqual("v-2", res[0].Val);
    }

    [Test]
    public void TestSelectComputedColumnIntoAnonymousType()
    {
        var res = PocoView.AsQueryable()
            .Where(x => x.Key == 7)
            .Select(x => new { x.Key, x.Val, Key2 = x.Key + 1 })
            .ToArray();

        Assert.AreEqual(1, res.Length);
        Assert.AreEqual(7, res[0].Key);
        Assert.AreEqual(8, res[0].Key2);
        Assert.AreEqual("v-7", res[0].Val);
    }

    [Test]
    [Ignore("IGNITE-18120 Allow arbitrary MemberInit projections in LINQ")]
    public void TestSelectComputedColumnIntoPoco()
    {
        var res = PocoView.AsQueryable()
            .Where(x => x.Key == 3)
            .Select(x => new Poco { Val = x.Val, Key = x.Key - 1 })
            .ToArray();

        Assert.AreEqual(1, res.Length);
        Assert.AreEqual(2, res[0].Key);
        Assert.AreEqual("v-3", res[0].Val);
    }

    [Test]
    public void TestSkip()
    {
        var query = PocoView.AsQueryable()
            .OrderBy(x => x.Key)
            .Select(x => x.Key)
            .Skip(7);

        List<long> res = query.ToList();

        Assert.AreEqual(new long[] { 7, 8, 9 }, res);

        StringAssert.Contains(
            "select _T0.KEY from PUBLIC.TBL1 as _T0 " +
            "order by (_T0.KEY) asc " +
            "offset ?",
            query.ToString());
    }

    [Test]
    public void TestTake()
    {
        var query = PocoView.AsQueryable()
            .OrderBy(x => x.Key)
            .Take(2);

        List<Poco> res = query.ToList();

        Assert.AreEqual(new long[] { 0, 1 }, res.Select(x => x.Key));

        StringAssert.Contains(
            "select _T0.KEY, _T0.VAL from PUBLIC.TBL1 as _T0 " +
            "order by (_T0.KEY) asc " +
            "limit ?",
            query.ToString());
    }

    [Test]
    public void TestOrderBySkipTake()
    {
        var query = PocoView.AsQueryable()
            .OrderByDescending(x => x.Key)
            .Select(x => x.Key)
            .Skip(1)
            .Take(2);

        List<long> res = query.ToList();

        Assert.AreEqual(new long[] { 8, 7 }, res);

        StringAssert.Contains(
            "select _T0.KEY from PUBLIC.TBL1 as _T0 " +
            "order by (_T0.KEY) desc " +
            "limit ? offset ?",
            query.ToString());
    }

    [Test]
    public void TestSkipTakeFirst()
    {
        var query = PocoView.AsQueryable()
            .OrderByDescending(x => x.Key)
            .Select(x => x.Key)
            .Skip(1)
            .Take(2);

        long res = query.First();

        Assert.AreEqual(8, res);

        StringAssert.Contains(
            "select _T0.KEY from PUBLIC.TBL1 as _T0 " +
            "order by (_T0.KEY) desc " +
            "limit ? offset ?",
            query.ToString());
    }

    [Test]
    [Ignore("IGNITE-18311")]
    public void TestOrderBySkipTakeBeforeSelect()
    {
        var query = PocoView.AsQueryable()
            .OrderByDescending(x => x.Key)
            .Skip(1)
            .Take(2)
            .Select(x => x.Key);

        List<long> res = query.ToList();

        Assert.AreEqual(new long[] { 8, 7 }, res);

        StringAssert.Contains(
            "select _T0.KEY from (" +
            "select _T1.KEY, _T1.VAL " +
            "from PUBLIC.TBL1 as _T1 " +
            "order by (_T1.KEY) desc " +
            "limit ? offset ?) as _T0",
            query.ToString());
    }

    [Test]
    public void TestContains()
    {
        var keys = new long[] { 4, 2 };

        var query = PocoView.AsQueryable()
            .Where(x => keys.Contains(x.Key))
            .Select(x => x.Val);

        List<string?> res = query.ToList();

        CollectionAssert.AreEquivalent(new[] { "v-2", "v-4" }, res);

        StringAssert.Contains(
            "select _T0.VAL from PUBLIC.TBL1 as _T0 where (_T0.KEY IN (?, ?)), Parameters=4, 2",
            query.ToString());
    }

    [Test]
    public void TestDistinctOneField()
    {
        var query = PocoByteView.AsQueryable()
            .Select(x => x.Val)
            .Distinct();

        List<sbyte> res = query.ToList();

        CollectionAssert.AreEquivalent(new[] { 0, 1, 2, 3 }, res);

        StringAssert.Contains("select distinct _T0.VAL from PUBLIC.TBL_INT8 as _T0", query.ToString());
    }

    [Test]
    public void TestDistinctEntireObject()
    {
        var query = PocoByteView.AsQueryable()
            .Distinct();

        List<PocoByte> res = query.ToList();

        Assert.AreEqual(10, res.Count);

        StringAssert.Contains("select distinct _T0.KEY, _T0.VAL from PUBLIC.TBL_INT8 as _T0", query.ToString());
    }

    [Test]
    public void TestDistinctProjection()
    {
        var query = PocoByteView.AsQueryable()
            .Select(x => new { Id = x.Val + 10, V = x.Val })
            .Distinct();

        var res = query.ToList();

        Assert.AreEqual(4, res.Count);

        StringAssert.Contains(
            "select distinct (cast(_T0.VAL as int) + ?) as ID, _T0.VAL " +
            "from PUBLIC.TBL_INT8 as _T0",
            query.ToString());
    }

    [Test]
    public void TestDistinctAfterOrderBy()
    {
        var query = PocoByteView.AsQueryable()
            .Select(x => new { Id = x.Val + 10, V = x.Val })
            .OrderByDescending(x => x.V)
            .Distinct();

        var res = query.ToList();

        Assert.AreEqual(4, res.Count);
        Assert.AreEqual(13, res[0].Id);

        StringAssert.Contains(
            "select distinct (cast(_T0.VAL as int) + ?) as ID, _T0.VAL " +
            "from PUBLIC.TBL_INT8 as _T0 " +
            "order by (_T0.VAL) desc",
            query.ToString());
    }

    [Test]
    public void TestDistinctBeforeOrderBy()
    {
        var query = PocoByteView.AsQueryable()
            .Select(x => new { Id = x.Val + 10, V = x.Val })
            .Distinct()
            .OrderByDescending(x => x.Id);

        var res = query.ToList();

        Assert.AreEqual(4, res.Count);
        Assert.AreEqual(13, res[0].Id);

        StringAssert.Contains(
            "select * from " +
            "(select distinct (cast(_T0.VAL as int) + ?) as ID, _T0.VAL from PUBLIC.TBL_INT8 as _T0) as _T1 " +
            "order by (_T1.ID) desc",
            query.ToString());
    }

    [Test]
    public void TestCustomColumnNameMapping()
    {
        var res = Table.GetRecordView<PocoCustomNames>().AsQueryable()
            .Select(x => new { Key = x.Id, Val = x.Name })
            .Where(x => x.Key == 3)
            .ToArray();

        Assert.AreEqual(1, res.Length);
        Assert.AreEqual(3, res[0].Key);
        Assert.AreEqual("v-3", res[0].Val);
    }

    [Test]
    public async Task TestTransactionIsPropagatedToServer()
    {
        using var server = new FakeServer();
        using var client = await server.ConnectClientAsync();

        var tx = await client.Transactions.BeginAsync();
        var tbl = await client.Tables.GetTableAsync(FakeServer.ExistingTableName);
        var pocoView = tbl!.GetRecordView<PocoInt>();

        _ = pocoView.AsQueryable(tx).Select(x => x.Key).ToArray();

        Assert.AreEqual(0, server.LastSqlTxId);
    }

    [Test]
    public void TestEnumeration()
    {
        var query = PocoView.AsQueryable(options: new QueryableOptions(PageSize: 2)).OrderBy(x => x.Key);
        int count = 0;

        foreach (var poco in query)
        {
            Assert.AreEqual(count++, poco.Key);
        }

        Assert.AreEqual(10, count);
    }

    [Test]
    public void TestQueryToString()
    {
        var query = PocoView.AsQueryable()
            .Where(x => x.Key == 3 && x.Val != "v-2")
            .Select(x => new { x.Val, x.Key });

        const string expected =
            "IgniteQueryable`1 [Query=" +
            "select _T0.VAL, _T0.KEY " +
            "from PUBLIC.TBL1 as _T0 " +
            "where ((_T0.KEY IS NOT DISTINCT FROM ?) and (_T0.VAL IS DISTINCT FROM ?))" +
            ", Parameters=3, v-2]";

        Assert.AreEqual(expected, query.ToString());
    }

    [Test]
    public void TestSelectDecimalIntoAnonymousTypeUsesCorrectScale()
    {
        var query = PocoDecimalView.AsQueryable()
            .OrderByDescending(x => x.Val)
            .Select(x => new
            {
                Id = x.Key
            });

        var res = query.ToList();
        Assert.AreEqual(9.0m, res[0].Id);
    }

    [Test]
    public void TestSelectDecimalIntoUserDefinedTypeUsesCorrectScale()
    {
        var query = PocoDecimalView.AsQueryable()
            .OrderByDescending(x => x.Val)
            .Select(x => new PocoDecimal(x.Val, x.Key));

        var res = query.ToList();
        Assert.AreEqual(9.0m, res[0].Val);
    }

    [Test]
    public void TestSelectAllColumnTypes()
    {
        var res = PocoAllColumnsSqlView.AsQueryable()
            .OrderBy(x => x.Key)
            .Take(3)
            .ToList();

        Assert.AreEqual(0, res[0].Key);
        Assert.AreEqual(1, res[0].Int8);
        Assert.AreEqual(2, res[0].Int16);
        Assert.AreEqual(3, res[0].Int32);
        Assert.AreEqual(4, res[0].Int64);
        Assert.AreEqual(5.5f, res[0].Float);
        Assert.AreEqual(6.5, res[0].Double);
        Assert.AreEqual(7.7, res[0].Decimal);
        Assert.AreEqual(new LocalDate(2022, 12, 1), res[0].Date);
        Assert.AreEqual(new LocalTime(11, 38, 1), res[0].Time);
        Assert.AreEqual(new LocalDateTime(2022, 12, 19, 11, 1), res[0].DateTime);
        Assert.AreEqual(Instant.FromUnixTimeSeconds(1), res[0].Timestamp);
        Assert.AreEqual(new byte[] { 1, 2 }, res[0].Blob);
    }

    [Test]
    public void TestSelectAllColumnTypesNullable()
    {
        var res = PocoAllColumnsSqlNullableView.AsQueryable()
            .OrderBy(x => x.Key)
            .ToList();

        Assert.AreEqual(0, res[0].Key);
        Assert.AreEqual(1, res[0].Int8);
        Assert.AreEqual(2, res[0].Int16);
        Assert.AreEqual(3, res[0].Int32);
        Assert.AreEqual(4, res[0].Int64);
        Assert.AreEqual(5.5f, res[0].Float);
        Assert.AreEqual(6.5, res[0].Double);
        Assert.AreEqual(7.7, res[0].Decimal);
        Assert.AreEqual(new LocalDate(2022, 12, 1), res[0].Date);
        Assert.AreEqual(new LocalTime(11, 38, 1), res[0].Time);
        Assert.AreEqual(new LocalDateTime(2022, 12, 19, 11, 1), res[0].DateTime);
        Assert.AreEqual(Instant.FromUnixTimeSeconds(1), res[0].Timestamp);
        Assert.AreEqual(new byte[] { 1, 2 }, res[0].Blob);
    }

    [Test]
    public void TestSelectAllColumnTypesNullableNull()
    {
        var res = PocoAllColumnsSqlNullableView.AsQueryable()
            .OrderByDescending(x => x.Key)
            .ToList();

        Assert.AreEqual(100, res[0].Key);
        Assert.IsNull(res[0].Str);
        Assert.IsNull(res[0].Int8);
        Assert.IsNull(res[0].Int16);
        Assert.IsNull(res[0].Int32);
        Assert.IsNull(res[0].Int64);
        Assert.IsNull(res[0].Float);
        Assert.IsNull(res[0].Double);
        Assert.IsNull(res[0].Decimal);
        Assert.IsNull(res[0].Date);
        Assert.IsNull(res[0].Time);
        Assert.IsNull(res[0].DateTime);
        Assert.IsNull(res[0].Timestamp);
        Assert.IsNull(res[0].Blob);
    }

    [Test]
    public void TestWhereNull()
    {
        var query = PocoAllColumnsSqlNullableView.AsQueryable()
            .Where(x => x.Int8 == null);

        StringAssert.Contains("where (_T0.INT8 IS NOT DISTINCT FROM ?)", query.ToString());

        var res = query.ToList();

        Assert.AreEqual(100, res[0].Key);
        Assert.AreEqual(1, res.Count);
    }

    [Test]
    public void TestWhereNotNull()
    {
        var query = PocoAllColumnsSqlNullableView.AsQueryable()
            .Where(x => x.Int8 != null)
            .OrderBy(x => x.Key);

        StringAssert.Contains("where (_T0.INT8 IS DISTINCT FROM ?)", query.ToString());

        var res = query.ToList();

        Assert.AreEqual(0, res[0].Key);
        Assert.AreEqual(10, res.Count);
    }

    [Test]
    public void TestFilterAndSelectEnumColumn()
    {
        var query = PocoIntEnumView.AsQueryable()
            .Where(x => x.Val == TestEnum.B)
            .Select(x => new { x.Key, Res = x.Val });

        StringAssert.Contains(
            "select _T0.KEY, _T0.VAL from PUBLIC.TBL_INT32 as _T0 where (cast(_T0.VAL as int) IS NOT DISTINCT FROM ?), Parameters=3",
            query.ToString());

        var res = query.ToList();
        var resEnum = res[0].Res;

        Assert.AreEqual(3, res[0].Key);
        Assert.AreEqual(TestEnum.B, resEnum);
        Assert.AreEqual(1, res.Count);
    }

    private enum TestEnum
    {
        None = 0,
        A = 100,
        B = 300
    }

    private record PocoByte(sbyte Key, sbyte Val);

    private record PocoShort(short Key, short Val);

    private record PocoInt(int Key, int Val);

    private record PocoLong(long Key, long Val);

    private record PocoFloat(float Key, float Val);

    private record PocoDouble(double Key, double Val);

    private record PocoDecimal(decimal Key, decimal Val);

    private record PocoString(string Key, string Val);

<<<<<<< HEAD
    private record PocoIntEnum(int Key, TestEnum Val);
=======
    private record PocoDate(LocalDate Key, LocalDate Val);

    private record PocoTime(LocalTime Key, LocalTime Val);

    private record PocoDateTime(LocalDateTime Key, LocalDateTime Val);
>>>>>>> 14c30f23
}<|MERGE_RESOLUTION|>--- conflicted
+++ resolved
@@ -667,13 +667,11 @@
 
     private record PocoString(string Key, string Val);
 
-<<<<<<< HEAD
+    private record PocoDate(LocalDate Key, LocalDate Val);
+
+    private record PocoTime(LocalTime Key, LocalTime Val);
+
+    private record PocoDateTime(LocalDateTime Key, LocalDateTime Val);
+
     private record PocoIntEnum(int Key, TestEnum Val);
-=======
-    private record PocoDate(LocalDate Key, LocalDate Val);
-
-    private record PocoTime(LocalTime Key, LocalTime Val);
-
-    private record PocoDateTime(LocalDateTime Key, LocalDateTime Val);
->>>>>>> 14c30f23
 }