/*
 * Licensed to the Apache Software Foundation (ASF) under one or more
 * contributor license agreements. See the NOTICE file distributed with
 * this work for additional information regarding copyright ownership.
 * The ASF licenses this file to You under the Apache License, Version 2.0
 * (the "License"); you may not use this file except in compliance with
 * the License. You may obtain a copy of the License at
 *
 *      http://www.apache.org/licenses/LICENSE-2.0
 *
 * Unless required by applicable law or agreed to in writing, software
 * distributed under the License is distributed on an "AS IS" BASIS,
 * WITHOUT WARRANTIES OR CONDITIONS OF ANY KIND, either express or implied.
 * See the License for the specific language governing permissions and
 * limitations under the License.
 */

namespace Apache.Ignite.Tests.Proto;

using System;
using System.Collections;
using System.Collections.Generic;
using System.Diagnostics.CodeAnalysis;
using System.Linq;
using System.Numerics;
using System.Reflection;
using System.Threading.Tasks;
using Ignite.Compute;
using Ignite.Sql;
using Ignite.Table;
using Internal.Buffers;
using Internal.Proto;
using Internal.Proto.BinaryTuple;
using Internal.Proto.MsgPack;
using Internal.Table;
using Internal.Table.Serialization;
using NodaTime;
using NUnit.Framework;

/// <summary>
/// Tests that colocation hash calculation is consistent with server logic.
/// </summary>
public class ColocationHashTests : IgniteTestsBase
{
    private const string PlatformTestNodeRunner = "org.apache.ignite.internal.runner.app.PlatformTestNodeRunner";

    private const string ColocationHashJob = PlatformTestNodeRunner + "$ColocationHashJob";

    private const string TableRowColocationHashJob = PlatformTestNodeRunner + "$TableRowColocationHashJob";

    private static readonly object[] TestCases =
    {
        sbyte.MinValue,
        (sbyte)1,
        (sbyte)-1,
        sbyte.MaxValue,
        short.MinValue,
        (short)1,
        (short)-1,
        short.MaxValue,
        int.MinValue,
        1,
        0,
        -1,
        int.MaxValue,
        long.MinValue,
        1L,
        -1L,
        long.MaxValue,
        float.MinValue,
        -1.1f,
        1.1f,
        float.Epsilon,
        float.MaxValue,
        double.MinValue,
        -1.1d,
        1.1d,
        double.Epsilon,
        double.MaxValue,
        decimal.MinValue,
        -1.1m,
        1.1m,
        123.45678m,
        decimal.MaxValue,
        string.Empty,
        "abc αβγ 🔥",
        ((char)BinaryTupleCommon.VarlenEmptyByte).ToString(),
        Guid.Empty,
        Guid.NewGuid(),
        BigInteger.One,
        BigInteger.Zero,
        BigInteger.MinusOne,
        (BigInteger)int.MaxValue,
        (BigInteger)int.MinValue,
        (BigInteger)ulong.MaxValue,
        BigInteger.Pow(123, 100),
        new BitArray(1, false),
        new BitArray(new byte[] {0, 5, 0}),
        new BitArray(17, true),
        new LocalDate(9876, 7, 30),
        new LocalDate(2, 1, 1),
        new LocalDate(1, 1, 1),
        default(LocalDate),
        new LocalTime(9, 8, 7, 6),
        LocalTime.FromHourMinuteSecondNanosecond(hour: 1, minute: 2, second: 3, nanosecondWithinSecond: 456789),
        LocalTime.Midnight,
        LocalTime.Noon,
        LocalDateTime.FromDateTime(DateTime.UtcNow).TimeOfDay,
        default(LocalTime),
        new LocalDateTime(year: 1, month: 1, day: 1, hour: 1, minute: 1, second: 1, millisecond: 1),
        new LocalDateTime(year: 2022, month: 10, day: 22, hour: 10, minute: 30, second: 55, millisecond: 123),
        LocalDateTime.FromDateTime(DateTime.UtcNow),
        default(LocalDateTime),
        Instant.FromUnixTimeSeconds(0),
        default(Instant)
    };

    [Test]
    [TestCaseSource(nameof(TestCases))]
    public async Task TestSingleKeyColocationHashIsSameOnServerAndClient(object key) =>
        await AssertClientAndServerHashesAreEqual(keys: key);

    [Test]
    public async Task TestSingleKeyColocationHashIsSameOnServerAndClientCustomTimePrecision(
        [Values(0, 1, 3, 4, 5, 6, 7, 8, 9)] int timePrecision,
        [Values(0, 1, 3, 6)] int timestampPrecision)
    {
        foreach (var t in TestCases)
        {
            await AssertClientAndServerHashesAreEqual(timePrecision, timestampPrecision, t);
        }
    }

    [Test]
    public async Task TestLocalTimeColocationHashIsSameOnServerAndClient([Values(0, 1, 2, 3, 4, 5, 6, 7, 8, 9)] int timePrecision) =>
        await AssertClientAndServerHashesAreEqual(timePrecision, keys: LocalTime.FromHourMinuteSecondNanosecond(11, 33, 44, 123_456));

    [Test]
    public async Task TestLocalDateTimeColocationHashIsSameOnServerAndClient([Values(0, 1, 2, 3, 4, 5, 6, 7, 8, 9)] int timePrecision) =>
        await AssertClientAndServerHashesAreEqual(timePrecision, keys: new LocalDateTime(2022, 01, 27, 1, 2, 3, 999));

    [Test]
    public async Task TestTimestampColocationHashIsSameOnServerAndClient(
        [Values(0, 1, 2, 3, 4, 5, 6)] int timestampPrecision) =>
        await AssertClientAndServerHashesAreEqual(timestampPrecision: timestampPrecision, keys: Instant.FromDateTimeUtc(DateTime.UtcNow));

    [Test]
    public async Task TestMultiKeyColocationHashIsSameOnServerAndClient()
    {
        for (var i = 0; i < TestCases.Length; i++)
        {
            await AssertClientAndServerHashesAreEqual(keys: TestCases.Take(i + 1).ToArray());
            await AssertClientAndServerHashesAreEqual(keys: TestCases.Skip(i).ToArray());
        }
    }

    [Test]
    public async Task TestMultiKeyColocationHashIsSameOnServerAndClientCustomTimePrecision(
        [Values(0, 1, 4, 5, 6, 7, 8, 9)] int timePrecision,
        [Values(0, 1, 3, 6)] int timestampPrecision)
    {
        for (var i = 0; i < TestCases.Length; i++)
        {
            await AssertClientAndServerHashesAreEqual(timePrecision, timestampPrecision, TestCases.Take(i + 1).ToArray());
            await AssertClientAndServerHashesAreEqual(timePrecision, timestampPrecision, TestCases.Skip(i).ToArray());
        }
    }

    [Test]
    public async Task TestCustomColocationColumnOrder([Values(true, false)] bool reverseColocationOrder)
    {
        var tableName = $"{nameof(TestCustomColocationColumnOrder)}_{reverseColocationOrder}";
        var sql = $"create table if not exists {tableName} " +
                  $"(id integer, id0 bigint, id1 varchar, v INTEGER, primary key(id, id0, id1)) " +
                  $"colocate by {(reverseColocationOrder ? "(id1, id0)" : "(id0, id1)")}";

        await Client.Sql.ExecuteAsync(null, sql);

        // Perform get to populate schema.
        var table = await Client.Tables.GetTableAsync(tableName);
        var view = table!.RecordBinaryView;
        await view.GetAsync(null, new IgniteTuple{["id"] = 1, ["id0"] = 2L, ["id1"] = "3", ["v"] = 4});

        var ser = view.GetFieldValue<RecordSerializer<IIgniteTuple>>("_ser");
        var schemas = table.GetFieldValue<IDictionary<int, Task<Schema>>>("_schemas");
        var schema = schemas[1].GetAwaiter().GetResult();
        var clusterNodes = await Client.GetClusterNodesAsync();

        for (int i = 0; i < 100; i++)
        {
            var key = new IgniteTuple { ["id"] = 1 + i, ["id0"] = 2L + i, ["id1"] = "3" + i, ["v"] = 4 + i };

            using var writer = ProtoCommon.GetMessageWriter();
            var clientColocationHash = ser.Write(writer, null, schema, key);

            var serverColocationHash = await Client.Compute.ExecuteAsync<int>(
                clusterNodes,
                Array.Empty<DeploymentUnit>(),
                TableRowColocationHashJob,
                tableName,
                i);

            Assert.AreEqual(serverColocationHash, clientColocationHash);
        }
    }

    private static (byte[] Bytes, int Hash) WriteAsBinaryTuple(IReadOnlyCollection<object> arr, int timePrecision, int timestampPrecision)
    {
        using var builder = new BinaryTupleBuilder(arr.Count * 3, hashedColumnsPredicate: new TestIndexProvider(x => x % 3 == 2, arr.Count));

        foreach (var obj in arr)
        {
            builder.AppendObjectWithType(obj, timePrecision, timestampPrecision);
        }

        return (builder.Build().ToArray(), Hash: builder.GetHash());
    }

    private static int WriteAsIgniteTuple(IReadOnlyCollection<object> arr, int timePrecision, int timestampPrecision)
    {
        var igniteTuple = new IgniteTuple();
        int i = 1;

        foreach (var obj in arr)
        {
            igniteTuple["m_Item" + i++] = obj;
        }

        var builder = new BinaryTupleBuilder(arr.Count, hashedColumnsPredicate: new TestIndexProvider(_ => true, arr.Count));

        try
        {
            var schema = GetSchema(arr, timePrecision, timestampPrecision);
            var noValueSet = new byte[arr.Count].AsSpan();

            TupleSerializerHandler.Instance.Write(ref builder, igniteTuple, schema, arr.Count, noValueSet);
            return builder.GetHash();
        }
        finally
        {
            builder.Dispose();
        }
    }

    [SuppressMessage("ReSharper", "UnusedMember.Local", Justification = "Used by reflection.")]
    private static int WriteAsPoco<T>(T obj, int timePrecision, int timestampPrecision)
    {
        var poco = Tuple.Create(obj);
        IRecordSerializerHandler<Tuple<T>> handler = new ObjectSerializerHandler<Tuple<T>>();
        var schema = GetSchema(new object[] { obj! }, timePrecision, timestampPrecision);

        using var buf = new PooledArrayBuffer();
        var writer = new MsgPackWriter(buf);

        return handler.Write(ref writer, schema, poco, computeHash: true);
    }

    private static Schema GetSchema(IReadOnlyCollection<object> arr, int timePrecision, int timestampPrecision)
    {
        var columns = arr.Select((obj, ci) => GetColumn(obj, ci, timePrecision, timestampPrecision)).ToArray();

        return new Schema(Version: 0, 0, arr.Count, arr.Count, columns, null, true);
    }

    private static Column GetColumn(object value, int schemaIndex, int timePrecision, int timestampPrecision)
    {
        var colType = value switch
        {
            sbyte => ColumnType.Int8,
            short => ColumnType.Int16,
            int => ColumnType.Int32,
            long => ColumnType.Int64,
            float => ColumnType.Float,
            double => ColumnType.Double,
            decimal => ColumnType.Decimal,
            Guid => ColumnType.Uuid,
            byte[] => ColumnType.ByteArray,
            string => ColumnType.String,
            BigInteger => ColumnType.Number,
            BitArray => ColumnType.Bitmask,
            LocalTime => ColumnType.Time,
            LocalDate => ColumnType.Date,
            LocalDateTime => ColumnType.Datetime,
            Instant => ColumnType.Timestamp,
            _ => throw new Exception("Unknown type: " + value.GetType())
        };

        var precision = colType switch
        {
            ColumnType.Time => timePrecision,
            ColumnType.Datetime => timePrecision,
            ColumnType.Timestamp => timestampPrecision,
            _ => 0
        };

        var scale = value is decimal d ? BitConverter.GetBytes(decimal.GetBits(d)[3])[2] : 0;

<<<<<<< HEAD
        return new Column("m_Item" + (schemaIndex + 1), colType, false, true, schemaIndex, Scale: scale, precision)
        {
            ColocationIndex = schemaIndex
        };
=======
        return new Column("m_Item" + (schemaIndex + 1), colType, false, true, schemaIndex, schemaIndex, Scale: scale, precision);
>>>>>>> 96aaa469
    }

    private async Task AssertClientAndServerHashesAreEqual(int timePrecision = 9, int timestampPrecision = 6, params object[] keys)
    {
        var (bytes, clientHash) = WriteAsBinaryTuple(keys, timePrecision, timestampPrecision);
        var clientHash2 = WriteAsIgniteTuple(keys, timePrecision, timestampPrecision);

        var serverHash = await GetServerHash(bytes, keys.Length, timePrecision, timestampPrecision);

        var msg = $"Time precision: {timePrecision}, timestamp precision: {timestampPrecision}, keys: {string.Join(", ", keys)}";

        Assert.AreEqual(serverHash, clientHash, $"Server hash mismatch. {msg}");
        Assert.AreEqual(clientHash, clientHash2, $"IgniteTuple hash mismatch. {msg}");

        if (keys.Length == 1)
        {
            var obj = keys[0];
            var method = GetType().GetMethod("WriteAsPoco", BindingFlags.Static | BindingFlags.NonPublic)!.MakeGenericMethod(obj.GetType());
            var clientHash3 = (int)method.Invoke(null, new[] { obj, timePrecision, timestampPrecision })!;

            Assert.AreEqual(clientHash, clientHash3, $"Poco hash mismatch. {msg}");
        }
    }

    private async Task<int> GetServerHash(byte[] bytes, int count, int timePrecision, int timestampPrecision)
    {
        var nodes = await Client.GetClusterNodesAsync();

        return await Client.Compute.ExecuteAsync<int>(
            nodes,
            Array.Empty<DeploymentUnit>(),
            ColocationHashJob,
            count,
            bytes,
            timePrecision,
            timestampPrecision);
    }

    private record TestIndexProvider(Func<int, bool> Delegate, int HashedColumnCount) : IHashedColumnIndexProvider
    {
        public bool HashedColumnsOrdered => true;

        public int HashedColumnOrder(int index) => Delegate(index) ? index : -1;
    }
}<|MERGE_RESOLUTION|>--- conflicted
+++ resolved
@@ -295,14 +295,7 @@
 
         var scale = value is decimal d ? BitConverter.GetBytes(decimal.GetBits(d)[3])[2] : 0;
 
-<<<<<<< HEAD
-        return new Column("m_Item" + (schemaIndex + 1), colType, false, true, schemaIndex, Scale: scale, precision)
-        {
-            ColocationIndex = schemaIndex
-        };
-=======
         return new Column("m_Item" + (schemaIndex + 1), colType, false, true, schemaIndex, schemaIndex, Scale: scale, precision);
->>>>>>> 96aaa469
     }
 
     private async Task AssertClientAndServerHashesAreEqual(int timePrecision = 9, int timestampPrecision = 6, params object[] keys)
