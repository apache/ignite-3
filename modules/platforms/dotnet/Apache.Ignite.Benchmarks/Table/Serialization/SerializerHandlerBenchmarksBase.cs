/*
 * Licensed to the Apache Software Foundation (ASF) under one or more
 * contributor license agreements. See the NOTICE file distributed with
 * this work for additional information regarding copyright ownership.
 * The ASF licenses this file to You under the Apache License, Version 2.0
 * (the "License"); you may not use this file except in compliance with
 * the License. You may obtain a copy of the License at
 *
 *      http://www.apache.org/licenses/LICENSE-2.0
 *
 * Unless required by applicable law or agreed to in writing, software
 * distributed under the License is distributed on an "AS IS" BASIS,
 * WITHOUT WARRANTIES OR CONDITIONS OF ANY KIND, either express or implied.
 * See the License for the specific language governing permissions and
 * limitations under the License.
 */

namespace Apache.Ignite.Benchmarks.Table.Serialization
{
    using System;
    using BenchmarkDotNet.Engines;
    using Ignite.Sql;
    using Ignite.Table;
    using Internal.Buffers;
    using Internal.Table;
    using Internal.Table.Serialization;

    /// <summary>
    /// Base class for <see cref="IRecordSerializerHandler{T}"/> benchmarks.
    /// </summary>
    public abstract class SerializerHandlerBenchmarksBase
    {
        internal static readonly Car Object = new()
        {
            Id = Guid.NewGuid(),
            BodyType = "Sedan",
            Seats = 5
        };

        internal static readonly IgniteTuple Tuple = new()
        {
            [nameof(Car.Id)] = Object.Id,
            [nameof(Car.BodyType)] = Object.BodyType,
            [nameof(Car.Seats)] = Object.Seats
        };

<<<<<<< HEAD
        internal static readonly Schema Schema = new(
            Version: 1,
            TableId: 1,
            KeyColumnCount: 1,
            ColocationColumnCount: 1,
            Columns: new[]
            {
                new Column(nameof(Car.Id), ColumnType.Uuid, IsNullable: false, IsKey: true, SchemaIndex: 0, Scale: 0, Precision: 0) { ColocationIndex = 0 },
                new Column(nameof(Car.BodyType), ColumnType.String, IsNullable: false, IsKey: false, SchemaIndex: 1, Scale: 0, Precision: 0),
                new Column(nameof(Car.Seats), ColumnType.Int32, IsNullable: false, IsKey: false, SchemaIndex: 2, Scale: 0, Precision: 0)
            },
            ColocationColumns: null,
            ColocationColumnsOrdered: true);
=======
        internal static readonly Schema Schema = new(1, 1, 1, new[]
        {
            new Column(nameof(Car.Id), ColumnType.Uuid, IsNullable: false, ColocationIndex: 0, IsKey: true, SchemaIndex: 0, Scale: 0, Precision: 0),
            new Column(nameof(Car.BodyType), ColumnType.String, IsNullable: false, ColocationIndex: -1, IsKey: false, SchemaIndex: 1, Scale: 0, Precision: 0),
            new Column(nameof(Car.Seats), ColumnType.Int32, IsNullable: false, ColocationIndex: -1, IsKey: false, SchemaIndex: 2, Scale: 0, Precision: 0)
        });
>>>>>>> 96aaa469

        internal static readonly byte[] SerializedData = GetSerializedData();

        internal static readonly IRecordSerializerHandler<Car> ObjectSerializerHandler = new ObjectSerializerHandler<Car>();

        protected Consumer Consumer { get; } = new();

        internal static void VerifyWritten(PooledArrayBuffer pooledWriter)
        {
            var bytesWritten = pooledWriter.GetWrittenMemory().Length;

            if (bytesWritten != 31)
            {
                throw new Exception("Unexpected number of bytes written: " + bytesWritten);
            }
        }

        private static byte[] GetSerializedData()
        {
            using var pooledWriter = new PooledArrayBuffer();
            var writer = pooledWriter.MessageWriter;

            TupleSerializerHandler.Instance.Write(ref writer, Schema, Tuple);

            return pooledWriter.GetWrittenMemory().Slice(3).ToArray();
        }

        protected internal class Car
        {
            public Guid Id { get; set; }

            public string BodyType { get; set; } = null!;

            public int Seats { get; set; }
        }
    }
}<|MERGE_RESOLUTION|>--- conflicted
+++ resolved
@@ -44,28 +44,12 @@
             [nameof(Car.Seats)] = Object.Seats
         };
 
-<<<<<<< HEAD
-        internal static readonly Schema Schema = new(
-            Version: 1,
-            TableId: 1,
-            KeyColumnCount: 1,
-            ColocationColumnCount: 1,
-            Columns: new[]
-            {
-                new Column(nameof(Car.Id), ColumnType.Uuid, IsNullable: false, IsKey: true, SchemaIndex: 0, Scale: 0, Precision: 0) { ColocationIndex = 0 },
-                new Column(nameof(Car.BodyType), ColumnType.String, IsNullable: false, IsKey: false, SchemaIndex: 1, Scale: 0, Precision: 0),
-                new Column(nameof(Car.Seats), ColumnType.Int32, IsNullable: false, IsKey: false, SchemaIndex: 2, Scale: 0, Precision: 0)
-            },
-            ColocationColumns: null,
-            ColocationColumnsOrdered: true);
-=======
         internal static readonly Schema Schema = new(1, 1, 1, new[]
         {
             new Column(nameof(Car.Id), ColumnType.Uuid, IsNullable: false, ColocationIndex: 0, IsKey: true, SchemaIndex: 0, Scale: 0, Precision: 0),
             new Column(nameof(Car.BodyType), ColumnType.String, IsNullable: false, ColocationIndex: -1, IsKey: false, SchemaIndex: 1, Scale: 0, Precision: 0),
             new Column(nameof(Car.Seats), ColumnType.Int32, IsNullable: false, ColocationIndex: -1, IsKey: false, SchemaIndex: 2, Scale: 0, Precision: 0)
         });
->>>>>>> 96aaa469
 
         internal static readonly byte[] SerializedData = GetSerializedData();
 
