/*
 * Licensed to the Apache Software Foundation (ASF) under one or more
 * contributor license agreements. See the NOTICE file distributed with
 * this work for additional information regarding copyright ownership.
 * The ASF licenses this file to You under the Apache License, Version 2.0
 * (the "License"); you may not use this file except in compliance with
 * the License. You may obtain a copy of the License at
 *
 *      http://www.apache.org/licenses/LICENSE-2.0
 *
 * Unless required by applicable law or agreed to in writing, software
 * distributed under the License is distributed on an "AS IS" BASIS,
 * WITHOUT WARRANTIES OR CONDITIONS OF ANY KIND, either express or implied.
 * See the License for the specific language governing permissions and
 * limitations under the License.
 */

namespace Apache.Ignite.Internal.Proto.BinaryTuple
{
    using System;
    using System.Buffers.Binary;
    using System.Collections;
    using System.Diagnostics;
    using System.Numerics;
    using Buffers;
    using Ignite.Sql;
    using MsgPack;
    using NodaTime;
    using Table;

    /// <summary>
    /// Binary tuple builder.
    /// </summary>
    internal ref struct BinaryTupleBuilder
    {
        /** Hashed column index: not hashed. */
        private const int NoHash = -1;

        /** Hashed column index: hashed in order. */
        private const int OrderedHash = -2;

        /** Number of elements in the tuple. */
        private readonly int _numElements;

        /** Size of an offset table entry. */
        private readonly int _entrySize;

        /** Position of the varlen offset table. */
        private readonly int _entryBase;

        /** Starting position of variable-length values. */
        private readonly int _valueBase;

        /** Colocation column index provider. When not null, used to compute colocation hash on the fly. */
        private readonly IHashedColumnIndexProvider? _hashedColumnsPredicate;

        /** Buffer for tuple content. */
        private readonly PooledArrayBuffer _buffer;

        /** Buffer for tuple content. */
        private readonly PooledArrayBuffer? _hashBuffer;

        /** Current element. */
        private int _elementIndex;

        /** Current hash. */
        private int _hash;

        /// <summary>
        /// Initializes a new instance of the <see cref="BinaryTupleBuilder"/> struct.
        /// </summary>
        /// <param name="numElements">Capacity.</param>
        /// <param name="totalValueSize">Total value size, -1 when unknown.</param>
        /// <param name="hashedColumnsPredicate">A predicate that returns true for colocation column indexes.
        /// Pass null when colocation hash is not needed.</param>
        public BinaryTupleBuilder(
            int numElements,
            int totalValueSize = -1,
            IHashedColumnIndexProvider? hashedColumnsPredicate = null)
        {
            Debug.Assert(numElements >= 0, "numElements >= 0");

            _numElements = numElements;
            _hashedColumnsPredicate = hashedColumnsPredicate;
            _hash = 0;
            _buffer = new();
            _elementIndex = 0;

            // Reserve buffer for hash when the hash order is not default.
            _hashBuffer = _hashedColumnsPredicate is { HashedColumnsOrdered: false } ? new() : null;

            _entryBase = BinaryTupleCommon.HeaderSize;

            _entrySize = totalValueSize < 0
                ? 4
                : BinaryTupleCommon.FlagsToEntrySize(BinaryTupleCommon.ValueSizeToFlags(totalValueSize));

            _valueBase = _entryBase + _entrySize * numElements;

            _buffer.GetSpan(size: _valueBase)[.._valueBase].Clear();
            _buffer.Advance(_valueBase);
        }

        /// <summary>
        /// Gets the current element index.
        /// </summary>
        public int ElementIndex => _elementIndex;

        /// <summary>
        /// Gets the hash from column values according to specified <see cref="IHashedColumnIndexProvider"/>.
        /// </summary>
        /// <returns>Column hash according to specified <see cref="IHashedColumnIndexProvider"/>.</returns>
        public int GetHash()
        {
            if (_hashedColumnsPredicate == null)
            {
                return 0;
            }

            if (_hashedColumnsPredicate.HashedColumnsOrdered)
            {
                return _hash;
            }

            // Custom hash order. Combine hashes stored in the buffer.
            var hash = 0;
            var hashes = _hashBuffer!.GetWrittenMemory();
            var hashReader = new MsgPackReader(hashes.Span);

            for (var i = 0; i < _hashedColumnsPredicate.HashedColumnCount; i++)
            {
                // TODO: How to combine hashes correctly?
                // We can extract bytes to be hashed and store them. int hashes can't be combined it seems.
                var hashBytes = hashReader.ReadBinary();
                hash = HashUtils.Hash32(hashBytes, hash);
            }

            return hash;
        }

        /// <summary>
        /// Appends a null value.
        /// </summary>
        public void AppendNull()
        {
            if (GetHashOrder() is var hashOrder && hashOrder == OrderedHash)
            {
                _hash = HashUtils.Combine(_hash, HashUtils.Hash32((sbyte)0));
            }
            else if (hashOrder != NoHash)
            {
                HashUtils.WriteHashBytes((sbyte)0, _hashBuffer!.MessageWriter);
            }

            OnWrite();
        }

        /// <summary>
        /// Appends a byte.
        /// </summary>
        /// <param name="value">Value.</param>
        public void AppendByte(sbyte value)
        {
            if (GetHashOrder() is var hashOrder && hashOrder == OrderedHash)
            {
                _hash = HashUtils.Combine(_hash, HashUtils.Hash32(value));
            }
            else if (hashOrder != NoHash)
            {
                HashUtils.WriteHashBytes(value, _hashBuffer!.MessageWriter);
            }

            PutByte(value);
            OnWrite();
        }

        /// <summary>
        /// Appends a byte.
        /// </summary>
        /// <param name="value">Value.</param>
        public void AppendByteNullable(sbyte? value)
        {
            if (value == null)
            {
                AppendNull();
            }
            else
            {
                AppendByte(value.Value);
            }
        }

        /// <summary>
        /// Appends a short.
        /// </summary>
        /// <param name="value">Value.</param>
        public void AppendShort(short value)
        {
            if (GetHashOrder() is var hashOrder && hashOrder == OrderedHash)
            {
                _hash = HashUtils.Combine(_hash, HashUtils.Hash32(value));
            }
            else if (hashOrder != NoHash)
            {
                HashUtils.WriteHashBytes(value, _hashBuffer!.MessageWriter);
            }

            if (value >= sbyte.MinValue && value <= sbyte.MaxValue)
            {
                PutByte((sbyte)value);
            }
            else
            {
                PutShort(value);
            }

            OnWrite();
        }

        /// <summary>
        /// Appends a short.
        /// </summary>
        /// <param name="value">Value.</param>
        public void AppendShortNullable(short? value)
        {
            if (value == null)
            {
                AppendNull();
            }
            else
            {
                AppendShort(value.Value);
            }
        }

        /// <summary>
        /// Appends an int.
        /// </summary>
        /// <param name="value">Value.</param>
        public void AppendInt(int value)
        {
            if (GetHashOrder() is var hashOrder && hashOrder == OrderedHash)
            {
                _hash = HashUtils.Combine(_hash, HashUtils.Hash32(value));
            }
            else if (hashOrder != NoHash)
            {
                HashUtils.WriteHashBytes(value, _hashBuffer!.MessageWriter);
            }

            if (value >= sbyte.MinValue && value <= sbyte.MaxValue)
            {
                PutByte((sbyte)value);
            }
            else if (value >= short.MinValue && value <= short.MaxValue)
            {
                PutShort((short)value);
            }
            else
            {
                PutInt(value);
            }

            OnWrite();
        }

        /// <summary>
        /// Appends an int.
        /// </summary>
        /// <param name="value">Value.</param>
        public void AppendIntNullable(int? value)
        {
            if (value == null)
            {
                AppendNull();
            }
            else
            {
                AppendInt(value.Value);
            }
        }

        /// <summary>
        /// Appends a long.
        /// </summary>
        /// <param name="value">Value.</param>
        public void AppendLong(long value)
        {
            if (GetHashOrder() is var hashOrder && hashOrder == OrderedHash)
            {
                _hash = HashUtils.Combine(_hash, HashUtils.Hash32(value));
            }
            else if (hashOrder != NoHash)
            {
                HashUtils.WriteHashBytes(value, _hashBuffer!.MessageWriter);
            }

            if (value >= sbyte.MinValue && value <= sbyte.MaxValue)
            {
                PutByte((sbyte)value);
            }
            else if (value >= short.MinValue && value <= short.MaxValue)
            {
                PutShort((short)value);
            }
            else if (value >= int.MinValue && value <= int.MaxValue)
            {
                PutInt((int)value);
            }
            else
            {
                PutLong(value);
            }

            OnWrite();
        }

        /// <summary>
        /// Appends a long.
        /// </summary>
        /// <param name="value">Value.</param>
        public void AppendLongNullable(long? value)
        {
            if (value == null)
            {
                AppendNull();
            }
            else
            {
                AppendLong(value.Value);
            }
        }

        /// <summary>
        /// Appends a gloat.
        /// </summary>
        /// <param name="value">Value.</param>
        public void AppendFloat(float value)
        {
            if (GetHashOrder() is var hashOrder && hashOrder == OrderedHash)
            {
                _hash = HashUtils.Combine(_hash, HashUtils.Hash32(value));
            }
            else if (hashOrder != NoHash)
            {
                PutHash(hashOrder, HashUtils.Hash32(value, 0));
            }

            PutFloat(value);
            OnWrite();
        }

        /// <summary>
        /// Appends a gloat.
        /// </summary>
        /// <param name="value">Value.</param>
        public void AppendFloatNullable(float? value)
        {
            if (value == null)
            {
                AppendNull();
            }
            else
            {
                AppendFloat(value.Value);
            }
        }

        /// <summary>
        /// Appends a double.
        /// </summary>
        /// <param name="value">Value.</param>
        public void AppendDouble(double value)
        {
            if (GetHashOrder() is var hashOrder && hashOrder == OrderedHash)
            {
                _hash = HashUtils.Combine(_hash, HashUtils.Hash32(value));
            }
            else if (hashOrder != NoHash)
            {
                PutHash(hashOrder, HashUtils.Hash32(value, 0));
            }

            // ReSharper disable once CompareOfFloatsByEqualityOperator
            if (value == (float)value)
            {
                PutFloat((float)value);
            }
            else
            {
                PutDouble(value);
            }

            OnWrite();
        }

        /// <summary>
        /// Appends a double.
        /// </summary>
        /// <param name="value">Value.</param>
        public void AppendDoubleNullable(double? value)
        {
            if (value == null)
            {
                AppendNull();
            }
            else
            {
                AppendDouble(value.Value);
            }
        }

        /// <summary>
        /// Appends a string.
        /// </summary>
        /// <param name="value">Value.</param>
        public void AppendString(string value)
        {
            PutString(value);

            OnWrite();
        }

        /// <summary>
        /// Appends a string.
        /// </summary>
        /// <param name="value">Value.</param>
        public void AppendStringNullable(string? value)
        {
            if (value == null)
            {
                AppendNull();
            }
            else
            {
                AppendString(value);
            }
        }

        /// <summary>
        /// Appends bytes.
        /// </summary>
        /// <param name="value">Value.</param>
        public void AppendBytes(Span<byte> value)
        {
            if (GetHashOrder() is var hashOrder && hashOrder == OrderedHash)
            {
                _hash = HashUtils.Combine(_hash, HashUtils.Hash32(value));
            }
            else if (hashOrder != NoHash)
            {
                PutHash(hashOrder, HashUtils.Hash32(value, 0));
            }

            PutBytes(value);
            OnWrite();
        }

        /// <summary>
        /// Appends bytes.
        /// </summary>
        /// <param name="value">Value.</param>
        public void AppendBytes(byte[] value) => AppendBytes(value.AsSpan());

        /// <summary>
        /// Appends bytes.
        /// </summary>
        /// <param name="value">Value.</param>
        public void AppendBytesNullable(byte[]? value)
        {
            if (value == null)
            {
                AppendNull();
            }
            else
            {
                AppendBytes(value);
            }
        }

        /// <summary>
        /// Appends a guid.
        /// </summary>
        /// <param name="value">Value.</param>
        public void AppendGuid(Guid value)
        {
            var span = GetSpan(16);
            UuidSerializer.Write(value, span);

            if (GetHashOrder() is var hashOrder && hashOrder != NoHash)
            {
                var lo = BinaryPrimitives.ReadInt64LittleEndian(span[..8]);
                var hi = BinaryPrimitives.ReadInt64LittleEndian(span[8..]);
                var hash = HashUtils.Hash32(hi, HashUtils.Hash32(lo));

<<<<<<< HEAD
                if (hashOrder == OrderedHash)
                {
                    _hash = HashUtils.Hash32(hi, HashUtils.Hash32(lo, _hash));
                }
                else
                {
                    PutHash(hashOrder, HashUtils.Hash32(hi, HashUtils.Hash32(lo, 0)));
                }
=======
                _hash = HashUtils.Combine(_hash, hash);
>>>>>>> 8303cc4f
            }

            OnWrite();
        }

        /// <summary>
        /// Appends a guid.
        /// </summary>
        /// <param name="value">Value.</param>
        public void AppendGuidNullable(Guid? value)
        {
            if (value == null)
            {
                AppendNull();
            }
            else
            {
                AppendGuid(value.Value);
            }
        }

        /// <summary>
        /// Appends a bitmask.
        /// </summary>
        /// <param name="value">Value.</param>
        public void AppendBitmask(BitArray value)
        {
            var size = (value.Length + 7) / 8; // Ceiling division.
            var arr = ByteArrayPool.Rent(size);

            try
            {
                value.CopyTo(arr, 0);

                // Trim zero bytes.
                while (size > 0 && arr[size - 1] == 0)
                {
                    size--;
                }

                var resBytes = arr.AsSpan()[..size];

                if (GetHashOrder() is var hashOrder && hashOrder == OrderedHash)
                {
                    _hash = HashUtils.Combine(_hash, HashUtils.Hash32(resBytes));
                }
                else if (hashOrder != NoHash)
                {
                    PutHash(hashOrder, HashUtils.Hash32(resBytes, 0));
                }

                PutBytes(resBytes);

                OnWrite();
            }
            finally
            {
                ByteArrayPool.Return(arr);
            }
        }

        /// <summary>
        /// Appends a bitmask.
        /// </summary>
        /// <param name="value">Value.</param>
        public void AppendBitmaskNullable(BitArray? value)
        {
            if (value == null)
            {
                AppendNull();
            }
            else
            {
                AppendBitmask(value);
            }
        }

        /// <summary>
        /// Appends a decimal.
        /// </summary>
        /// <param name="value">Value.</param>
        /// <param name="scale">Decimal scale from schema.</param>
        public void AppendDecimal(decimal value, int scale) =>
            AppendNumber(BinaryTupleCommon.DecimalToUnscaledBigInteger(value, scale));

        /// <summary>
        /// Appends a decimal.
        /// </summary>
        /// <param name="value">Value.</param>
        /// <param name="scale">Decimal scale from schema.</param>
        public void AppendDecimalNullable(decimal? value, int scale)
        {
            if (value == null)
            {
                AppendNull();
            }
            else
            {
                AppendDecimal(value.Value, scale);
            }
        }

        /// <summary>
        /// Appends a number.
        /// </summary>
        /// <param name="value">Value.</param>
        public void AppendNumber(BigInteger value)
        {
            var size = value.GetByteCount();
            var destination = GetSpan(size);
            var success = value.TryWriteBytes(destination, out int written, isBigEndian: true);

            if (GetHashOrder() is var hashOrder && hashOrder == OrderedHash)
            {
                _hash = HashUtils.Combine(_hash, HashUtils.Hash32(destination[..written]));
            }
            else if (hashOrder != NoHash)
            {
                PutHash(hashOrder, HashUtils.Hash32(destination[..written], 0));
            }

            Debug.Assert(success, "success");
            Debug.Assert(written == size, "written == size");

            OnWrite();
        }

        /// <summary>
        /// Appends a number.
        /// </summary>
        /// <param name="value">Value.</param>
        public void AppendNumberNullable(BigInteger? value)
        {
            if (value == null)
            {
                AppendNull();
            }
            else
            {
                AppendNumber(value.Value);
            }
        }

        /// <summary>
        /// Appends a date.
        /// </summary>
        /// <param name="value">Value.</param>
        public void AppendDate(LocalDate value)
        {
            if (GetHashOrder() is var hashOrder && hashOrder == OrderedHash)
            {
                _hash = HashUtils.Combine(_hash, HashUtils.Hash32(value));
            }
            else if (hashOrder != NoHash)
            {
                PutHash(hashOrder, HashUtils.Hash32(value, 0));
            }

            PutDate(value);
            OnWrite();
        }

        /// <summary>
        /// Appends a date.
        /// </summary>
        /// <param name="value">Value.</param>
        public void AppendDateNullable(LocalDate? value)
        {
            if (value == null)
            {
                AppendNull();
            }
            else
            {
                AppendDate(value.Value);
            }
        }

        /// <summary>
        /// Appends a time.
        /// </summary>
        /// <param name="value">Value.</param>
        /// <param name="precision">Precision.</param>
        public void AppendTime(LocalTime value, int precision)
        {
            if (GetHashOrder() is var hashOrder && hashOrder == OrderedHash)
            {
                _hash = HashUtils.Combine(_hash, HashUtils.Hash32(value, precision));
            }
            else if (hashOrder != NoHash)
            {
                PutHash(hashOrder, HashUtils.Hash32(value, precision, 0));
            }

            PutTime(value, precision);
            OnWrite();
        }

        /// <summary>
        /// Appends a time.
        /// </summary>
        /// <param name="value">Value.</param>
        /// <param name="precision">Precision.</param>
        public void AppendTimeNullable(LocalTime? value, int precision)
        {
            if (value == null)
            {
                AppendNull();
            }
            else
            {
                AppendTime(value.Value, precision);
            }
        }

        /// <summary>
        /// Appends a date and time.
        /// </summary>
        /// <param name="value">Value.</param>
        /// <param name="precision">Precision.</param>
        public void AppendDateTime(LocalDateTime value, int precision)
        {
            if (GetHashOrder() is var hashOrder && hashOrder == OrderedHash)
            {
                _hash = HashUtils.Combine(_hash, HashUtils.Hash32(value, precision));
            }
            else if (hashOrder != NoHash)
            {
                PutHash(hashOrder, HashUtils.Hash32(value, precision, 0));
            }

            PutDate(value.Date);
            PutTime(value.TimeOfDay, precision);
            OnWrite();
        }

        /// <summary>
        /// Appends a date and time.
        /// </summary>
        /// <param name="value">Value.</param>
        /// <param name="precision">Precision.</param>
        public void AppendDateTimeNullable(LocalDateTime? value, int precision)
        {
            if (value == null)
            {
                AppendNull();
            }
            else
            {
                AppendDateTime(value.Value, precision);
            }
        }

        /// <summary>
        /// Appends a timestamp (instant).
        /// </summary>
        /// <param name="value">Value.</param>
        /// <param name="precision">Precision.</param>
        public void AppendTimestamp(Instant value, int precision)
        {
            var (seconds, nanos) = PutTimestamp(value, precision);

            if (GetHashOrder() is var hashOrder && hashOrder == OrderedHash)
            {
<<<<<<< HEAD
                _hash = HashUtils.Hash32((long)nanos, HashUtils.Hash32(seconds, _hash));
            }
            else if (hashOrder != NoHash)
            {
                PutHash(hashOrder, HashUtils.Hash32((long)nanos, HashUtils.Hash32(seconds, 0)));
=======
                var hash = HashUtils.Hash32(nanos, HashUtils.Hash32(seconds));
                _hash = HashUtils.Combine(_hash, hash);
>>>>>>> 8303cc4f
            }

            OnWrite();
        }

        /// <summary>
        /// Appends a timestamp (instant).
        /// </summary>
        /// <param name="value">Value.</param>
        /// <param name="precision">Precision.</param>
        public void AppendTimestampNullable(Instant? value, int precision)
        {
            if (value == null)
            {
                AppendNull();
            }
            else
            {
                AppendTimestamp(value.Value, precision);
            }
        }

        /// <summary>
        /// Appends a duration.
        /// </summary>
        /// <param name="value">Value.</param>
        public void AppendDuration(Duration value)
        {
            if (GetHashOrder() != NoHash)
            {
                // Colocation keys can't include Duration.
                throw new NotSupportedException("Duration hashing is not supported.");
            }

            PutDuration(value);
            OnWrite();
        }

        /// <summary>
        /// Appends a duration.
        /// </summary>
        /// <param name="value">Value.</param>
        public void AppendDurationNullable(Duration? value)
        {
            if (value == null)
            {
                AppendNull();
            }
            else
            {
                AppendDuration(value.Value);
            }
        }

        /// <summary>
        /// Appends a period.
        /// </summary>
        /// <param name="value">Value.</param>
        public void AppendPeriod(Period value)
        {
            if (GetHashOrder() != NoHash)
            {
                // Colocation keys can't include Period.
                throw new NotSupportedException("Period hashing is not supported.");
            }

            PutPeriod(value);
            OnWrite();
        }

        /// <summary>
        /// Appends a period.
        /// </summary>
        /// <param name="value">Value.</param>
        public void AppendPeriodNullable(Period? value)
        {
            if (value == null)
            {
                AppendNull();
            }
            else
            {
                AppendPeriod(value);
            }
        }

        /// <summary>
        /// Appends an object.
        /// </summary>
        /// <param name="value">Value.</param>
        /// <param name="colType">Column type.</param>
        /// <param name="scale">Decimal scale.</param>
        /// <param name="precision">Precision.</param>
        public void AppendObject(object? value, ColumnType colType, int scale = 0, int precision = TemporalTypes.MaxTimePrecision)
        {
            if (value == null)
            {
                AppendNull();
                return;
            }

            switch (colType)
            {
                case ColumnType.Int8:
                    AppendByte((sbyte)value);
                    break;

                case ColumnType.Int16:
                    AppendShort((short)value);
                    break;

                case ColumnType.Int32:
                    AppendInt((int)value);
                    break;

                case ColumnType.Int64:
                    AppendLong((long)value);
                    break;

                case ColumnType.Float:
                    AppendFloat((float)value);
                    break;

                case ColumnType.Double:
                    AppendDouble((double)value);
                    break;

                case ColumnType.Uuid:
                    AppendGuid((Guid)value);
                    break;

                case ColumnType.String:
                    AppendString((string)value);
                    break;

                case ColumnType.ByteArray:
                    AppendBytes((byte[])value);
                    break;

                case ColumnType.Bitmask:
                    AppendBitmask((BitArray)value);
                    break;

                case ColumnType.Decimal:
                    AppendDecimal((decimal)value, scale);
                    break;

                case ColumnType.Number:
                    AppendNumber((BigInteger)value);
                    break;

                case ColumnType.Date:
                    AppendDate((LocalDate)value);
                    break;

                case ColumnType.Time:
                    AppendTime((LocalTime)value, precision);
                    break;

                case ColumnType.Datetime:
                    AppendDateTime((LocalDateTime)value, precision);
                    break;

                case ColumnType.Timestamp:
                    AppendTimestamp((Instant)value, precision);
                    break;

                default:
                    throw new IgniteClientException(ErrorGroups.Client.Protocol, "Unsupported type: " + colType);
            }
        }

        /// <summary>
        /// Appends an object.
        /// </summary>
        /// <param name="value">Value.</param>
        /// <param name="timePrecision">Time precision.</param>
        /// <param name="timestampPrecision">Timestamp precision.</param>
        public void AppendObjectWithType(
            object? value,
            int timePrecision = TemporalTypes.MaxTimePrecision,
            int timestampPrecision = TemporalTypes.MaxTimePrecision)
        {
            switch (value)
            {
                case null:
                    AppendNull(); // Type.
                    AppendNull(); // Scale.
                    AppendNull(); // Value.
                    break;

                case int i32:
                    AppendTypeAndScale(ColumnType.Int32);
                    AppendInt(i32);
                    break;

                case long i64:
                    AppendTypeAndScale(ColumnType.Int64);
                    AppendLong(i64);
                    break;

                case string str:
                    AppendTypeAndScale(ColumnType.String);
                    AppendString(str);
                    break;

                case Guid uuid:
                    AppendTypeAndScale(ColumnType.Uuid);
                    AppendGuid(uuid);
                    break;

                case sbyte i8:
                    AppendTypeAndScale(ColumnType.Int8);
                    AppendByte(i8);
                    break;

                case short i16:
                    AppendTypeAndScale(ColumnType.Int16);
                    AppendShort(i16);
                    break;

                case float f32:
                    AppendTypeAndScale(ColumnType.Float);
                    AppendFloat(f32);
                    break;

                case double f64:
                    AppendTypeAndScale(ColumnType.Double);
                    AppendDouble(f64);
                    break;

                case byte[] bytes:
                    AppendTypeAndScale(ColumnType.ByteArray);
                    AppendBytes(bytes);
                    break;

                case decimal dec:
                    var scale = GetDecimalScale(dec);
                    AppendTypeAndScale(ColumnType.Decimal, scale);
                    AppendDecimal(dec, scale);
                    break;

                case BigInteger bigInt:
                    AppendTypeAndScale(ColumnType.Number);
                    AppendNumber(bigInt);
                    break;

                case LocalDate localDate:
                    AppendTypeAndScale(ColumnType.Date);
                    AppendDate(localDate);
                    break;

                case LocalTime localTime:
                    AppendTypeAndScale(ColumnType.Time);
                    AppendTime(localTime, timePrecision);
                    break;

                case LocalDateTime localDateTime:
                    AppendTypeAndScale(ColumnType.Datetime);
                    AppendDateTime(localDateTime, timePrecision);
                    break;

                case Instant instant:
                    AppendTypeAndScale(ColumnType.Timestamp);
                    AppendTimestamp(instant, timestampPrecision);
                    break;

                case BitArray bitArray:
                    AppendTypeAndScale(ColumnType.Bitmask);
                    AppendBitmask(bitArray);
                    break;

                default:
                    throw new IgniteClientException(ErrorGroups.Client.Protocol, "Unsupported type: " + value.GetType());
            }
        }

        /// <summary>
        /// Builds the tuple.
        /// <para />
        /// NOTE: This should be called only once as it messes up with accumulated internal data.
        /// </summary>
        /// <returns>Resulting memory.</returns>
        public Memory<byte> Build()
        {
            int baseOffset = _entryBase - BinaryTupleCommon.HeaderSize;
            int offset = baseOffset;

            int valueSize = _buffer.Position - _valueBase;
            byte flags = BinaryTupleCommon.ValueSizeToFlags(valueSize);
            int desiredEntrySize = BinaryTupleCommon.FlagsToEntrySize(flags);

            // Shrink the offset table if needed.
            if (desiredEntrySize != _entrySize)
            {
                if (desiredEntrySize > _entrySize)
                {
                    throw new InvalidOperationException("Offset entry overflow in binary tuple builder");
                }

                Debug.Assert(_entrySize == 4 || _entrySize == 2, "_entrySize == 4 || _entrySize == 2");
                Debug.Assert(desiredEntrySize == 2 || desiredEntrySize == 1, "desiredEntrySize == 2 || desiredEntrySize == 1");

                int getIndex = _valueBase;
                int putIndex = _valueBase;
                while (getIndex > _entryBase)
                {
                    getIndex -= _entrySize;
                    putIndex -= desiredEntrySize;

                    var value = _entrySize == 4
                        ? _buffer.ReadInt(getIndex)
                        : _buffer.ReadShort(getIndex);

                    if (desiredEntrySize == 1)
                    {
                        _buffer.WriteByte((byte)value, putIndex);
                    }
                    else
                    {
                        _buffer.WriteShort((short)value, putIndex);
                    }
                }

                offset = baseOffset + (_entrySize - desiredEntrySize) * _numElements;
            }

            _buffer.WriteByte(flags, offset);

            return _buffer.GetWrittenMemory().Slice(offset);
        }

        /// <summary>
        /// Disposes this instance.
        /// </summary>
        public void Dispose()
        {
            _buffer.Dispose();
            _hashBuffer?.Dispose();
        }

        private static int GetDecimalScale(decimal value)
        {
            Span<int> bits = stackalloc int[4];
            decimal.GetBits(value, bits);

            return (bits[3] & 0x00FF0000) >> 16;
        }

        private void PutByte(sbyte value) => _buffer.WriteByte(unchecked((byte)value));

        private void PutShort(short value) => _buffer.WriteShort(value);

        private void PutInt(int value) => _buffer.WriteInt(value);

        private void PutLong(long value) => _buffer.WriteLong(value);

        private void PutFloat(float value) => PutInt(BitConverter.SingleToInt32Bits(value));

        private void PutDouble(double value) => PutLong(BitConverter.DoubleToInt64Bits(value));

        private void PutBytes(Span<byte> bytes)
        {
            if (bytes.Length == 0)
            {
                GetSpan(1)[0] = BinaryTupleCommon.VarlenEmptyByte;
            }
            else if (bytes[0] == BinaryTupleCommon.VarlenEmptyByte)
            {
                var span = GetSpan(bytes.Length + 1);
                span[0] = BinaryTupleCommon.VarlenEmptyByte;
                bytes.CopyTo(span[1..]);
            }
            else
            {
                bytes.CopyTo(GetSpan(bytes.Length));
            }
        }

        private void PutString(string value)
        {
            if (value.Length == 0)
            {
                if (GetHashOrder() is var hashOrder && hashOrder == OrderedHash)
                {
                    _hash = HashUtils.Combine(_hash, HashUtils.Hash32(Span<byte>.Empty));
                }
                else if (hashOrder != NoHash)
                {
                    _hashBuffer!.MessageWriter.Write(Span<byte>.Empty);
                }

                _buffer.GetSpan(1)[0] = BinaryTupleCommon.VarlenEmptyByte;
                _buffer.Advance(1);
                return;
            }

            var maxByteCount = ProtoCommon.StringEncoding.GetMaxByteCount(value.Length);
            var span = _buffer.GetSpan(maxByteCount);

            var actualBytes = ProtoCommon.StringEncoding.GetBytes(value, span);
            span = span[..actualBytes];

            if (GetHashOrder() is var hashOrder2 && hashOrder2 == OrderedHash)
            {
<<<<<<< HEAD
                _hash = HashUtils.Hash32(span, _hash);
            }
            else if (hashOrder2 != NoHash)
            {
                _hashBuffer!.MessageWriter.Write(span);
=======
                _hash = HashUtils.Combine(_hash, HashUtils.Hash32(span[..actualBytes]));
>>>>>>> 8303cc4f
            }

            _buffer.Advance(actualBytes);

            // UTF-8 encoded strings should not start with 0x80 (character codes larger than 127 have a multi-byte encoding).
            // We trust this but verify.
            if (span[0] == BinaryTupleCommon.VarlenEmptyByte)
            {
                throw new InvalidOperationException(
                    $"Failed to encode a string element: resulting payload starts with invalid {BinaryTupleCommon.VarlenEmptyByte} byte");
            }
        }

        private (long Seconds, int Nanos) PutTimestamp(Instant value, int precision)
        {
            var (seconds, nanos) = value.ToSecondsAndNanos(precision);

            PutLong(seconds);

            if (nanos != 0)
            {
                PutInt(nanos);
            }

            return (seconds, nanos);
        }

        private void PutDuration(Duration value)
        {
            // Logic taken from
            // https://github.com/nodatime/nodatime.serialization/blob/main/src/NodaTime.Serialization.Protobuf/NodaExtensions.cs#L42
            // (Apache License).
            long days = value.Days;
            long nanoOfDay = value.NanosecondOfDay;
            long secondOfDay = nanoOfDay / NodaConstants.NanosecondsPerSecond;
            long seconds = days * NodaConstants.SecondsPerDay + secondOfDay;
            int nanos = value.SubsecondNanoseconds;

            PutLong(seconds);

            if (nanos != 0)
            {
                PutInt(nanos);
            }
        }

        private void PutPeriod(Period value)
        {
            if (value.HasTimeComponent)
            {
                throw new NotSupportedException("Period with time component is not supported.");
            }

            if (value.Weeks != 0)
            {
                throw new NotSupportedException("Period with weeks component is not supported.");
            }

            int years = value.Years;
            int months = value.Months;
            int days = value.Days;

            if (years is >= sbyte.MinValue and <= sbyte.MaxValue &&
                months is >= sbyte.MinValue and <= sbyte.MaxValue &&
                days is >= sbyte.MinValue and <= sbyte.MaxValue)
            {
                PutByte((sbyte) years);
                PutByte((sbyte) months);
                PutByte((sbyte) days);
            }
            else if (years is >= short.MinValue and <= short.MaxValue &&
                     months is >= short.MinValue and <= short.MaxValue &&
                     days is >= short.MinValue and <= short.MaxValue)
            {
                PutShort((short) years);
                PutShort((short) months);
                PutShort((short) days);
            }
            else
            {
                PutInt(years);
                PutInt(months);
                PutInt(days);
            }
        }

        private void PutTime(LocalTime value, int precision)
        {
            long hour = value.Hour;
            long minute = value.Minute;
            long second = value.Second;
            long nanos = TemporalTypes.NormalizeNanos(value.NanosecondOfSecond, precision);

            if ((nanos % 1000) != 0)
            {
                long time = (hour << 42) | (minute << 36) | (second << 30) | nanos;
                PutInt((int)time);
                PutShort((short)(time >> 32));
            }
            else if ((nanos % 1000000) != 0)
            {
                long time = (hour << 32) | (minute << 26) | (second << 20) | (nanos / 1000);
                PutInt((int)time);
                PutByte((sbyte)(time >> 32));
            }
            else
            {
                long time = (hour << 22) | (minute << 16) | (second << 10) | (nanos / 1000000);
                PutInt((int)time);
            }
        }

        private void PutDate(LocalDate value)
        {
            int year = value.Year;
            int month = value.Month;
            int day = value.Day;

            int date = (year << 9) | (month << 5) | day;

            // Write int32 as 3 bytes, preserving sign.
            Span<byte> buf = stackalloc byte[4];
            BinaryPrimitives.WriteInt32LittleEndian(buf, date << 8);

            buf[1..].CopyTo(GetSpan(3));
        }

        private void AppendTypeAndScale(ColumnType type, int scale = 0)
        {
            AppendInt((int)type);
            AppendInt(scale);
        }

        private void OnWrite()
        {
            Debug.Assert(_elementIndex < _numElements, "_elementIndex < _numElements");

            int offset = _buffer.Position - _valueBase;

            switch (_entrySize)
            {
                case 1:
                    _buffer.WriteByte((byte)offset, _entryBase + _elementIndex);
                    break;

                case 2:
                    _buffer.WriteShort((short)offset, _entryBase + _elementIndex * 2);
                    break;

                case 4:
                    _buffer.WriteInt(offset, _entryBase + _elementIndex * 4);
                    break;

                default:
                    throw new InvalidOperationException("Tuple entry size is invalid.");
            }

            _elementIndex++;
        }

        private Span<byte> GetSpan(int size)
        {
            var span = _buffer.GetSpan(size);

            _buffer.Advance(size);

            return span;
        }

        private int GetHashOrder()
        {
            if (_hashedColumnsPredicate is null)
            {
                return NoHash;
            }

            var order = _hashedColumnsPredicate.HashedColumnOrder(_elementIndex);
            if (order == NoHash)
            {
                return NoHash;
            }

            return _hashedColumnsPredicate.HashedColumnsOrdered
                ? OrderedHash
                : order;
        }

        private void PutHash(int index, int hash) => throw new InvalidOperationException("TODO Refactor " + _hash);
    }
}<|MERGE_RESOLUTION|>--- conflicted
+++ resolved
@@ -493,18 +493,14 @@
                 var hi = BinaryPrimitives.ReadInt64LittleEndian(span[8..]);
                 var hash = HashUtils.Hash32(hi, HashUtils.Hash32(lo));
 
-<<<<<<< HEAD
                 if (hashOrder == OrderedHash)
                 {
-                    _hash = HashUtils.Hash32(hi, HashUtils.Hash32(lo, _hash));
+                    _hash = HashUtils.Combine(_hash, hash);
                 }
                 else
                 {
-                    PutHash(hashOrder, HashUtils.Hash32(hi, HashUtils.Hash32(lo, 0)));
+                    PutHash(hashOrder, hash);
                 }
-=======
-                _hash = HashUtils.Combine(_hash, hash);
->>>>>>> 8303cc4f
             }
 
             OnWrite();
@@ -769,16 +765,14 @@
 
             if (GetHashOrder() is var hashOrder && hashOrder == OrderedHash)
             {
-<<<<<<< HEAD
-                _hash = HashUtils.Hash32((long)nanos, HashUtils.Hash32(seconds, _hash));
-            }
-            else if (hashOrder != NoHash)
-            {
-                PutHash(hashOrder, HashUtils.Hash32((long)nanos, HashUtils.Hash32(seconds, 0)));
-=======
+                // TODO: Deduplicate
                 var hash = HashUtils.Hash32(nanos, HashUtils.Hash32(seconds));
                 _hash = HashUtils.Combine(_hash, hash);
->>>>>>> 8303cc4f
+            }
+            else if (hashOrder != NoHash)
+            {
+                var hash = HashUtils.Hash32(nanos, HashUtils.Hash32(seconds));
+                PutHash(hashOrder, hash);
             }
 
             OnWrite();
@@ -1184,15 +1178,12 @@
 
             if (GetHashOrder() is var hashOrder2 && hashOrder2 == OrderedHash)
             {
-<<<<<<< HEAD
-                _hash = HashUtils.Hash32(span, _hash);
+                _hash = HashUtils.Combine(_hash, HashUtils.Hash32(span[..actualBytes]));
             }
             else if (hashOrder2 != NoHash)
             {
-                _hashBuffer!.MessageWriter.Write(span);
-=======
-                _hash = HashUtils.Combine(_hash, HashUtils.Hash32(span[..actualBytes]));
->>>>>>> 8303cc4f
+                var hash = HashUtils.Combine(_hash, HashUtils.Hash32(span[..actualBytes]));
+                PutHash(hashOrder2, hash);
             }
 
             _buffer.Advance(actualBytes);
