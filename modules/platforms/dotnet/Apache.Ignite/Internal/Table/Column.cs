--- conflicted
+++ resolved
@@ -33,13 +33,7 @@
     int Precision)
 {
     /// <summary>
-<<<<<<< HEAD
-    /// Gets or sets colocation index for this column.
-    /// </summary>
-    internal int? ColocationIndex { get; set; }
-=======
     /// Gets a value indicating whether this column participates in colocation.
     /// </summary>
     public bool IsColocation => ColocationIndex >= 0;
->>>>>>> 96aaa469
 }