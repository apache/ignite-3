/*
 * Licensed to the Apache Software Foundation (ASF) under one or more
 * contributor license agreements. See the NOTICE file distributed with
 * this work for additional information regarding copyright ownership.
 * The ASF licenses this file to You under the Apache License, Version 2.0
 * (the "License"); you may not use this file except in compliance with
 * the License. You may obtain a copy of the License at
 *
 *      http://www.apache.org/licenses/LICENSE-2.0
 *
 * Unless required by applicable law or agreed to in writing, software
 * distributed under the License is distributed on an "AS IS" BASIS,
 * WITHOUT WARRANTIES OR CONDITIONS OF ANY KIND, either express or implied.
 * See the License for the specific language governing permissions and
 * limitations under the License.
 */

namespace Apache.Ignite.Internal.Table
{
    using System;
    using System.Collections.Concurrent;
    using System.Collections.Generic;
    using System.Diagnostics;
    using System.Threading;
    using System.Threading.Tasks;
    using Buffers;
    using Common;
    using Ignite.Sql;
    using Ignite.Table;
    using Ignite.Transactions;
    using Log;
    using Proto;
    using Proto.MsgPack;
    using Serialization;
    using Sql;

    /// <summary>
    /// Table API.
    /// </summary>
    internal sealed class Table : ITable
    {
        /** Unknown schema version. */
        private const int UnknownSchemaVersion = -1;

        /** Socket. */
        private readonly ClientFailoverSocket _socket;

        /** SQL. */
        private readonly Sql _sql;

        /** Schemas. */
        private readonly ConcurrentDictionary<int, Task<Schema>> _schemas = new();

        /** Cached record views. */
        private readonly ConcurrentDictionary<Type, object> _recordViews = new();

        /** */
        private readonly object _latestSchemaLock = new();

        /** */
        private readonly IIgniteLogger? _logger;

        /** */
        private readonly SemaphoreSlim _partitionAssignmentSemaphore = new(1);

        /** */
        private volatile int _latestSchemaVersion = UnknownSchemaVersion;

        /** */
        private volatile int _partitionAssignmentVersion = -1;

        /** */
        private volatile string[]? _partitionAssignment;

        /// <summary>
        /// Initializes a new instance of the <see cref="Table"/> class.
        /// </summary>
        /// <param name="name">Table name.</param>
        /// <param name="id">Table id.</param>
        /// <param name="socket">Socket.</param>
        /// <param name="sql">SQL.</param>
        public Table(string name, int id, ClientFailoverSocket socket, Sql sql)
        {
            _socket = socket;
            _sql = sql;

            Name = name;
            Id = id;

            _logger = socket.Configuration.Logger.GetLogger(GetType());

            RecordBinaryView = new RecordView<IIgniteTuple>(
                this,
                new RecordSerializer<IIgniteTuple>(this, TupleSerializerHandler.Instance),
                _sql);

            // RecordView and KeyValueView are symmetric and perform the same operations on the protocol level.
            // Only serialization is different - KeyValueView splits records into two parts.
            // Therefore, KeyValueView below simply delegates to RecordView<KvPair>,
            // and SerializerHandler writes KV pair as a single record and reads back record as two parts.
            var pairSerializer = new RecordSerializer<KvPair<IIgniteTuple, IIgniteTuple>>(this, TuplePairSerializerHandler.Instance);

            KeyValueBinaryView = new KeyValueView<IIgniteTuple, IIgniteTuple>(
                new RecordView<KvPair<IIgniteTuple, IIgniteTuple>>(this, pairSerializer, _sql));
        }

        /// <inheritdoc/>
        public string Name { get; }

        /// <inheritdoc/>
        public IRecordView<IIgniteTuple> RecordBinaryView { get; }

        /// <inheritdoc/>
        public IKeyValueView<IIgniteTuple, IIgniteTuple> KeyValueBinaryView { get; }

        /// <summary>
        /// Gets the associated socket.
        /// </summary>
        internal ClientFailoverSocket Socket => _socket;

        /// <summary>
        /// Gets the table id.
        /// </summary>
        internal int Id { get; }

        /// <inheritdoc/>
        public IRecordView<T> GetRecordView<T>()
            where T : notnull => GetRecordViewInternal<T>();

        /// <inheritdoc/>
        public IKeyValueView<TK, TV> GetKeyValueView<TK, TV>()
            where TK : notnull
            where TV : notnull =>
            new KeyValueView<TK, TV>(GetRecordViewInternal<KvPair<TK, TV>>());

        /// <inheritdoc/>
        public override string ToString() =>
            new IgniteToStringBuilder(GetType())
                .Append(Name)
                .Append(Id)
                .Build();

        /// <summary>
        /// Gets the record view for the specified type.
        /// </summary>
        /// <typeparam name="T">Record type.</typeparam>
        /// <returns>Record view.</returns>
        internal RecordView<T> GetRecordViewInternal<T>()
            where T : notnull
        {
            // ReSharper disable once HeapView.CanAvoidClosure (generics prevent this)
            return (RecordView<T>)_recordViews.GetOrAdd(
                typeof(T),
                _ => new RecordView<T>(this, new RecordSerializer<T>(this, new ObjectSerializerHandler<T>()), _sql));
        }

        /// <summary>
        /// Reads the schema.
        /// </summary>
        /// <param name="buf">Buffer.</param>
        /// <returns>Schema or null.</returns>
        internal Task<Schema> ReadSchemaAsync(PooledBuffer buf)
        {
            var version = buf.GetReader().ReadInt32();

            return GetCachedSchemaAsync(version);
        }

        /// <summary>
        /// Gets the latest schema.
        /// </summary>
        /// <returns>Schema.</returns>
        internal Task<Schema> GetLatestSchemaAsync()
        {
            // _latestSchemaVersion can be -1 (unknown) or a valid version.
            // In case of unknown version, we request latest from the server and cache it with -1 key
            // to avoid duplicate requests for latest schema.
            return GetCachedSchemaAsync(_latestSchemaVersion);
        }

        /// <summary>
        /// Gets the preferred node by colocation hash.
        /// </summary>
        /// <param name="colocationHash">Colocation hash.</param>
        /// <param name="transaction">Transaction.</param>
        /// <returns>Preferred node.</returns>
        internal async ValueTask<PreferredNode> GetPreferredNode(int colocationHash, ITransaction? transaction)
        {
            if (transaction != null)
            {
                return default;
            }

            var assignment = await GetPartitionAssignmentAsync().ConfigureAwait(false);

            if (assignment == null || assignment.Length == 0)
            {
                // Happens on table drop.
                return default;
            }

            var partition = Math.Abs(colocationHash % assignment.Length);
            var nodeConsistentId = assignment[partition];

            return PreferredNode.FromName(nodeConsistentId);
        }

        /// <summary>
        /// Gets the partition assignment.
        /// </summary>
        /// <returns>Partition assignment.</returns>
        internal async ValueTask<string[]?> GetPartitionAssignmentAsync()
        {
            var socketVer = _socket.PartitionAssignmentVersion;
            var assignment = _partitionAssignment;

            // Async double-checked locking. Assignment changes rarely, so we avoid the lock if possible.
            if (_partitionAssignmentVersion == socketVer && assignment != null)
            {
                return assignment;
            }

            await _partitionAssignmentSemaphore.WaitAsync().ConfigureAwait(false);

            try
            {
                socketVer = _socket.PartitionAssignmentVersion;
                assignment = _partitionAssignment;

                if (_partitionAssignmentVersion == socketVer && assignment != null)
                {
                    return assignment;
                }

                assignment = await LoadPartitionAssignmentAsync().ConfigureAwait(false);

                _partitionAssignment = assignment;
                _partitionAssignmentVersion = socketVer;

                return assignment;
            }
            finally
            {
                _partitionAssignmentSemaphore.Release();
            }
        }

        private Task<Schema> GetCachedSchemaAsync(int version)
        {
            var task = GetOrAdd();

            if (!task.IsFaulted)
            {
                return task;
            }

            // Do not return failed task. Remove it from the cache and try again.
            _schemas.TryRemove(new KeyValuePair<int, Task<Schema>>(version, task));

            return GetOrAdd();

            Task<Schema> GetOrAdd() => _schemas.GetOrAdd(version, static (ver, tbl) => tbl.LoadSchemaAsync(ver), this);
        }

        /// <summary>
        /// Loads the schema.
        /// </summary>
        /// <param name="version">Version.</param>
        /// <returns>Schema.</returns>
        private async Task<Schema> LoadSchemaAsync(int version)
        {
            using var writer = ProtoCommon.GetMessageWriter();
            Write();

            using var resBuf = await _socket.DoOutInOpAsync(ClientOp.SchemasGet, writer).ConfigureAwait(false);
            return Read();

            void Write()
            {
                var w = writer.MessageWriter;
                w.Write(Id);

                if (version == UnknownSchemaVersion)
                {
                    w.WriteNil();
                }
                else
                {
                    w.WriteArrayHeader(1);
                    w.Write(version);
                }
            }

            Schema Read()
            {
                var r = resBuf.GetReader();
                var schemaCount = r.ReadMapHeader();

                if (schemaCount == 0)
                {
                    throw new IgniteClientException(ErrorGroups.Client.Protocol, "Schema not found: " + version);
                }

                Schema last = null!;

                for (var i = 0; i < schemaCount; i++)
                {
                    last = ReadSchema(ref r);
                }

                // Store all schemas in the map, and return last.
                return last;
            }
        }

        /// <summary>
        /// Reads the schema.
        /// </summary>
        /// <param name="r">Reader.</param>
        /// <returns>Schema.</returns>
        private Schema ReadSchema(ref MsgPackReader r)
        {
            var schemaVersion = r.ReadInt32();
            var columnCount = r.ReadArrayHeader();
            var keyColumnCount = 0;

            var columns = new Column[columnCount];

            for (var i = 0; i < columnCount; i++)
            {
                var propertyCount = r.ReadArrayHeader();
                const int expectedCount = 7;

                Debug.Assert(propertyCount >= expectedCount, "propertyCount >= " + expectedCount);

                var name = r.ReadString();
                var type = r.ReadInt32();
                var isKey = r.ReadBoolean();
                var isNullable = r.ReadBoolean();
<<<<<<< HEAD
=======
                var colocationIndex = r.ReadInt32();
>>>>>>> 96aaa469
                var scale = r.ReadInt32();
                var precision = r.ReadInt32();

                r.Skip(propertyCount - expectedCount);

<<<<<<< HEAD
                var column = new Column(name, (ColumnType)type, isNullable, isKey, i, scale, precision);
=======
                var column = new Column(name, (ColumnType)type, isNullable, isKey, colocationIndex, i, scale, precision);
>>>>>>> 96aaa469

                columns[i] = column;

                if (isKey)
                {
                    keyColumnCount++;
                }
            }

<<<<<<< HEAD
            var colocationColumnCount = r.ReadArrayHeader();
            int[]? colocationColumns = null;
            bool colocationColumnsOrdered = true;

            if (colocationColumnCount == 0)
            {
                for (var i = 0; i < keyColumnCount; i++)
                {
                    columns[i].ColocationIndex = i;
                }
            }
            else
            {
                colocationColumns = new int[colocationColumnCount];

                for (var i = 0; i < colocationColumnCount; i++)
                {
                    var idx = r.ReadInt32();
                    columns[idx].ColocationIndex = i;
                    colocationColumns[i] = idx;

                    if (i > 0 && idx < colocationColumns[i - 1])
                    {
                        colocationColumnsOrdered = false;
                    }
                }
            }

=======
>>>>>>> 96aaa469
            var schema = new Schema(
                schemaVersion,
                Id,
                keyColumnCount,
<<<<<<< HEAD
                colocationColumnCount,
                columns,
                colocationColumns,
                colocationColumnsOrdered);
=======
                columns);
>>>>>>> 96aaa469

            _schemas[schemaVersion] = Task.FromResult(schema);

            if (_logger?.IsEnabled(LogLevel.Debug) == true)
            {
                _logger.Debug($"Schema loaded [tableId={Id}, schemaVersion={schema.Version}]");
            }

            lock (_latestSchemaLock)
            {
                if (schemaVersion > _latestSchemaVersion)
                {
                    _latestSchemaVersion = schemaVersion;
                }
            }

            return schema;
        }

        /// <summary>
        /// Loads the partition assignment.
        /// </summary>
        /// <returns>Partition assignment.</returns>
        private async Task<string[]?> LoadPartitionAssignmentAsync()
        {
            using var writer = ProtoCommon.GetMessageWriter();
            writer.MessageWriter.Write(Id);

            using var resBuf = await _socket.DoOutInOpAsync(ClientOp.PartitionAssignmentGet, writer).ConfigureAwait(false);
            return Read();

            string[]? Read()
            {
                var r = resBuf.GetReader();
                var count = r.ReadArrayHeader();

                if (count == 0)
                {
                    return null;
                }

                var res = new string[count];

                for (int i = 0; i < count; i++)
                {
                    res[i] = r.ReadString();
                }

                return res;
            }
        }
    }
}<|MERGE_RESOLUTION|>--- conflicted
+++ resolved
@@ -337,20 +337,13 @@
                 var type = r.ReadInt32();
                 var isKey = r.ReadBoolean();
                 var isNullable = r.ReadBoolean();
-<<<<<<< HEAD
-=======
                 var colocationIndex = r.ReadInt32();
->>>>>>> 96aaa469
                 var scale = r.ReadInt32();
                 var precision = r.ReadInt32();
 
                 r.Skip(propertyCount - expectedCount);
 
-<<<<<<< HEAD
-                var column = new Column(name, (ColumnType)type, isNullable, isKey, i, scale, precision);
-=======
                 var column = new Column(name, (ColumnType)type, isNullable, isKey, colocationIndex, i, scale, precision);
->>>>>>> 96aaa469
 
                 columns[i] = column;
 
@@ -360,49 +353,11 @@
                 }
             }
 
-<<<<<<< HEAD
-            var colocationColumnCount = r.ReadArrayHeader();
-            int[]? colocationColumns = null;
-            bool colocationColumnsOrdered = true;
-
-            if (colocationColumnCount == 0)
-            {
-                for (var i = 0; i < keyColumnCount; i++)
-                {
-                    columns[i].ColocationIndex = i;
-                }
-            }
-            else
-            {
-                colocationColumns = new int[colocationColumnCount];
-
-                for (var i = 0; i < colocationColumnCount; i++)
-                {
-                    var idx = r.ReadInt32();
-                    columns[idx].ColocationIndex = i;
-                    colocationColumns[i] = idx;
-
-                    if (i > 0 && idx < colocationColumns[i - 1])
-                    {
-                        colocationColumnsOrdered = false;
-                    }
-                }
-            }
-
-=======
->>>>>>> 96aaa469
             var schema = new Schema(
                 schemaVersion,
                 Id,
                 keyColumnCount,
-<<<<<<< HEAD
-                colocationColumnCount,
-                columns,
-                colocationColumns,
-                colocationColumnsOrdered);
-=======
                 columns);
->>>>>>> 96aaa469
 
             _schemas[schemaVersion] = Task.FromResult(schema);
 
