--- conflicted
+++ resolved
@@ -66,15 +66,11 @@
             return;
         }
 
-<<<<<<< HEAD
         if (to.IsEnum)
         {
             to = to.GetEnumUnderlyingType();
         }
 
-        var methodName = "To" + to.Name;
-        var method = typeof(Convert).GetMethod(methodName, BindingFlags.Static | BindingFlags.Public, new[] { from });
-=======
         if (!from.IsValueType || !to.IsValueType)
         {
             EmitConvertTo(il, from, to, columnName);
@@ -114,7 +110,6 @@
             il.MarkLabel(end);
             return;
         }
->>>>>>> a58b6792
 
         if (fromUnderlying != null && toUnderlying == null)
         {
