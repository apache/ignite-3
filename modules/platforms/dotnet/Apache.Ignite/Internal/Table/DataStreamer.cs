--- conflicted
+++ resolved
@@ -189,15 +189,10 @@
             writer.Handler.Write(ref tupleBuilder, item, schema0, keyOnly: false, noValueSetRef);
 
             // ReSharper disable once AccessToModifiedClosure (reviewed)
-<<<<<<< HEAD
-            var partitionId = Math.Abs(tupleBuilder.GetHash() % partitionAssignment.Length);
-            var batch = GetOrCreateBatch(partitionId);
-=======
             var partitionAssignment0 = partitionAssignment;
             var partition = partitionAssignment0[Math.Abs(tupleBuilder.GetHash() % partitionAssignment0.Length)] ?? string.Empty;
 
             var batch = GetOrCreateBatch(partition);
->>>>>>> dd75ada6
 
             lock (batch)
             {
