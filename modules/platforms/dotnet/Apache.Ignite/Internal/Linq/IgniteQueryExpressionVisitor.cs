﻿/*
 * Licensed to the Apache Software Foundation (ASF) under one or more
 * contributor license agreements. See the NOTICE file distributed with
 * this work for additional information regarding copyright ownership.
 * The ASF licenses this file to You under the Apache License, Version 2.0
 * (the "License"); you may not use this file except in compliance with
 * the License. You may obtain a copy of the License at
 *
 *      http://www.apache.org/licenses/LICENSE-2.0
 *
 * Unless required by applicable law or agreed to in writing, software
 * distributed under the License is distributed on an "AS IS" BASIS,
 * WITHOUT WARRANTIES OR CONDITIONS OF ANY KIND, either express or implied.
 * See the License for the specific language governing permissions and
 * limitations under the License.
 */

namespace Apache.Ignite.Internal.Linq;

using System;
using System.Collections.Concurrent;
using System.Collections.Generic;
using System.ComponentModel.DataAnnotations.Schema;
using System.Globalization;
using System.Linq;
using System.Linq.Expressions;
using System.Reflection;
using System.Text;
using Common;
using Remotion.Linq;
using Remotion.Linq.Clauses;
using Remotion.Linq.Clauses.Expressions;
using Remotion.Linq.Clauses.ResultOperators;
using Remotion.Linq.Parsing;
using Sql;
using Table.Serialization;

/// <summary>
/// Expression visitor, transforms query subexpressions (such as Where clauses) to SQL.
/// </summary>
internal sealed class IgniteQueryExpressionVisitor : ThrowingExpressionVisitor
{
    /** */
    private static readonly ConcurrentDictionary<MemberInfo, string> ColumnNameMap = new();

    /** */
    private readonly bool _useStar;

    /** */
    private readonly IgniteQueryModelVisitor _modelVisitor;

    // ReSharper disable once NotAccessedField.Local
    private readonly bool _includeAllFields;

    /** */
    private readonly bool _visitEntireSubQueryModel;

    /// <summary>
    /// Initializes a new instance of the <see cref="IgniteQueryExpressionVisitor" /> class.
    /// </summary>
    /// <param name="modelVisitor">The _model visitor.</param>
    /// <param name="useStar">
    /// Flag indicating that star '*' qualifier should be used
    /// for the whole-table select instead of _key, _val.
    /// </param>
    /// <param name="includeAllFields">
    /// Flag indicating that star '*' qualifier should be used
    /// for the whole-table select as well as _key, _val.
    /// </param>
    /// <param name="visitEntireSubQueryModel">
    /// Flag indicating that subquery should be visited as full query.
    /// </param>
    public IgniteQueryExpressionVisitor(IgniteQueryModelVisitor modelVisitor, bool useStar, bool includeAllFields, bool visitEntireSubQueryModel)
    {
        _modelVisitor = modelVisitor;
        _useStar = useStar;
        _includeAllFields = includeAllFields;
        _visitEntireSubQueryModel = visitEntireSubQueryModel;
    }

    /// <summary>
    /// Gets the result builder.
    /// </summary>
    public StringBuilder ResultBuilder => _modelVisitor.Builder;

    /// <summary>
    /// Gets the parameters.
    /// </summary>
    public IList<object?> Parameters => _modelVisitor.Parameters;

    /// <summary>
    /// Gets the aliases.
    /// </summary>
    private AliasDictionary Aliases => _modelVisitor.Aliases;

    /** <inheritdoc /> */
    public override Expression Visit(Expression expression)
    {
        var paramExpr = expression as ParameterExpression;

        if (paramExpr != null)
        {
            // This happens only with compiled queries, where parameters come from enclosing lambda.
            AppendParameter(paramExpr);
            return expression;
        }

        return base.Visit(expression)!;
    }

    /// <summary>
    /// Appends a parameter.
    /// </summary>
    /// <param name="value">Parameter value.</param>
    public void AppendParameter(object? value)
    {
        ResultBuilder.Append('?');

        _modelVisitor.Parameters.Add(value);
    }

    /** <inheritdoc /> */
    protected override Expression VisitBinary(BinaryExpression expression)
    {
        // Either func or operator
        if (VisitBinaryFunc(expression))
        {
            return expression;
        }

        ResultBuilder.Append('(');

        Visit(expression.Left);

        switch (expression.NodeType)
        {
            case ExpressionType.Equal:
            {
                // Use `IS [NOT] DISTINCT FROM` for correct null comparison semantics.
                // E.g. when user says `.Where(x => x == null)`, it should work, but with `=` it does not.
                ResultBuilder.Append(" IS NOT DISTINCT FROM ");

                break;
            }

            case ExpressionType.NotEqual:
            {
                ResultBuilder.Append(" IS DISTINCT FROM ");

                break;
            }

            case ExpressionType.AndAlso:
            case ExpressionType.And:
                ResultBuilder.Append(" and ");
                break;

            case ExpressionType.OrElse:
            case ExpressionType.Or:
                ResultBuilder.Append(" or ");
                break;

            case ExpressionType.Add:
                ResultBuilder.Append(" + ");
                break;

            case ExpressionType.Subtract:
                ResultBuilder.Append(" - ");
                break;

            case ExpressionType.Multiply:
                ResultBuilder.Append(" * ");
                break;

            case ExpressionType.Modulo:
                ResultBuilder.Append(" % ");
                break;

            case ExpressionType.Divide:
                ResultBuilder.Append(" / ");
                break;

            case ExpressionType.GreaterThan:
                ResultBuilder.Append(" > ");
                break;

            case ExpressionType.GreaterThanOrEqual:
                ResultBuilder.Append(" >= ");
                break;

            case ExpressionType.LessThan:
                ResultBuilder.Append(" < ");
                break;

            case ExpressionType.LessThanOrEqual:
                ResultBuilder.Append(" <= ");
                break;

            case ExpressionType.Coalesce:
                break;

            default:
                base.VisitBinary(expression);
                break;
        }

        Visit(expression.Right);
        ResultBuilder.TrimEnd().Append(')');

        return expression;
    }

    /** <inheritdoc /> */
    protected override Expression VisitQuerySourceReference(QuerySourceReferenceExpression expression)
    {
        // In some cases of Join clause different handling should be introduced
        var joinClause = expression.ReferencedQuerySource as JoinClause;
        if (joinClause != null && ExpressionWalker.GetIgniteQueryable(expression, false) == null)
        {
            var tableName = Aliases.GetTableAlias(expression);
            var fieldName = Aliases.GetFieldAlias(expression);

            ResultBuilder.AppendFormat(CultureInfo.InvariantCulture, "{0}.{1}", tableName, fieldName);
        }
        else if (joinClause is { InnerSequence: SubQueryExpression })
        {
            var subQueryExpression = (SubQueryExpression) joinClause.InnerSequence;
            base.Visit(subQueryExpression.QueryModel.SelectClause.Selector);
        }
        else
        {
            if (_includeAllFields || _useStar)
            {
                ResultBuilder.Append('*');
            }
            else
            {
                var tableName = Aliases.GetTableAlias(expression);

                AppendColumnNames(expression.ReferencedQuerySource.ItemType, tableName);
            }
        }

        return expression;
    }

    /** <inheritdoc /> */
    protected override Expression VisitMember(MemberExpression expression)
    {
        // Field hierarchy is flattened (Person.Address.Street is just Street), append as is, do not call Visit.

        // Property call (string.Length, DateTime.Month, etc).
        if (MethodVisitor.VisitPropertyCall(expression, this))
        {
            return expression;
        }

        // Special case: grouping
        if (VisitGroupByMember(expression.Expression))
        {
            return expression;
        }

        var queryable = ExpressionWalker.GetIgniteQueryable(expression, false);

        if (queryable != null)
        {
            // Find where the projection comes from.
            expression = ExpressionWalker.GetProjectedMember(expression.Expression!, expression.Member) ?? expression;

            AppendColumnName(expression, Aliases.GetTableAlias(expression));
        }
        else
        {
            AppendParameter(ExpressionWalker.EvaluateExpression<object>(expression));
        }

        return expression;
    }

    /** <inheritdoc /> */
    protected override Expression VisitConstant(ConstantExpression expression)
    {
        if (MethodVisitor.VisitConstantCall(expression, this))
        {
            return expression;
        }

        AppendParameter(expression.Value);

        return expression;
    }

    /** <inheritdoc /> */
    protected override Expression VisitMethodCall(MethodCallExpression expression)
    {
        MethodVisitor.VisitMethodCall(expression, this);

        return expression;
    }

    /** <inheritdoc /> */
    protected override Expression VisitNew(NewExpression expression)
    {
        VisitArguments(expression.Arguments);

        return expression;
    }

    /** <inheritdoc /> */
    protected override Expression VisitInvocation(InvocationExpression expression)
    {
        throw new NotSupportedException("The LINQ expression '" + expression +
                                        "' could not be translated. Either rewrite the query in a form that can be translated, or switch to client evaluation explicitly by inserting a call to either AsEnumerable() or ToList().");
    }

    /** <inheritdoc /> */
    protected override Expression VisitConditional(ConditionalExpression expression)
    {
        ResultBuilder.Append("casewhen(");

        Visit(expression.Test);

        // Explicit type specification is required when all arguments of CASEWHEN are parameters
        ResultBuilder.Append(", cast(");
        Visit(expression.IfTrue);

        ResultBuilder.Append(" as ");
        ResultBuilder.Append(expression.Type.ToSqlTypeName());
        ResultBuilder.Append(')');

        Visit(expression.IfFalse);
        ResultBuilder.Append(')');

        return expression;
    }

    /** <inheritdoc /> */
    protected override Expression VisitSubQuery(SubQueryExpression expression)
    {
        var subQueryModel = expression.QueryModel;

        var contains = subQueryModel.ResultOperators.FirstOrDefault() as ContainsResultOperator;

        // Check if IEnumerable.Contains is used.
        if (subQueryModel.ResultOperators.Count == 1 && contains != null)
        {
            VisitContains(subQueryModel, contains);
        }
        else if (_visitEntireSubQueryModel)
        {
            ResultBuilder.Append('(');
            _modelVisitor.VisitQueryModel(subQueryModel, false, true);
            ResultBuilder.TrimEnd().Append(')');
        }
        else
        {
            // This happens when New expression uses a subquery, in a GroupBy.
            _modelVisitor.VisitSelectors(expression.QueryModel, false);
        }

        return expression;
    }

    /** <inheritdoc /> */
    protected override Exception CreateUnhandledItemException<T>(T unhandledItem, string visitMethod) =>
        new NotSupportedException($"The expression '{unhandledItem}' (type: {typeof(T)}) is not supported.");

    /** <inheritdoc /> */
    protected override Expression VisitUnary(UnaryExpression expression)
    {
        var closeBracket = false;

        switch (expression.NodeType)
        {
            case ExpressionType.Negate:
                ResultBuilder.Append("(-");
                closeBracket = true;
                break;

            case ExpressionType.Not:
                ResultBuilder.Append("(not ");
                closeBracket = true;
                break;

            case ExpressionType.Convert:
<<<<<<< HEAD
                // TODO IGNITE-18257 Emit proper cast.
=======
                ResultBuilder.Append("cast(");
>>>>>>> 6e50d46e
                break;

            default:
                return base.VisitUnary(expression);
        }

        Visit(expression.Operand);

        if (closeBracket)
        {
            ResultBuilder.TrimEnd().Append(')');
        }
        else if (expression.NodeType is ExpressionType.Convert)
        {
            ResultBuilder
                .Append(" as ")
                .Append(expression.Type.ToSqlTypeName())
                .Append(')');
        }

        return expression;
    }

    /// <summary>
    /// Appends the name of the column from a member expression, with quotes when necessary.
    /// </summary>
    private void AppendColumnName(MemberExpression expression, string tableName)
    {
        if (ColumnNameMap.TryGetValue(expression.Member, out var columnName))
        {
            ResultBuilder.Append(tableName).Append('.').Append(columnName);
            return;
        }

        if (expression.Member.DeclaringType.IsKeyValuePair())
        {
            AppendColumnNames(((PropertyInfo)expression.Member).PropertyType, tableName);
            return;
        }

        // When there is a [Column] attribute with Name specified, use quoted identifier: exact match, allows whitespace.
        // Otherwise (most common case), use uppercase non-quoted identifier (case-insensitive).
        // NOTE: The same logic is used in AppendColumnNames below.
        columnName = expression.Member.GetCustomAttribute<ColumnAttribute>() is { Name: { } columnAttributeName }
            ? '"' + columnAttributeName + '"'
            : expression.Member.Name.ToUpperInvariant();

        ColumnNameMap.GetOrAdd(expression.Member, columnName);

        ResultBuilder.Append(tableName).Append('.').Append(columnName);
    }

    /// <summary>
    /// Appends column names for all fields in the specified type.
    /// </summary>
    /// <param name="type">Type.</param>
    /// <param name="tableName">Table name.</param>
    /// <param name="first">Whether this is the first column and does not need a comma before.</param>
    /// <param name="toSkip">Names to skip.</param>
    /// <param name="populateToSkip">Whether to populate provided toSkip set.</param>
    private void AppendColumnNames(Type type, string tableName, bool first = true, ISet<string>? toSkip = null, bool populateToSkip = false)
    {
        if (type.IsPrimitive)
        {
            throw new NotSupportedException(
                $"Primitive types are not supported in LINQ queries: {type}. " +
                "Use a custom type (class, record, struct) with a single field instead.");
        }

        if (type.GetKeyValuePairTypes() is var (keyType, valType))
        {
            var keyColumnNames = new HashSet<string>();

            AppendColumnNames(keyType, tableName, first: true, toSkip: keyColumnNames, populateToSkip: true);
            AppendColumnNames(valType, tableName, first: false, toSkip: keyColumnNames);

            return;
        }

        var columns = type.GetColumns();

        if (columns.Count == 0)
        {
            throw new NotSupportedException(
                $"Type '{type}' can not be mapped to SQL columns: it has no fields, or all fields are [NotMapped].");
        }

        foreach (var col in columns)
        {
            if (toSkip != null)
            {
                if (populateToSkip)
                {
                    toSkip.Add(col.Name);
                }
                else if (toSkip.Contains(col.Name))
                {
                    continue;
                }
            }

            if (!first)
            {
                ResultBuilder.TrimEnd().Append(", ");
            }

            first = false;

            ResultBuilder.Append(tableName).Append('.');

            if (col.HasColumnNameAttribute)
            {
                // Exact quoted name.
                ResultBuilder.Append('"').Append(col.Name).Append('"');
            }
            else
            {
                // Case-insensitive, unquoted, upper-case name.
                ResultBuilder.Append(col.Name.ToUpperInvariant());
            }
        }
    }

    /// <summary>
    /// Visits IEnumerable.Contains.
    /// </summary>
    private void VisitContains(QueryModel subQueryModel, ContainsResultOperator contains)
    {
        ResultBuilder.Append('(');

        var fromExpression = subQueryModel.MainFromClause.FromExpression;

        var queryable = ExpressionWalker.GetIgniteQueryable(fromExpression, false);

        if (queryable != null)
        {
            Visit(contains.Item);

            ResultBuilder.Append(" IN (");
            if (_visitEntireSubQueryModel)
            {
                _modelVisitor.VisitQueryModel(subQueryModel, false, true);
            }
            else
            {
                _modelVisitor.VisitQueryModel(subQueryModel);
            }

            ResultBuilder.Append(')');
        }
        else
        {
            var inValues = ExpressionWalker.EvaluateEnumerableValues(fromExpression).ToArray();

            var hasNulls = inValues.Any(o => o == null);

            if (hasNulls)
            {
                ResultBuilder.Append('(');
            }

            Visit(contains.Item);

            ResultBuilder.Append(" IN (");
            AppendInParameters(inValues);
            ResultBuilder.Append(')');

            if (hasNulls)
            {
                ResultBuilder.Append(") OR ");
                Visit(contains.Item);
                ResultBuilder.Append(" IS NULL");
            }
        }

        ResultBuilder.Append(')');
    }

    /// <summary>
    /// Appends not null parameters using ", " as delimeter.
    /// </summary>
    private void AppendInParameters(IEnumerable<object?> values)
    {
        var first = true;

        foreach (var val in values)
        {
            if (val == null)
            {
                continue;
            }

            if (!first)
            {
                ResultBuilder.Append(", ");
            }

            first = false;

            AppendParameter(val);
        }
    }

    /// <summary>
    /// Visits multiple arguments.
    /// </summary>
    /// <param name="arguments">The arguments.</param>
    private void VisitArguments(IEnumerable<Expression> arguments)
    {
        var first = true;

        foreach (var e in arguments)
        {
            if (!first)
            {
                if (_useStar)
                {
                    throw new NotSupportedException("Aggregate functions do not support multiple fields");
                }

                ResultBuilder.TrimEnd().Append(", ");
            }

            first = false;

            Visit(e);
        }
    }

    /// <summary>
    /// Visits the group by member.
    /// </summary>
    private bool VisitGroupByMember(Expression? expression)
    {
        var srcRef = expression as QuerySourceReferenceExpression;
        if (srcRef == null)
        {
            return false;
        }

        var from = srcRef.ReferencedQuerySource as IFromClause;
        if (from == null)
        {
            return false;
        }

        var subQry = from.FromExpression as SubQueryExpression;
        if (subQry == null)
        {
            return false;
        }

        var grpBy = subQry.QueryModel.ResultOperators.OfType<GroupResultOperator>().FirstOrDefault();
        if (grpBy == null)
        {
            return false;
        }

        Visit(grpBy.KeySelector);

        return true;
    }

    /// <summary>
    /// Visits the binary function.
    /// </summary>
    /// <param name="expression">The expression.</param>
    /// <returns>True if function detected, otherwise false.</returns>
    private bool VisitBinaryFunc(BinaryExpression expression)
    {
        if (expression.NodeType == ExpressionType.Add && expression.Left.Type == typeof(string))
        {
            ResultBuilder.Append("concat(");
        }
        else if (expression.NodeType == ExpressionType.Coalesce)
        {
            ResultBuilder.Append("coalesce(");
        }
        else
        {
            return false;
        }

        Visit(expression.Left);
        ResultBuilder.Append(", ");
        Visit(expression.Right);
        ResultBuilder.TrimEnd().Append(')');

        return true;
    }
}<|MERGE_RESOLUTION|>--- conflicted
+++ resolved
@@ -384,11 +384,7 @@
                 break;
 
             case ExpressionType.Convert:
-<<<<<<< HEAD
-                // TODO IGNITE-18257 Emit proper cast.
-=======
                 ResultBuilder.Append("cast(");
->>>>>>> 6e50d46e
                 break;
 
             default:
