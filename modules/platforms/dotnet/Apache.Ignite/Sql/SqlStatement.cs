/*
 * Licensed to the Apache Software Foundation (ASF) under one or more
 * contributor license agreements. See the NOTICE file distributed with
 * this work for additional information regarding copyright ownership.
 * The ASF licenses this file to You under the Apache License, Version 2.0
 * (the "License"); you may not use this file except in compliance with
 * the License. You may obtain a copy of the License at
 *
 *      http://www.apache.org/licenses/LICENSE-2.0
 *
 * Unless required by applicable law or agreed to in writing, software
 * distributed under the License is distributed on an "AS IS" BASIS,
 * WITHOUT WARRANTIES OR CONDITIONS OF ANY KIND, either express or implied.
 * See the License for the specific language governing permissions and
 * limitations under the License.
 */

// ReSharper disable AutoPropertyCanBeMadeGetOnly.Global
namespace Apache.Ignite.Sql
{
    using System;
    using System.Collections.Generic;
    using System.Text;
    using Internal.Common;

    /// <summary>
    /// SQL statement.
    /// </summary>
    public sealed record SqlStatement
    {
        /// <summary>
        /// Default SQL schema name.
        /// </summary>
        public const string DefaultSchema = "PUBLIC";

        /// <summary>
        /// Default number of rows per data page.
        /// </summary>
        public const int DefaultPageSize = 1024;

        /// <summary>
        /// Default query timeout (zero means no timeout).
        /// </summary>
        public static readonly TimeSpan DefaultTimeout = TimeSpan.Zero;

        /// <summary>
        /// Cached instance of empty properties.
        /// </summary>
        private static readonly Dictionary<string, object?> EmptyProperties = new();

        /// <summary>
        /// Initializes a new instance of the <see cref="SqlStatement"/> class.
        /// </summary>
        /// <param name="query">Query text.</param>
        /// <param name="timeout">Timeout.</param>
        /// <param name="schema">Schema.</param>
        /// <param name="pageSize">Page size.</param>
        /// <param name="properties">Properties.</param>
        public SqlStatement(
            string query,
            TimeSpan? timeout = null,
            string? schema = null,
            int? pageSize = null,
            IReadOnlyDictionary<string, object?>? properties = null)
        {
            IgniteArgumentCheck.NotNull(query, nameof(query));
            IgniteArgumentCheck.Ensure(pageSize is null or > 0, nameof(pageSize), "Page size must be positive.");

            Query = query;
            Timeout = timeout ?? DefaultTimeout;
            Schema = schema ?? DefaultSchema;
            PageSize = pageSize ?? DefaultPageSize;
<<<<<<< HEAD
            Prepared = prepared;
            Properties = properties == null || ReferenceEquals(properties, EmptyProperties) ? EmptyProperties : new(properties);
=======
            Properties = properties == null || properties == EmptyProperties ? EmptyProperties : new(properties);
>>>>>>> bdf3eda0
        }

        /// <summary>
        /// Gets the query text.
        /// </summary>
        public string Query { get; init; }

        /// <summary>
        /// Gets the query timeout (zero means no timeout).
        /// </summary>
        public TimeSpan Timeout { get; init; }

        /// <summary>
        /// Gets the SQL schema name.
        /// </summary>
        public string Schema { get; init; }

        /// <summary>
        /// Gets the number of rows per data page.
        /// </summary>
        public int PageSize { get; init; }

        /// <summary>
        /// Gets the property bag.
        /// </summary>
        public IReadOnlyDictionary<string, object?> Properties { get; init; }

        /// <summary>
        /// Converts a query string to an instance of <see cref="SqlStatement"/>.
        /// </summary>
        /// <param name="query">Query string.</param>
        /// <returns>Statement.</returns>
        public static implicit operator SqlStatement(string query) => ToSqlStatement(query);

        /// <summary>
        /// Converts a query string to an instance of <see cref="SqlStatement"/>.
        /// </summary>
        /// <param name="query">Query string.</param>
        /// <returns>Statement.</returns>
        public static SqlStatement ToSqlStatement(string query) => new(query);

        /// <inheritdoc />
        public override string ToString()
        {
            var builder = new StringBuilder();

            builder
                .Append("SqlStatement { ")
                .Append($"Query = {Query}, Timeout = {Timeout}, Schema = {Schema}, PageSize = {PageSize}, ")
                .Append("Properties = {");

            var first = true;

            foreach (var (key, val) in Properties)
            {
                builder
                    .Append(first ? " " : ", ")
                    .Append(key)
                    .Append(" = ")
                    .Append(val);

                first = false;
            }

            builder.Append(" } }");

            return builder.ToString();
        }
    }
}<|MERGE_RESOLUTION|>--- conflicted
+++ resolved
@@ -70,12 +70,7 @@
             Timeout = timeout ?? DefaultTimeout;
             Schema = schema ?? DefaultSchema;
             PageSize = pageSize ?? DefaultPageSize;
-<<<<<<< HEAD
-            Prepared = prepared;
             Properties = properties == null || ReferenceEquals(properties, EmptyProperties) ? EmptyProperties : new(properties);
-=======
-            Properties = properties == null || properties == EmptyProperties ? EmptyProperties : new(properties);
->>>>>>> bdf3eda0
         }
 
         /// <summary>
