--- conflicted
+++ resolved
@@ -49,7 +49,6 @@
 public:
     typedef std::function<void(protocol::writer&, const protocol::protocol_context&)> writer_function_type;
 
-<<<<<<< HEAD
     struct pending_request {
         /** Handler function for request */
         std::shared_ptr<response_handler> handler = nullptr;
@@ -67,11 +66,6 @@
             , timeouts_at(timeouts_at) {}
     };
 
-    /** Minimal heartbeat interval. */
-    constexpr static auto MIN_HEARTBEAT_INTERVAL = std::chrono::milliseconds(500);
-
-=======
->>>>>>> 63e6b1b1
     // Deleted
     node_connection() = delete;
     node_connection(node_connection &&) = delete;
