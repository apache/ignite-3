--- conflicted
+++ resolved
@@ -65,11 +65,7 @@
     SSL_CONFIGURATION = 0x10004,
     NODE_LEFT = 0x10005,
     CURSOR_ALREADY_CLOSED = 0x10006,
-<<<<<<< HEAD
-    CURSOR_CLOSING = 0x10007,
-=======
     RESOURCE_CLOSING = 0x10007,
->>>>>>> 71b24675
     INTERNAL = 0x1ffff,
 
     // Table group. Group code: 2
