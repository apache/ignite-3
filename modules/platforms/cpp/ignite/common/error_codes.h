--- conflicted
+++ resolved
@@ -183,13 +183,7 @@
     RESULT_NOT_FOUND = 0x100007,
     FAIL_TO_GET_JOB_STATUS = 0x100008,
     COMPUTE_JOB_FAILED = 0x100009,
-<<<<<<< HEAD
-    CHANGE_JOB_PRIORITY_NO_JOB = 0x10000a,
-    CHANGE_JOB_PRIORITY_JOB_EXECUTING = 0x10000b,
-    PRIMARY_REPLICA_RESOLVE = 0x10000c,
-=======
     CHANGE_JOB_PRIORITY = 0x10000a,
->>>>>>> f5de973f
 
     // Catalog group. Group code: 17
     VALIDATION = 0x110001,
