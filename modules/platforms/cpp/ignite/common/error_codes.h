/*
 * Licensed to the Apache Software Foundation (ASF) under one or more
 * contributor license agreements. See the NOTICE file distributed with
 * this work for additional information regarding copyright ownership.
 * The ASF licenses this file to You under the Apache License, Version 2.0
 * (the "License"); you may not use this file except in compliance with
 * the License. You may obtain a copy of the License at
 *
 *      http://www.apache.org/licenses/LICENSE-2.0
 *
 * Unless required by applicable law or agreed to in writing, software
 * distributed under the License is distributed on an "AS IS" BASIS,
 * WITHOUT WARRANTIES OR CONDITIONS OF ANY KIND, either express or implied.
 * See the License for the specific language governing permissions and
 * limitations under the License.
 */

// THIS IS AUTO-GENERATED FILE. DO NOT EDIT.

#pragma once

#include <cstdint>

namespace ignite {

namespace error {

using underlying_t = std::uint32_t;

static inline const std::uint32_t group_shift = 16;

// Error groups codes.
enum class group : underlying_t {
    CMN = 0x1,
    TBL = 0x2,
    CLIENT = 0x3,
    SQL = 0x4,
    META = 0x5,
    IDX = 0x6,
    TX = 0x7,
    REP = 0x8,
    STORAGE = 0x9,
    DISTRZONES = 0xa,
    NETWORK = 0xb,
    NODECFG = 0xc,
    CODEDEPLOY = 0xd,
    GC = 0xe,
    AUTHENTICATION = 0xf,
    COMPUTE = 0x10,
    CATALOG = 0x11,
    PLACEMENTDRIVER = 0x12,
    WORKERS = 0x13,
    RECOVERY = 0x14,
    EMBEDDED = 0x15
};

inline group get_group_by_error_code(const underlying_t code) {
    return group(code >> group_shift);
}

// Error codes.
enum class code : underlying_t {
    // Common group. Group code: 1
    NODE_STOPPING = 0x10001,
    COMPONENT_NOT_STARTED = 0x10002,
    ILLEGAL_ARGUMENT = 0x10003,
    SSL_CONFIGURATION = 0x10004,
    NODE_LEFT = 0x10005,
    CURSOR_ALREADY_CLOSED = 0x10006,
    RESOURCE_CLOSING = 0x10007,
    INTERNAL = 0x1ffff,

    // Table group. Group code: 2
    TABLE_ALREADY_EXISTS = 0x20001,
    TABLE_NOT_FOUND = 0x20002,
    COLUMN_ALREADY_EXISTS = 0x20003,
    COLUMN_NOT_FOUND = 0x20004,
    TABLE_STOPPING = 0x20005,
    TABLE_DEFINITION = 0x20006,
    SCHEMA_VERSION_MISMATCH = 0x20007,
    UNSUPPORTED_PARTITION_TYPE = 0x20008,

    // Client group. Group code: 3
    CONNECTION = 0x30001,
    PROTOCOL = 0x30002,
    PROTOCOL_COMPATIBILITY = 0x30003,
    TABLE_ID_NOT_FOUND = 0x30004,
    AUTHENTICATION = 0x30005,
    AUTHORIZATION = 0x30006,
    CONFIGURATION = 0x30007,
    CLUSTER_ID_MISMATCH = 0x30008,
    CLIENT_SSL_CONFIGURATION = 0x30009,
    HANDSHAKE_HEADER = 0x3000a,

    // Sql group. Group code: 4
    QUERY_NO_RESULT_SET = 0x40002,
    SCHEMA_NOT_FOUND = 0x40003,
    STMT_PARSE = 0x40005,
    STMT_VALIDATION = 0x40006,
    CONSTRAINT_VIOLATION = 0x40007,
    EXECUTION_CANCELLED = 0x40008,
    RUNTIME = 0x40009,
    PLANNING_TIMEOUT = 0x4000a,
    MAPPING = 0x4000b,
    TX_CONTROL_INSIDE_EXTERNAL_TX = 0x4000c,

    // MetaStorage group. Group code: 5
    STARTING_STORAGE = 0x50001,
    RESTORING_STORAGE = 0x50002,
    COMPACTION = 0x50003,
    OP_EXECUTION = 0x50004,
    OP_EXECUTION_TIMEOUT = 0x50005,

    // Index group. Group code: 6
    INVALID_INDEX_DEFINITION = 0x60001,
    INDEX_NOT_FOUND = 0x60002,
    INDEX_ALREADY_EXISTS = 0x60003,

    // Transactions group. Group code: 7
    TX_STATE_STORAGE = 0x70001,
    TX_STATE_STORAGE_STOPPED = 0x70002,
    TX_UNEXPECTED_STATE = 0x70003,
    ACQUIRE_LOCK = 0x70004,
    ACQUIRE_LOCK_TIMEOUT = 0x70005,
    TX_COMMIT = 0x70006,
    TX_ROLLBACK = 0x70007,
    TX_FAILED_READ_WRITE_OPERATION = 0x70008,
    TX_REPLICA_UNAVAILABLE = 0x70009,
    TX_STATE_STORAGE_REBALANCE = 0x7000a,
    TX_READ_ONLY_TOO_OLD = 0x7000b,
    TX_INCOMPATIBLE_SCHEMA = 0x7000c,
    TX_PRIMARY_REPLICA_EXPIRED = 0x7000d,
    TX_ALREADY_FINISHED = 0x7000e,
    TX_STALE_OPERATION = 0x7000f,

    // Replicator group. Group code: 8
    REPLICA_COMMON = 0x80001,
    REPLICA_IS_ALREADY_STARTED = 0x80002,
    REPLICA_TIMEOUT = 0x80003,
    REPLICA_UNSUPPORTED_REQUEST = 0x80004,
    REPLICA_UNAVAILABLE = 0x80005,
    REPLICA_MISS = 0x80006,
    CURSOR_CLOSE = 0x80007,
    REPLICA_STOPPING = 0x80008,
    REPLICATION_SAFE_TIME_REORDERING = 0x80009,

    // Storage group. Group code: 9
    GENERIC = 0x90001,
    DIRECTORY_CREATION = 0x90002,
    ALREADY_CLOSED = 0x90003,
    STORAGE_REBALANCE = 0x90004,
    ALREADY_DESTROYED = 0x90005,
    INDEX_NOT_BUILT = 0x90006,

    // DistributionZones group. Group code: 10
    ZONE_NOT_FOUND = 0xa0001,

    // Network group. Group code: 11
    UNRESOLVABLE_CONSISTENT_ID = 0xb0001,
    PORT_IN_USE = 0xb0002,
    RECIPIENT_LEFT = 0xb0005,
    ADDRESS_UNRESOLVED = 0xb0006,

    // NodeConfiguration group. Group code: 12
    CONFIG_READ = 0xc0001,
    CONFIG_FILE_CREATE = 0xc0002,
    CONFIG_WRITE = 0xc0003,
    CONFIG_PARSE = 0xc0004,

    // CodeDeployment group. Group code: 13
    UNIT_NOT_FOUND = 0xd0001,
    UNIT_ALREADY_EXISTS = 0xd0002,
    UNIT_CONTENT_READ = 0xd0003,
    UNIT_UNAVAILABLE = 0xd0004,

    // GarbageCollector group. Group code: 14
    CLOSED = 0xe0001,

    // Authentication group. Group code: 15
    UNSUPPORTED_AUTHENTICATION_TYPE = 0xf0001,
    INVALID_CREDENTIALS = 0xf0002,
    BASIC_PROVIDER = 0xf0003,

    // Compute group. Group code: 16
    CLASS_PATH = 0x100001,
    CLASS_LOADER = 0x100002,
    CLASS_INITIALIZATION = 0x100003,
    QUEUE_OVERFLOW = 0x100004,
    COMPUTE_JOB_STATUS_TRANSITION = 0x100005,
    CANCELLING = 0x100006,
    RESULT_NOT_FOUND = 0x100007,
    FAIL_TO_GET_JOB_STATE = 0x100008,
    COMPUTE_JOB_FAILED = 0x100009,
    CHANGE_JOB_PRIORITY_NO_JOB = 0x10000a,
    CHANGE_JOB_PRIORITY_JOB_EXECUTING = 0x10000b,
    PRIMARY_REPLICA_RESOLVE = 0x10000c,
    CHANGE_JOB_PRIORITY = 0x10000d,
    NODE_NOT_FOUND = 0x10000e,

    // Catalog group. Group code: 17
    VALIDATION = 0x110001,

    // PlacementDriver group. Group code: 18
    PRIMARY_REPLICA_AWAIT_TIMEOUT = 0x120001,
    PRIMARY_REPLICA_AWAIT = 0x120002,

    // CriticalWorkers group. Group code: 19
    SYSTEM_WORKER_BLOCKED = 0x130001,
    SYSTEM_CRITICAL_OPERATION_TIMEOUT = 0x130002,

    // DisasterRecovery group. Group code: 20
    ILLEGAL_PARTITION_ID = 0x140001,
    NODES_NOT_FOUND = 0x140002,
    PARTITION_STATE = 0x140003,
<<<<<<< HEAD

    // Embedded group. Group code: 21
    CLUSTER_NOT_INITIALIZED = 0x150001,
    CLUSTER_INIT_FAILED = 0x150002,
    NODE_NOT_STARTED = 0x150003,
    NODE_START = 0x150004
=======
    CLUSTER_NOT_IDLE = 0x140004
>>>>>>> 914f9426
};

} // namespace error

} // namespace ignite<|MERGE_RESOLUTION|>--- conflicted
+++ resolved
@@ -212,16 +212,13 @@
     ILLEGAL_PARTITION_ID = 0x140001,
     NODES_NOT_FOUND = 0x140002,
     PARTITION_STATE = 0x140003,
-<<<<<<< HEAD
+    CLUSTER_NOT_IDLE = 0x140004,
 
     // Embedded group. Group code: 21
     CLUSTER_NOT_INITIALIZED = 0x150001,
     CLUSTER_INIT_FAILED = 0x150002,
     NODE_NOT_STARTED = 0x150003,
     NODE_START = 0x150004
-=======
-    CLUSTER_NOT_IDLE = 0x140004
->>>>>>> 914f9426
 };
 
 } // namespace error
