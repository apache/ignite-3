/*
 * Licensed to the Apache Software Foundation (ASF) under one or more
 * contributor license agreements. See the NOTICE file distributed with
 * this work for additional information regarding copyright ownership.
 * The ASF licenses this file to You under the Apache License, Version 2.0
 * (the "License"); you may not use this file except in compliance with
 * the License. You may obtain a copy of the License at
 *
 *      http://www.apache.org/licenses/LICENSE-2.0
 *
 * Unless required by applicable law or agreed to in writing, software
 * distributed under the License is distributed on an "AS IS" BASIS,
 * WITHOUT WARRANTIES OR CONDITIONS OF ANY KIND, either express or implied.
 * See the License for the specific language governing permissions and
 * limitations under the License.
 */

package org.apache.ignite.client.fakes;

import static java.util.concurrent.CompletableFuture.completedFuture;
import static org.apache.ignite.compute.JobStatus.COMPLETED;
import static org.apache.ignite.compute.JobStatus.EXECUTING;
import static org.apache.ignite.compute.JobStatus.FAILED;
import static org.apache.ignite.internal.util.CompletableFutures.nullCompletedFuture;
import static org.apache.ignite.internal.util.CompletableFutures.trueCompletedFuture;

import java.time.Instant;
import java.util.Collection;
import java.util.List;
import java.util.Map;
import java.util.Objects;
import java.util.Set;
import java.util.UUID;
import java.util.concurrent.CompletableFuture;
import java.util.concurrent.CompletionException;
import java.util.concurrent.ConcurrentHashMap;
import java.util.concurrent.CountDownLatch;
import java.util.concurrent.atomic.AtomicBoolean;
import java.util.function.BiFunction;
import java.util.stream.Collectors;
import org.apache.ignite.Ignite;
import org.apache.ignite.compute.AnyNodeJobTarget;
import org.apache.ignite.compute.ColocatedJobTarget;
import org.apache.ignite.compute.ComputeJob;
import org.apache.ignite.compute.DeploymentUnit;
import org.apache.ignite.compute.IgniteCompute;
import org.apache.ignite.compute.JobDescriptor;
import org.apache.ignite.compute.JobExecution;
import org.apache.ignite.compute.JobExecutionOptions;
import org.apache.ignite.compute.JobState;
import org.apache.ignite.compute.JobStatus;
import org.apache.ignite.compute.JobTarget;
import org.apache.ignite.compute.task.TaskExecution;
import org.apache.ignite.internal.compute.ComputeUtils;
import org.apache.ignite.internal.compute.IgniteComputeInternal;
import org.apache.ignite.internal.compute.JobExecutionContextImpl;
import org.apache.ignite.internal.compute.JobStateImpl;
import org.apache.ignite.internal.table.TableViewInternal;
import org.apache.ignite.internal.util.ExceptionUtils;
import org.apache.ignite.network.ClusterNode;
import org.apache.ignite.table.Tuple;
import org.jetbrains.annotations.Nullable;

/**
 * Fake {@link IgniteCompute}.
 */
@SuppressWarnings({"unchecked", "rawtypes"})
public class FakeCompute implements IgniteComputeInternal {
    public static final String GET_UNITS = "get-units";

    public static volatile @Nullable CompletableFuture future;

    public static volatile @Nullable RuntimeException err;

    private final Map<UUID, JobState> states = new ConcurrentHashMap<>();

    public static volatile CountDownLatch latch = new CountDownLatch(0);

    private final String nodeName;

    private final Ignite ignite;

    public FakeCompute(String nodeName, Ignite ignite) {
        this.nodeName = nodeName;
        this.ignite = ignite;
    }

    @Override
    public <T, R> JobExecution<R> executeAsyncWithFailover(
            Set<ClusterNode> nodes,
            List<DeploymentUnit> units,
            String jobClassName,
            JobExecutionOptions options,
            T args) {
        if (Objects.equals(jobClassName, GET_UNITS)) {
            String unitString = units.stream().map(DeploymentUnit::render).collect(Collectors.joining(","));
            return completedExecution((R) unitString);
        }

        try {
            latch.await();
        } catch (InterruptedException e) {
            throw new RuntimeException(e);
        }

        var err0 = err;
        if (err0 != null) {
            throw err0;
        }

        if (jobClassName.startsWith("org.apache.ignite")) {
            Class<ComputeJob<T, R>> jobClass = ComputeUtils.jobClass(this.getClass().getClassLoader(), jobClassName);
            ComputeJob<T, R> job = ComputeUtils.instantiateJob(jobClass);
            CompletableFuture<R> jobFut = job.executeAsync(
                    new JobExecutionContextImpl(ignite, new AtomicBoolean(), this.getClass().getClassLoader()), args);

            return jobExecution(jobFut != null ? jobFut : nullCompletedFuture());
        }

        var future0 = future;
        return jobExecution(future0 != null ? future0 : completedFuture((R) nodeName));
    }

    /** {@inheritDoc} */
    @Override
        public <T, R> CompletableFuture<JobExecution<R>> submitColocatedInternal(
                TableViewInternal table, Tuple key, List<DeploymentUnit> units, String jobClassName,
            JobExecutionOptions options, T args) {
        return completedFuture(jobExecution(future != null ? future : completedFuture((R) nodeName)));
    }

    @Override
<<<<<<< HEAD
    public <T, R> JobExecution<R> submit(Set<ClusterNode> nodes, JobDescriptor descriptor, T args) {
        return executeAsyncWithFailover(nodes, descriptor.units(), descriptor.jobClassName(), descriptor.options(), args);
    }

    @Override
    public <T, R> R execute(Set<ClusterNode> nodes, JobDescriptor descriptor, T args) {
        return sync(this.executeAsync(nodes, descriptor, args));
    }

    @Override
    public <T, R> JobExecution<R> submitColocated(
            String tableName,
            Tuple key,
            JobDescriptor descriptor,
            T args
    ) {
        return jobExecution(future != null ? future : completedFuture((R) nodeName));
    }

    @Override
    public <K, T, R> JobExecution<R> submitColocated(
            String tableName,
            K key,
            Mapper<K> keyMapper,
            JobDescriptor descriptor,
            T args
    ) {
        return jobExecution(future != null ? future : completedFuture((R) nodeName));
    }

    /** {@inheritDoc} */
    @Override
    public <T, R> R executeColocated(
            String tableName,
            Tuple key,
            JobDescriptor descriptor,
            T args
    ) {
        return sync(this.executeColocatedAsync(tableName, key, descriptor, args));
=======
    public <R> JobExecution<R> submit(JobTarget target, JobDescriptor descriptor, Object... args) {
        if (target instanceof AnyNodeJobTarget) {
            Set<ClusterNode> nodes = ((AnyNodeJobTarget) target).nodes();
            return executeAsyncWithFailover(nodes, descriptor.units(), descriptor.jobClassName(), descriptor.options(), args);
        } else if (target instanceof ColocatedJobTarget) {
            return jobExecution(future != null ? future : completedFuture((R) nodeName));
        } else {
            throw new IllegalArgumentException("Unsupported job target: " + target);
        }
>>>>>>> 79aad62d
    }

    @Override
<<<<<<< HEAD
    public <K, T, R> R executeColocated(
            String tableName,
            K key,
            Mapper<K> keyMapper,
            JobDescriptor descriptor,
            T args
    ) {
        return sync(executeColocatedAsync(tableName, key, keyMapper, descriptor, args));
=======
    public <R> R execute(JobTarget target, JobDescriptor descriptor, Object... args) {
        return sync(executeAsync(target, descriptor, args));
>>>>>>> 79aad62d
    }

    @Override
    public <T, R> Map<ClusterNode, JobExecution<R>> submitBroadcast(
            Set<ClusterNode> nodes,
            JobDescriptor descriptor,
            T args
    ) {
        return null;
    }

    @Override
    public <T, R> TaskExecution<R> submitMapReduce(List<DeploymentUnit> units, String taskClassName, T args) {
        return taskExecution(future != null ? future : completedFuture((R) nodeName));
    }

    @Override
    public <T, R> R executeMapReduce(List<DeploymentUnit> units, String taskClassName, T args) {
        return sync(executeMapReduceAsync(units, taskClassName, args));
    }

    private <R> JobExecution<R> completedExecution(R result) {
        return jobExecution(completedFuture(result));
    }

    private <R> JobExecution<R> jobExecution(CompletableFuture<R> result) {
        UUID jobId = UUID.randomUUID();

        JobState state = JobStateImpl.builder()
                .id(jobId)
                .status(EXECUTING)
                .createTime(Instant.now())
                .startTime(Instant.now())
                .build();
        states.put(jobId, state);

        result.whenComplete((r, throwable) -> {
            JobStatus status = throwable != null ? FAILED : COMPLETED;
            JobState newState = JobStateImpl.toBuilder(state).status(status).finishTime(Instant.now()).build();
            states.put(jobId, newState);
        });
        return new JobExecution<>() {
            @Override
            public CompletableFuture<R> resultAsync() {
                return result;
            }

            @Override
            public CompletableFuture<@Nullable JobState> stateAsync() {
                return completedFuture(states.get(jobId));
            }

            @Override
            public CompletableFuture<@Nullable Boolean> cancelAsync() {
                return trueCompletedFuture();
            }

            @Override
            public CompletableFuture<@Nullable Boolean> changePriorityAsync(int newPriority) {
                return trueCompletedFuture();
            }
        };
    }

    private <R> TaskExecution<R> taskExecution(CompletableFuture<R> result) {
        BiFunction<UUID, JobStatus, JobState> toState = (id, status) ->
                JobStateImpl.builder()
                        .id(id)
                        .status(status)
                        .createTime(Instant.now())
                        .startTime(Instant.now())
                        .build();

        UUID jobId = UUID.randomUUID();
        UUID subJobId1 = UUID.randomUUID();
        UUID subJobId2 = UUID.randomUUID();

        states.put(jobId, toState.apply(jobId, EXECUTING));
        states.put(subJobId1, toState.apply(subJobId1, EXECUTING));
        states.put(subJobId2, toState.apply(subJobId2, EXECUTING));

        result.whenComplete((r, throwable) -> {
            JobStatus status = throwable != null ? FAILED : COMPLETED;

            states.put(jobId, toState.apply(jobId, status));
            states.put(subJobId1, toState.apply(subJobId1, status));
            states.put(subJobId2, toState.apply(subJobId2, status));
        });

        return new TaskExecution<>() {
            @Override
            public CompletableFuture<R> resultAsync() {
                return result;
            }

            @Override
            public CompletableFuture<@Nullable JobState> stateAsync() {
                return completedFuture(states.get(jobId));
            }

            @Override
            public CompletableFuture<List<@Nullable JobState>> statesAsync() {
                return completedFuture(List.of(states.get(subJobId1), states.get(subJobId2)));
            }

            @Override
            public CompletableFuture<@Nullable Boolean> cancelAsync() {
                return trueCompletedFuture();
            }

            @Override
            public CompletableFuture<@Nullable Boolean> changePriorityAsync(int newPriority) {
                return trueCompletedFuture();
            }
        };
    }

    @Override
    public CompletableFuture<Collection<JobState>> statesAsync() {
        return completedFuture(states.values());
    }

    @Override
    public CompletableFuture<@Nullable JobState> stateAsync(UUID jobId) {
        return completedFuture(states.get(jobId));
    }

    @Override
    public CompletableFuture<@Nullable Boolean> cancelAsync(UUID jobId) {
        return trueCompletedFuture();
    }

    @Override
    public CompletableFuture<@Nullable Boolean> changePriorityAsync(UUID jobId, int newPriority) {
        return trueCompletedFuture();
    }

    private static <R> R sync(CompletableFuture<R> future) {
        try {
            return future.join();
        } catch (CompletionException e) {
            throw ExceptionUtils.wrap(e);
        }
    }
}<|MERGE_RESOLUTION|>--- conflicted
+++ resolved
@@ -130,47 +130,6 @@
     }
 
     @Override
-<<<<<<< HEAD
-    public <T, R> JobExecution<R> submit(Set<ClusterNode> nodes, JobDescriptor descriptor, T args) {
-        return executeAsyncWithFailover(nodes, descriptor.units(), descriptor.jobClassName(), descriptor.options(), args);
-    }
-
-    @Override
-    public <T, R> R execute(Set<ClusterNode> nodes, JobDescriptor descriptor, T args) {
-        return sync(this.executeAsync(nodes, descriptor, args));
-    }
-
-    @Override
-    public <T, R> JobExecution<R> submitColocated(
-            String tableName,
-            Tuple key,
-            JobDescriptor descriptor,
-            T args
-    ) {
-        return jobExecution(future != null ? future : completedFuture((R) nodeName));
-    }
-
-    @Override
-    public <K, T, R> JobExecution<R> submitColocated(
-            String tableName,
-            K key,
-            Mapper<K> keyMapper,
-            JobDescriptor descriptor,
-            T args
-    ) {
-        return jobExecution(future != null ? future : completedFuture((R) nodeName));
-    }
-
-    /** {@inheritDoc} */
-    @Override
-    public <T, R> R executeColocated(
-            String tableName,
-            Tuple key,
-            JobDescriptor descriptor,
-            T args
-    ) {
-        return sync(this.executeColocatedAsync(tableName, key, descriptor, args));
-=======
     public <R> JobExecution<R> submit(JobTarget target, JobDescriptor descriptor, Object... args) {
         if (target instanceof AnyNodeJobTarget) {
             Set<ClusterNode> nodes = ((AnyNodeJobTarget) target).nodes();
@@ -180,23 +139,11 @@
         } else {
             throw new IllegalArgumentException("Unsupported job target: " + target);
         }
->>>>>>> 79aad62d
-    }
-
-    @Override
-<<<<<<< HEAD
-    public <K, T, R> R executeColocated(
-            String tableName,
-            K key,
-            Mapper<K> keyMapper,
-            JobDescriptor descriptor,
-            T args
-    ) {
-        return sync(executeColocatedAsync(tableName, key, keyMapper, descriptor, args));
-=======
+    }
+
+    @Override
     public <R> R execute(JobTarget target, JobDescriptor descriptor, Object... args) {
         return sync(executeAsync(target, descriptor, args));
->>>>>>> 79aad62d
     }
 
     @Override
