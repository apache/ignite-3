--- conflicted
+++ resolved
@@ -43,20 +43,12 @@
      *
      */
     public static final String TABLE_EXISTS = "Table exists";
-<<<<<<< HEAD
-
-=======
-    
->>>>>>> a323c22d
+    
     /**
      *
      */
     private final ConcurrentHashMap<String, TableImpl> tables = new ConcurrentHashMap<>();
-<<<<<<< HEAD
-
-=======
-    
->>>>>>> a323c22d
+    
     /**
      *
      */
@@ -68,19 +60,11 @@
         var newTable = getNewTable(name);
         
         var oldTable = tables.putIfAbsent(name, newTable);
-<<<<<<< HEAD
-
+    
         if (oldTable != null) {
             throw new IgniteException(TABLE_EXISTS);
         }
-
-=======
-    
-        if (oldTable != null) {
-            throw new IgniteException(TABLE_EXISTS);
-        }
-        
->>>>>>> a323c22d
+        
         tablesById.put(newTable.tableId(), newTable);
         
         return newTable;
@@ -97,11 +81,7 @@
     public void alterTable(String name, Consumer<TableChange> tableChange) {
         throw new UnsupportedOperationException();
     }
-<<<<<<< HEAD
-
-=======
-    
->>>>>>> a323c22d
+    
     @Override
     public CompletableFuture<Void> alterTableAsync(String name, Consumer<TableChange> tableChange) {
         throw new UnsupportedOperationException();
@@ -113,19 +93,11 @@
         var newTable = getNewTable(name);
         
         var oldTable = tables.putIfAbsent(name, newTable);
-<<<<<<< HEAD
-
+    
         if (oldTable != null) {
             return oldTable;
         }
-
-=======
-    
-        if (oldTable != null) {
-            return oldTable;
-        }
-        
->>>>>>> a323c22d
+        
         tablesById.put(newTable.tableId(), newTable);
         
         return newTable;
@@ -141,11 +113,7 @@
     @Override
     public void dropTable(String name) {
         var table = tables.remove(name);
-<<<<<<< HEAD
-
-=======
-    
->>>>>>> a323c22d
+    
         if (table != null) {
             tablesById.remove(table.tableId());
         }
@@ -182,19 +150,12 @@
     public TableImpl table(IgniteUuid id) {
         return tablesById.get(id);
     }
-<<<<<<< HEAD
-
-=======
-    
->>>>>>> a323c22d
+    
     /** {@inheritDoc} */
     @Override
     public CompletableFuture<Table> tableAsync(String name) {
         return CompletableFuture.completedFuture(table(name));
     }
-<<<<<<< HEAD
-
-=======
     
     /** {@inheritDoc} */
     @Override
@@ -202,7 +163,6 @@
         return CompletableFuture.completedFuture(tablesById.get(id));
     }
     
->>>>>>> a323c22d
     @NotNull
     private TableImpl getNewTable(String name) {
         return new TableImpl(
@@ -234,17 +194,8 @@
                                 new Column("name", NativeTypes.STRING, true),
                                 new Column("xyz", NativeTypes.STRING, true)
                         });
-<<<<<<< HEAD
-
-            default:
-                break;
-        }
-
-        return null;
-=======
             default:
                 return null;
         }
->>>>>>> a323c22d
     }
 }