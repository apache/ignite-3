/*
 * Licensed to the Apache Software Foundation (ASF) under one or more
 * contributor license agreements.  See the NOTICE file distributed with
 * this work for additional information regarding copyright ownership.
 * The ASF licenses this file to You under the Apache License, Version 2.0
 * (the "License"); you may not use this file except in compliance with
 * the License.  You may obtain a copy of the License at
 *
 *      http://www.apache.org/licenses/LICENSE-2.0
 *
 * Unless required by applicable law or agreed to in writing, software
 * distributed under the License is distributed on an "AS IS" BASIS,
 * WITHOUT WARRANTIES OR CONDITIONS OF ANY KIND, either express or implied.
 * See the License for the specific language governing permissions and
 * limitations under the License.
 */

package org.apache.ignite.client;

import java.net.InetSocketAddress;
import java.util.List;
import java.util.Map;
import java.util.Objects;
import io.netty.util.ResourceLeakDetector;
import org.apache.ignite.app.Ignite;
import org.apache.ignite.client.fakes.FakeIgnite;
import org.apache.ignite.client.handler.ClientHandlerModule;
import org.apache.ignite.configuration.schemas.clientconnector.ClientConnectorConfiguration;
import org.apache.ignite.internal.configuration.ConfigurationRegistry;
import org.apache.ignite.internal.configuration.storage.TestConfigurationStorage;
import org.apache.ignite.lang.IgniteBiTuple;
import org.apache.ignite.table.Tuple;
import org.junit.jupiter.api.AfterAll;
import org.junit.jupiter.api.BeforeAll;
import org.junit.jupiter.api.BeforeEach;

import static org.apache.ignite.configuration.annotation.ConfigurationType.LOCAL;
import static org.junit.jupiter.api.Assertions.assertEquals;
import static org.junit.jupiter.api.Assertions.assertNull;

/**
 * Base class for client tests.
 */
public abstract class AbstractClientTest {
    protected static final String DEFAULT_TABLE = "default_test_table";

    protected static ConfigurationRegistry configurationRegistry;

    protected static ClientHandlerModule clientHandlerModule;

    protected static Ignite server;

    protected static Ignite client;

    protected static int serverPort;

    @BeforeAll
    public static void beforeAll() {
        ResourceLeakDetector.setLevel(ResourceLeakDetector.Level.PARANOID);

        server = new FakeIgnite();

        IgniteBiTuple<ClientHandlerModule, ConfigurationRegistry> srv = startServer(10800, 10, server);

        clientHandlerModule = srv.get1();
        configurationRegistry = srv.get2();

        serverPort = getPort(clientHandlerModule);

        client = startClient();
    }

    @AfterAll
    public static void afterAll() throws Exception {
        client.close();
        clientHandlerModule.stop();
        configurationRegistry.stop();
    }

    @BeforeEach
    public void beforeEach() {
        for (var t : server.tables().tables())
            server.tables().dropTable(t.tableName());
    }

    public static Ignite startClient(String... addrs) {
        if (addrs == null || addrs.length == 0)
            addrs = new String[]{"127.0.0.2:" + serverPort};

        var builder = IgniteClient.builder().addresses(addrs);

        return builder.build();
    }

    public static IgniteBiTuple<ClientHandlerModule, ConfigurationRegistry> startServer(
            int port,
            int portRange,
            Ignite ignite
    ) {
        var cfg = new ConfigurationRegistry(
            List.of(ClientConnectorConfiguration.KEY),
            Map.of(),
            new TestConfigurationStorage(LOCAL)
        );

        cfg.start();

        cfg.getConfiguration(ClientConnectorConfiguration.KEY).change(
                local -> local.changePort(port).changePortRange(portRange)
        ).join();

<<<<<<< HEAD
        server = new FakeIgnite();

        var module = new ClientHandlerModule(((FakeIgnite)server).queryEngine(),server.tables(), configurationRegistry);
=======
        var module = new ClientHandlerModule(ignite.tables(), cfg);
>>>>>>> 436462fc
        module.start();

        return new IgniteBiTuple<>(module, cfg);
    }

    public static void assertTupleEquals(Tuple x, Tuple y) {
        if (x == null) {
            assertNull(y);
            return;
        }

        if (y == null) {
            //noinspection ConstantConditions
            assertNull(x);
            return;
        }

        assertEquals(x.columnCount(), y.columnCount());

        for (var i = 0; i < x.columnCount(); i++) {
            assertEquals(x.columnName(i), y.columnName(i));
            assertEquals((Object) x.value(i), y.value(i));
        }
    }

    public static int getPort(ClientHandlerModule hnd) {
        return ((InetSocketAddress) Objects.requireNonNull(hnd.localAddress())).getPort();
    }
}<|MERGE_RESOLUTION|>--- conflicted
+++ resolved
@@ -109,13 +109,7 @@
                 local -> local.changePort(port).changePortRange(portRange)
         ).join();
 
-<<<<<<< HEAD
-        server = new FakeIgnite();
-
-        var module = new ClientHandlerModule(((FakeIgnite)server).queryEngine(),server.tables(), configurationRegistry);
-=======
         var module = new ClientHandlerModule(ignite.tables(), cfg);
->>>>>>> 436462fc
         module.start();
 
         return new IgniteBiTuple<>(module, cfg);
