--- conflicted
+++ resolved
@@ -20,11 +20,7 @@
 import java.net.InetSocketAddress;
 import java.util.List;
 import java.util.Map;
-<<<<<<< HEAD
-import io.netty.channel.ChannelFuture;
-=======
 import java.util.Objects;
->>>>>>> aee6bf0b
 import io.netty.util.ResourceLeakDetector;
 import org.apache.ignite.app.Ignite;
 import org.apache.ignite.client.fakes.FakeIgnite;
@@ -96,17 +92,12 @@
         return builder.build();
     }
 
-<<<<<<< HEAD
-    public static ChannelFuture startServer(String host) throws InterruptedException {
-        configurationRegistry = new ConfigurationRegistry(
-=======
     public static IgniteBiTuple<ClientHandlerModule, ConfigurationRegistry> startServer(
             int port,
             int portRange,
             Ignite ignite
     ) {
         var cfg = new ConfigurationRegistry(
->>>>>>> aee6bf0b
             List.of(ClientConnectorConfiguration.KEY),
             Map.of(),
             new TestConfigurationStorage(LOCAL)
