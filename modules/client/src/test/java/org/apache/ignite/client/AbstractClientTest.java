--- conflicted
+++ resolved
@@ -43,109 +43,102 @@
  */
 public abstract class AbstractClientTest {
     protected static final String DEFAULT_TABLE = "default_test_table";
-
+    
     protected static ConfigurationRegistry configurationRegistry;
-
+    
     protected static ClientHandlerModule clientHandlerModule;
-
+    
     protected static Ignite server;
-
+    
     protected static Ignite client;
-
+    
     protected static int serverPort;
-
+    
     @BeforeAll
     public static void beforeAll() {
         ResourceLeakDetector.setLevel(ResourceLeakDetector.Level.PARANOID);
-
+        
         server = new FakeIgnite();
-
+        
         IgniteBiTuple<ClientHandlerModule, ConfigurationRegistry> srv = startServer(10800, 10, server);
-
+        
         clientHandlerModule = srv.get1();
         configurationRegistry = srv.get2();
-
+        
         serverPort = getPort(clientHandlerModule);
-
+        
         client = startClient();
     }
-
+    
     @AfterAll
     public static void afterAll() throws Exception {
         client.close();
         clientHandlerModule.stop();
         configurationRegistry.stop();
     }
-
+    
     @BeforeEach
     public void beforeEach() {
         for (var t : server.tables().tables()) {
             server.tables().dropTable(t.tableName());
         }
     }
-
+    
     public static Ignite startClient(String... addrs) {
         if (addrs == null || addrs.length == 0) {
             addrs = new String[]{"127.0.0.1:" + serverPort};
         }
-
+        
         var builder = IgniteClient.builder().addresses(addrs);
-
+        
         return builder.build();
     }
-
+    
     public static IgniteBiTuple<ClientHandlerModule, ConfigurationRegistry> startServer(
             int port,
             int portRange,
             Ignite ignite
     ) {
         var cfg = new ConfigurationRegistry(
-<<<<<<< HEAD
                 List.of(ClientConnectorConfiguration.KEY),
                 Map.of(),
                 new TestConfigurationStorage(LOCAL),
+                List.of(),
                 List.of()
-=======
-            List.of(ClientConnectorConfiguration.KEY),
-            Map.of(),
-            new TestConfigurationStorage(LOCAL),
-            List.of(),
-            List.of()
->>>>>>> 445f4559
         );
-
+        
         cfg.start();
-
+        
         cfg.getConfiguration(ClientConnectorConfiguration.KEY).change(
                 local -> local.changePort(port).changePortRange(portRange)
         ).join();
-
+        
         var module = new ClientHandlerModule(((FakeIgnite) ignite).queryEngine(), ignite.tables(), cfg);
         module.start();
-
+        
         return new IgniteBiTuple<>(module, cfg);
     }
-
+    
     public static void assertTupleEquals(Tuple x, Tuple y) {
         if (x == null) {
             assertNull(y);
             return;
         }
-
+        
         if (y == null) {
             //noinspection ConstantConditions
             assertNull(x);
             return;
         }
-
+        
         assertEquals(x.columnCount(), y.columnCount(), x + " != " + y);
-
+        
         for (var i = 0; i < x.columnCount(); i++) {
             assertEquals(x.columnName(i), y.columnName(i));
             assertEquals((Object) x.value(i), y.value(i));
         }
     }
-
+    
     public static int getPort(ClientHandlerModule hnd) {
         return ((InetSocketAddress) Objects.requireNonNull(hnd.localAddress())).getPort();
     }
