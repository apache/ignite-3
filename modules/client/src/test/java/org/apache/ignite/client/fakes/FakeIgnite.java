--- conflicted
+++ resolved
@@ -17,14 +17,10 @@
 
 package org.apache.ignite.client.fakes;
 
-<<<<<<< HEAD
-import org.apache.ignite.app.Ignite;
-import org.apache.ignite.query.sql.IgniteSql;
-=======
 import java.util.Set;
 import org.apache.ignite.Ignite;
 import org.apache.ignite.internal.processors.query.calcite.QueryProcessor;
->>>>>>> a323c22d
+import org.apache.ignite.query.sql.IgniteSql;
 import org.apache.ignite.table.manager.IgniteTables;
 import org.apache.ignite.tx.IgniteTransactions;
 
@@ -60,6 +56,11 @@
         return null;
     }
 
+    /** {@inheritDoc} */
+    @Override public IgniteSql sql() {
+        return null;
+    }
+
     /**
      * {@inheritDoc}
      */
@@ -68,17 +69,8 @@
     }
 
     /** {@inheritDoc} */
-<<<<<<< HEAD
-    @Override public IgniteSql sql() {
-        return null;
-    }
-
-    /** {@inheritDoc} */
-    @Override public void close() throws Exception {
-=======
     @Override
     public void close() {
->>>>>>> a323c22d
         // No-op.
     }
 
