/*
 * Licensed to the Apache Software Foundation (ASF) under one or more
 * contributor license agreements.  See the NOTICE file distributed with
 * this work for additional information regarding copyright ownership.
 * The ASF licenses this file to You under the Apache License, Version 2.0
 * (the "License"); you may not use this file except in compliance with
 * the License.  You may obtain a copy of the License at
 *
 *      http://www.apache.org/licenses/LICENSE-2.0
 *
 * Unless required by applicable law or agreed to in writing, software
 * distributed under the License is distributed on an "AS IS" BASIS,
 * WITHOUT WARRANTIES OR CONDITIONS OF ANY KIND, either express or implied.
 * See the License for the specific language governing permissions and
 * limitations under the License.
 */

package org.apache.ignite.client.fakes;

import java.util.Set;
import org.apache.ignite.Ignite;
import org.apache.ignite.internal.processors.query.calcite.QueryProcessor;
import org.apache.ignite.query.sql.IgniteSql;
import org.apache.ignite.table.manager.IgniteTables;
import org.apache.ignite.tx.IgniteTransactions;

/**
 * Fake Ignite.
 */
public class FakeIgnite implements Ignite {
    /**
     * Default constructor.
     */
    public FakeIgnite() {
        super();
    }
    
<<<<<<< HEAD
    /**
     *
     */
=======
>>>>>>> d3149c5b
    private final IgniteTables tables = new FakeIgniteTables();

    /** {@inheritDoc} */
    @Override
    public IgniteTables tables() {
        return tables;
    }
    
    public QueryProcessor queryEngine() {
        return new FakeIgniteQueryProcessor();
    }
    
    /** {@inheritDoc} */
    @Override
    public IgniteTransactions transactions() {
        return null;
    }
    
    /** {@inheritDoc} */
    @Override
    public IgniteSql sql() {
        return null;
    }
    
    /** {@inheritDoc} */
    @Override public void setBaseline(Set<String> baselineNodes) {
        throw new UnsupportedOperationException();
    }
    
    /** {@inheritDoc} */
    @Override
    public void close() {
        // No-op.
    }
    
    /** {@inheritDoc} */
    @Override
    public String name() {
        return null;
    }
}<|MERGE_RESOLUTION|>--- conflicted
+++ resolved
@@ -35,12 +35,6 @@
         super();
     }
     
-<<<<<<< HEAD
-    /**
-     *
-     */
-=======
->>>>>>> d3149c5b
     private final IgniteTables tables = new FakeIgniteTables();
 
     /** {@inheritDoc} */
