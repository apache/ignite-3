/*
 * Licensed to the Apache Software Foundation (ASF) under one or more
 * contributor license agreements.  See the NOTICE file distributed with
 * this work for additional information regarding copyright ownership.
 * The ASF licenses this file to You under the Apache License, Version 2.0
 * (the "License"); you may not use this file except in compliance with
 * the License.  You may obtain a copy of the License at
 *
 *      http://www.apache.org/licenses/LICENSE-2.0
 *
 * Unless required by applicable law or agreed to in writing, software
 * distributed under the License is distributed on an "AS IS" BASIS,
 * WITHOUT WARRANTIES OR CONDITIONS OF ANY KIND, either express or implied.
 * See the License for the specific language governing permissions and
 * limitations under the License.
 */

package org.apache.ignite.client.fakes;

import java.util.Collection;
import java.util.concurrent.CompletableFuture;
import org.apache.ignite.Ignite;
import org.apache.ignite.compute.IgniteCompute;
import org.apache.ignite.internal.sql.engine.QueryProcessor;
import org.apache.ignite.network.ClusterNode;
import org.apache.ignite.sql.IgniteSql;
import org.apache.ignite.table.manager.IgniteTables;
import org.apache.ignite.tx.IgniteTransactions;
import org.apache.ignite.tx.Transaction;
import org.apache.ignite.tx.TransactionException;

/**
 * Fake Ignite.
 */
public class FakeIgnite implements Ignite {
    /**
     * Default constructor.
     */
    public FakeIgnite() {
        super();
    }

    private final IgniteTables tables = new FakeIgniteTables();

    /** {@inheritDoc} */
    @Override
    public IgniteTables tables() {
        return tables;
    }

    public QueryProcessor queryEngine() {
        return new FakeIgniteQueryProcessor();
    }

    /** {@inheritDoc} */
    @Override
    public IgniteTransactions transactions() {
        return new IgniteTransactions() {
            @Override
            public IgniteTransactions withTimeout(long timeout) {
                throw new UnsupportedOperationException();
            }

            @Override
            public Transaction begin() {
                return beginAsync().join();
            }

            @Override
            public CompletableFuture<Transaction> beginAsync() {
                return CompletableFuture.completedFuture(new Transaction() {
                    @Override
                    public void commit() throws TransactionException {

                    }

                    @Override
                    public CompletableFuture<Void> commitAsync() {
                        return CompletableFuture.completedFuture(null);
                    }

                    @Override
                    public void rollback() throws TransactionException {

                    }

                    @Override
                    public CompletableFuture<Void> rollbackAsync() {
                        return CompletableFuture.completedFuture(null);
                    }
                });
            }
        };
    }

    /** {@inheritDoc} */
    @Override
    public IgniteSql sql() {
<<<<<<< HEAD
        throw new UnsupportedOperationException("Not implemented yet.");
=======
        return new FakeIgniteSql();
>>>>>>> acd7c79e
    }

    /** {@inheritDoc} */
    @Override
    public IgniteCompute compute() {
        throw new UnsupportedOperationException("Not implemented yet");
    }

    /** {@inheritDoc} */
    @Override
    public Collection<ClusterNode> clusterNodes() {
        throw new UnsupportedOperationException("Not implemented yet");
    }

    /** {@inheritDoc} */
    @Override
    public CompletableFuture<Collection<ClusterNode>> clusterNodesAsync() {
        throw new UnsupportedOperationException("Not implemented yet");
    }

    /** {@inheritDoc} */
    @Override
    public void close() {
        // No-op.
    }

    /** {@inheritDoc} */
    @Override
    public String name() {
        return null;
    }
}<|MERGE_RESOLUTION|>--- conflicted
+++ resolved
@@ -96,11 +96,7 @@
     /** {@inheritDoc} */
     @Override
     public IgniteSql sql() {
-<<<<<<< HEAD
-        throw new UnsupportedOperationException("Not implemented yet.");
-=======
         return new FakeIgniteSql();
->>>>>>> acd7c79e
     }
 
     /** {@inheritDoc} */
