--- conflicted
+++ resolved
@@ -194,7 +194,6 @@
     public CompletableFuture<Void> updateLowWatermark(HybridTimestamp newLowWatermark) {
         return null;
     }
-<<<<<<< HEAD
 
     public @Nullable HybridTimestamp lastObservableTimestamp() {
         return lastObservableTimestamp;
@@ -209,6 +208,4 @@
     public void removeInflight(UUID txId) {
         // No-op.
     }
-=======
->>>>>>> e37ff700
 }