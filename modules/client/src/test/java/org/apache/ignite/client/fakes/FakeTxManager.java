--- conflicted
+++ resolved
@@ -190,12 +190,8 @@
 
     @Override
     public CompletableFuture<Void> cleanup(
-<<<<<<< HEAD
+            ZonePartitionId commitPartitionId,
             Map<ZonePartitionId, String> enlistedPartitions,
-=======
-            TablePartitionId commitPartitionId,
-            Map<TablePartitionId, String> enlistedPartitions,
->>>>>>> 78a976b1
             boolean commit,
             @Nullable HybridTimestamp commitTimestamp,
             UUID txId
@@ -205,12 +201,8 @@
 
     @Override
     public CompletableFuture<Void> cleanup(
-<<<<<<< HEAD
+            ZonePartitionId commitPartitionId,
             Collection<ZonePartitionId> enlistedPartitions,
-=======
-            TablePartitionId commitPartitionId,
-            Collection<TablePartitionId> enlistedPartitions,
->>>>>>> 78a976b1
             boolean commit,
             @Nullable HybridTimestamp commitTimestamp,
             UUID txId
@@ -219,7 +211,7 @@
     }
 
     @Override
-    public CompletableFuture<Void> cleanup(TablePartitionId commitPartitionId, String node, UUID txId) {
+    public CompletableFuture<Void> cleanup(ZonePartitionId commitPartitionId, String node, UUID txId) {
         return nullCompletedFuture();
     }
 
