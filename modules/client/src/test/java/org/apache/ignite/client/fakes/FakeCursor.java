--- conflicted
+++ resolved
@@ -85,12 +85,8 @@
         throw new UnsupportedOperationException();
     }
 
-<<<<<<< HEAD
     @Override
     public void onClose(Supplier<CompletableFuture<Void>> supplier) {
         throw new UnsupportedOperationException();
     }
-=======
-
->>>>>>> c91713cd
 }