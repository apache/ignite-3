/*
 * Licensed to the Apache Software Foundation (ASF) under one or more
 * contributor license agreements.  See the NOTICE file distributed with
 * this work for additional information regarding copyright ownership.
 * The ASF licenses this file to You under the Apache License, Version 2.0
 * (the "License"); you may not use this file except in compliance with
 * the License.  You may obtain a copy of the License at
 *
 *      http://www.apache.org/licenses/LICENSE-2.0
 *
 * Unless required by applicable law or agreed to in writing, software
 * distributed under the License is distributed on an "AS IS" BASIS,
 * WITHOUT WARRANTIES OR CONDITIONS OF ANY KIND, either express or implied.
 * See the License for the specific language governing permissions and
 * limitations under the License.
 */

package org.apache.ignite.client.fakes;

import java.util.ArrayList;
import java.util.Iterator;
import java.util.List;
import java.util.Random;
import java.util.UUID;

import org.apache.ignite.internal.processors.query.calcite.ResultSetMetadata;
import org.apache.ignite.internal.processors.query.calcite.SqlCursor;
import org.apache.ignite.internal.processors.query.calcite.SqlQueryType;

public class FakeCursor implements SqlCursor<List<?>> {

    private final Random random;

    FakeCursor() {
        random = new Random();
    }

    @Override
    public void close() throws Exception {

    }

    @Override
    public Iterator<List<?>> iterator() {
        return null;
    }

    @Override
    public boolean hasNext() {
        return true;
    }

    @Override
    public List<?> next() {
        List<Object> result = new ArrayList<>();
        result.add(random.nextInt());
        result.add(random.nextLong());
        result.add(random.nextFloat());
        result.add(random.nextDouble());
        result.add(UUID.randomUUID().toString());
        result.add(null);

        return result;
    }

<<<<<<< HEAD
    @Override
    public SqlQueryType getQueryType() {
        return SqlQueryType.QUERY;
    }

    @Override
    public FieldsMetadata getColumnMetadata() {
=======
    @Override public SqlQueryType queryType() {
        return SqlQueryType.QUERY;
    }

    @Override public ResultSetMetadata metadata() {
>>>>>>> 4792963a
        return null;
    }
}<|MERGE_RESOLUTION|>--- conflicted
+++ resolved
@@ -22,34 +22,33 @@
 import java.util.List;
 import java.util.Random;
 import java.util.UUID;
-
 import org.apache.ignite.internal.processors.query.calcite.ResultSetMetadata;
 import org.apache.ignite.internal.processors.query.calcite.SqlCursor;
 import org.apache.ignite.internal.processors.query.calcite.SqlQueryType;
 
 public class FakeCursor implements SqlCursor<List<?>> {
-
+    
     private final Random random;
-
+    
     FakeCursor() {
         random = new Random();
     }
-
+    
     @Override
     public void close() throws Exception {
-
+    
     }
-
+    
     @Override
     public Iterator<List<?>> iterator() {
         return null;
     }
-
+    
     @Override
     public boolean hasNext() {
         return true;
     }
-
+    
     @Override
     public List<?> next() {
         List<Object> result = new ArrayList<>();
@@ -59,25 +58,17 @@
         result.add(random.nextDouble());
         result.add(UUID.randomUUID().toString());
         result.add(null);
-
+        
         return result;
     }
-
-<<<<<<< HEAD
+    
     @Override
-    public SqlQueryType getQueryType() {
+    public SqlQueryType queryType() {
         return SqlQueryType.QUERY;
     }
-
+    
     @Override
-    public FieldsMetadata getColumnMetadata() {
-=======
-    @Override public SqlQueryType queryType() {
-        return SqlQueryType.QUERY;
-    }
-
-    @Override public ResultSetMetadata metadata() {
->>>>>>> 4792963a
+    public ResultSetMetadata metadata() {
         return null;
     }
 }