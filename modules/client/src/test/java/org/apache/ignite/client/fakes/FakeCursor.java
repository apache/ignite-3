--- conflicted
+++ resolved
@@ -33,39 +33,22 @@
     FakeCursor() {
         random = new Random();
     }
-<<<<<<< HEAD
-
-    @Override
-    public void close() throws Exception {
-
-    }
-
-=======
     
     @Override
     public void close() throws Exception {
     
     }
     
->>>>>>> a323c22d
     @Override
     public Iterator<List<?>> iterator() {
         return null;
     }
-<<<<<<< HEAD
-
-=======
     
->>>>>>> a323c22d
     @Override
     public boolean hasNext() {
         return true;
     }
-<<<<<<< HEAD
-
-=======
     
->>>>>>> a323c22d
     @Override
     public List<?> next() {
         List<Object> result = new ArrayList<>();
@@ -78,16 +61,6 @@
         
         return result;
     }
-<<<<<<< HEAD
-
-    @Override
-    public SqlQueryType getQueryType() {
-        return SqlQueryType.QUERY;
-    }
-
-    @Override
-    public FieldsMetadata getColumnMetadata() {
-=======
     
     @Override
     public SqlQueryType queryType() {
@@ -96,7 +69,6 @@
     
     @Override
     public ResultSetMetadata metadata() {
->>>>>>> a323c22d
         return null;
     }
 }