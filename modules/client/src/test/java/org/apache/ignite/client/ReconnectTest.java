--- conflicted
+++ resolved
@@ -22,55 +22,17 @@
 
 import java.util.concurrent.CompletionException;
 import org.apache.ignite.client.fakes.FakeIgnite;
-import org.apache.ignite.internal.util.IgniteUtils;
-import org.junit.jupiter.api.AfterEach;
+import org.apache.ignite.client.handler.ClientHandlerModule;
+import org.apache.ignite.internal.configuration.ConfigurationRegistry;
+import org.apache.ignite.lang.IgniteBiTuple;
 import org.junit.jupiter.api.Test;
 
 /**
  * Tests thin client reconnect.
  */
 public class ReconnectTest {
-    /** Test server. */
-    TestServer server;
-    
-    /** Test server 2. */
-    TestServer server2;
-    
-    @AfterEach
-    void tearDown() throws Exception {
-        IgniteUtils.closeAll(server, server2);
-    }
-    
     @Test
     public void clientReconnectsToAnotherAddressOnNodeFail() throws Exception {
-<<<<<<< HEAD
-        FakeIgnite ignite1 = new FakeIgnite();
-        ignite1.tables().createTable("t", c -> c.changeName("t"));
-    
-        server = AbstractClientTest.startServer(
-                10900,
-                10,
-                ignite1);
-    
-        var client = IgniteClient.builder()
-                .addresses("127.0.0.1:10900..10910", "127.0.0.1:10950..10960")
-                .retryLimit(100)
-                .build();
-    
-        assertEquals("t", client.tables().tables().get(0).tableName());
-    
-        server.close();
-    
-        FakeIgnite ignite2 = new FakeIgnite();
-        ignite2.tables().createTable("t2", c -> c.changeName("t2"));
-    
-        server2 = AbstractClientTest.startServer(
-                10950,
-                10,
-                ignite2);
-    
-        assertEquals("t2", client.tables().tables().get(0).tableName());
-=======
         IgniteBiTuple<ClientHandlerModule, ConfigurationRegistry> srv = null;
         IgniteBiTuple<ClientHandlerModule, ConfigurationRegistry> srv2 = null;
 
@@ -105,32 +67,10 @@
             stop(srv);
             stop(srv2);
         }
->>>>>>> 53ef6e38
     }
 
     @Test
     public void testOperationFailsWhenAllServersFail() throws Exception {
-<<<<<<< HEAD
-        FakeIgnite ignite1 = new FakeIgnite();
-        ignite1.tables().createTable("t", c -> c.changeName("t"));
-    
-        server = AbstractClientTest.startServer(
-                10900,
-                10,
-                ignite1);
-    
-        var client = IgniteClient.builder()
-                .addresses("127.0.0.1:10900..10910", "127.0.0.1:10950..10960")
-                .retryLimit(100)
-                .build();
-    
-        assertEquals("t", client.tables().tables().get(0).tableName());
-    
-        server.close();
-    
-        var ex = assertThrows(CompletionException.class, () -> client.tables().tables());
-        assertEquals(ex.getCause().getMessage(), "Channel is closed");
-=======
         IgniteBiTuple<ClientHandlerModule, ConfigurationRegistry> srv = null;
 
         try {
@@ -165,6 +105,5 @@
 
         srv.get1().stop();
         srv.get2().stop();
->>>>>>> 53ef6e38
     }
 }