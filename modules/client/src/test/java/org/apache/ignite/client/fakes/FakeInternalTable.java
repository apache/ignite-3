--- conflicted
+++ resolved
@@ -277,17 +277,13 @@
 
     /** {@inheritDoc} */
     @Override
-<<<<<<< HEAD
-    public int partition(BinaryRowEx keyRow) {
-=======
     public ClusterNode leaderAssignment(int partition) {
         throw new IgniteInternalException(new OperationNotSupportedException());
     }
 
     /** {@inheritDoc} */
     @Override
-    public int partition(BinaryRow keyRow) {
->>>>>>> 77b05690
+    public int partition(BinaryRowEx keyRow) {
         return 0;
     }
 
