--- conflicted
+++ resolved
@@ -476,17 +476,9 @@
     public @Nullable PendingComparableValuesTracker<Long, Void> getPartitionStorageIndexTracker(int partitionId) {
         return null;
     }
-<<<<<<< HEAD
-
-    @Override
-    public Function<String, ClusterNode> getClusterNodeResolver() {
-        return null;
-    }
 
     @Override
     public IgniteSql sql() {
         return null;
     }
-=======
->>>>>>> 354352ed
 }