--- conflicted
+++ resolved
@@ -108,11 +108,7 @@
         
         for (var key : keyRows) {
             var val = get(key, null);
-<<<<<<< HEAD
-
-=======
-    
->>>>>>> a323c22d
+    
             if (val != null) {
                 res.add(val.getNow(null));
             }
@@ -135,11 +131,7 @@
         for (var row : rows) {
             upsert(row, tx);
         }
-<<<<<<< HEAD
-
-=======
-        
->>>>>>> a323c22d
+        
         return CompletableFuture.completedFuture(null);
     }
     
@@ -185,19 +177,11 @@
     @Override
     public CompletableFuture<Boolean> replace(BinaryRow row, @Nullable Transaction tx) {
         var old = get(row, tx).getNow(null);
-<<<<<<< HEAD
-
+    
         if (old == null) {
             return CompletableFuture.completedFuture(false);
         }
-
-=======
-    
-        if (old == null) {
-            return CompletableFuture.completedFuture(false);
-        }
-        
->>>>>>> a323c22d
+        
         return upsert(row, tx).thenApply(f -> true);
     }
     
@@ -205,19 +189,11 @@
     @Override
     public CompletableFuture<Boolean> replace(BinaryRow oldRow, BinaryRow newRow, @Nullable Transaction tx) {
         var old = get(oldRow, tx).getNow(null);
-<<<<<<< HEAD
-
+    
         if (old == null || !old.valueSlice().equals(oldRow.valueSlice())) {
             return CompletableFuture.completedFuture(false);
         }
-
-=======
-    
-        if (old == null || !old.valueSlice().equals(oldRow.valueSlice())) {
-            return CompletableFuture.completedFuture(false);
-        }
-        
->>>>>>> a323c22d
+        
         return upsert(newRow, tx).thenApply(f -> true);
     }
     
@@ -233,19 +209,11 @@
     @Override
     public CompletableFuture<Boolean> delete(BinaryRow keyRow, @Nullable Transaction tx) {
         var old = get(keyRow, tx).getNow(null);
-<<<<<<< HEAD
-
+    
         if (old != null) {
             data.remove(keyRow.keySlice());
         }
-
-=======
-    
-        if (old != null) {
-            data.remove(keyRow.keySlice());
-        }
-        
->>>>>>> a323c22d
+        
         return CompletableFuture.completedFuture(old != null);
     }
     
@@ -266,19 +234,11 @@
     @Override
     public CompletableFuture<BinaryRow> getAndDelete(BinaryRow row, @Nullable Transaction tx) {
         var old = get(row, tx).getNow(null);
-<<<<<<< HEAD
-
+    
         if (old != null) {
             data.remove(row.keySlice());
         }
-
-=======
-    
-        if (old != null) {
-            data.remove(row.keySlice());
-        }
-        
->>>>>>> a323c22d
+        
         return CompletableFuture.completedFuture(old);
     }
     
