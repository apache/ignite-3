/*
 * Licensed to the Apache Software Foundation (ASF) under one or more
 * contributor license agreements. See the NOTICE file distributed with
 * this work for additional information regarding copyright ownership.
 * The ASF licenses this file to You under the Apache License, Version 2.0
 * (the "License"); you may not use this file except in compliance with
 * the License. You may obtain a copy of the License at
 *
 *      http://www.apache.org/licenses/LICENSE-2.0
 *
 * Unless required by applicable law or agreed to in writing, software
 * distributed under the License is distributed on an "AS IS" BASIS,
 * WITHOUT WARRANTIES OR CONDITIONS OF ANY KIND, either express or implied.
 * See the License for the specific language governing permissions and
 * limitations under the License.
 */

package org.apache.ignite.client.fakes;

import java.nio.ByteBuffer;
import java.util.ArrayList;
import java.util.BitSet;
import java.util.Collection;
import java.util.List;
import java.util.UUID;
import java.util.concurrent.CompletableFuture;
import java.util.concurrent.ConcurrentHashMap;
import java.util.concurrent.Flow.Publisher;
import java.util.function.BiConsumer;
import javax.naming.OperationNotSupportedException;
import org.apache.ignite.internal.hlc.HybridTimestamp;
import org.apache.ignite.internal.schema.BinaryRow;
import org.apache.ignite.internal.schema.BinaryRowEx;
import org.apache.ignite.internal.schema.BinaryTuple;
import org.apache.ignite.internal.storage.engine.MvTableStorage;
import org.apache.ignite.internal.table.InternalTable;
import org.apache.ignite.internal.tx.InternalTransaction;
import org.apache.ignite.internal.tx.storage.state.TxStateTableStorage;
import org.apache.ignite.lang.IgniteInternalException;
import org.apache.ignite.network.ClusterNode;
import org.apache.ignite.raft.client.service.RaftGroupService;
import org.jetbrains.annotations.NotNull;
import org.jetbrains.annotations.Nullable;

/**
 * Fake internal table.
 */
public class FakeInternalTable implements InternalTable {
    /** Table name. */
    private final String tableName;

    /** Table ID. */
    private final UUID tableId;

    /** Table data. */
    private final ConcurrentHashMap<ByteBuffer, BinaryRow> data = new ConcurrentHashMap<>();

    /** Data access listener. */
    private BiConsumer<String, Object> dataAccessListener;

    /**
     * The constructor.
     *
     * @param tableName Name.
     * @param tableId   Id.
     */
    public FakeInternalTable(String tableName, UUID tableId) {
        this.tableName = tableName;
        this.tableId = tableId;
    }

    /** {@inheritDoc} */
    @Override
    public MvTableStorage storage() {
        throw new UnsupportedOperationException("Not implemented yet");
    }

    /** {@inheritDoc} */
    @Override
    public int partitions() {
        return 1;
    }

    /** {@inheritDoc} */
    @Override
    public UUID tableId() {
        return tableId;
    }

    /** {@inheritDoc} */
    @Override
    public String name() {
        return tableName;
    }

    /** {@inheritDoc} */
    @Override
    public CompletableFuture<BinaryRow> get(BinaryRowEx keyRow, @Nullable InternalTransaction tx) {
        onDataAccess("get", keyRow);

        return CompletableFuture.completedFuture(data.get(keyRow.keySlice()));
    }

    /** {@inheritDoc} */
    @Override
    public CompletableFuture<BinaryRow> get(
            BinaryRowEx keyRow,
            @NotNull HybridTimestamp readTimestamp,
            @NotNull ClusterNode recipientNode) {
        return null;
    }

    /** {@inheritDoc} */
    @Override
    public CompletableFuture<Collection<BinaryRow>> getAll(Collection<BinaryRowEx> keyRows,
            @Nullable InternalTransaction tx) {
        var res = new ArrayList<BinaryRow>();

        for (var key : keyRows) {
            var val = get(key, null);

            if (val != null) {
                res.add(val.getNow(null));
            }
        }

        onDataAccess("getAll", keyRows);
        return CompletableFuture.completedFuture(res);
    }

    /** {@inheritDoc} */
    @Override
    public CompletableFuture<Collection<BinaryRow>> getAll(
            Collection<BinaryRowEx> keyRows,
            @NotNull HybridTimestamp readTimestamp,
            @NotNull ClusterNode recipientNode
    ) {
        return null;
    }

    /** {@inheritDoc} */
    @Override
    public CompletableFuture<Void> upsert(BinaryRowEx row, @Nullable InternalTransaction tx) {
        onDataAccess("upsert", row);

        data.put(row.keySlice(), row);

        return CompletableFuture.completedFuture(null);
    }

    /** {@inheritDoc} */
    @Override
    public CompletableFuture<Void> upsertAll(Collection<BinaryRowEx> rows, @Nullable InternalTransaction tx) {
        for (var row : rows) {
            upsert(row, tx);
        }

        onDataAccess("upsertAll", rows);
        return CompletableFuture.completedFuture(null);
    }

    /** {@inheritDoc} */
    @Override
    public CompletableFuture<BinaryRow> getAndUpsert(BinaryRowEx row,
            @Nullable InternalTransaction tx) {
        var res = get(row, tx);

        upsert(row, tx);

        onDataAccess("getAndUpsert", row);
        return CompletableFuture.completedFuture(res.getNow(null));
    }

    /** {@inheritDoc} */
    @Override
    public CompletableFuture<Boolean> insert(BinaryRowEx row, @Nullable InternalTransaction tx) {
        var old = get(row, tx).getNow(null);
        boolean res = false;

        if (old == null) {
            upsert(row, tx);

            res = true;
        }

        onDataAccess("insert", row);
        return CompletableFuture.completedFuture(res);
    }

    /** {@inheritDoc} */
    @Override
    public CompletableFuture<Collection<BinaryRow>> insertAll(Collection<BinaryRowEx> rows, @Nullable InternalTransaction tx) {
        var skipped = new ArrayList<BinaryRow>();

        for (var row : rows) {
            if (!insert(row, tx).getNow(null)) {
                skipped.add(row);
            }
        }

        onDataAccess("insertAll", rows);
        return CompletableFuture.completedFuture(skipped);
    }

    /** {@inheritDoc} */
    @Override
    public CompletableFuture<Boolean> replace(BinaryRowEx row, @Nullable InternalTransaction tx) {
        var old = get(row, tx).getNow(null);

        if (old == null) {
            onDataAccess("replace", row);
            return CompletableFuture.completedFuture(false);
        }

        CompletableFuture<Void> upsert = upsert(row, tx);

        onDataAccess("replace", row);
        return upsert.thenApply(f -> true);
    }

    /** {@inheritDoc} */
    @Override
    public CompletableFuture<Boolean> replace(BinaryRowEx oldRow, BinaryRowEx newRow, @Nullable InternalTransaction tx) {
        var old = get(oldRow, tx).getNow(null);

        if (old == null || !old.valueSlice().equals(oldRow.valueSlice())) {
            onDataAccess("replace", oldRow);
            return CompletableFuture.completedFuture(false);
        }

        CompletableFuture<Void> upsert = upsert(newRow, tx);

        onDataAccess("replace", oldRow);
        return upsert.thenApply(f -> true);
    }

    /** {@inheritDoc} */
    @Override
    public CompletableFuture<BinaryRow> getAndReplace(BinaryRowEx row,
            @Nullable InternalTransaction tx) {
        var old = get(row, tx);

        CompletableFuture<Boolean> replace = replace(row, tx);

        onDataAccess("getAndReplace", row);
        return replace.thenCompose(f -> old);
    }

    /** {@inheritDoc} */
    @Override
    public CompletableFuture<Boolean> delete(BinaryRowEx keyRow, @Nullable InternalTransaction tx) {
        var old = get(keyRow, tx).getNow(null);

        if (old != null) {
            data.remove(keyRow.keySlice());
        }

        onDataAccess("delete", keyRow);
        return CompletableFuture.completedFuture(old != null);
    }

    /** {@inheritDoc} */
    @Override
    public CompletableFuture<Boolean> deleteExact(BinaryRowEx oldRow, @Nullable InternalTransaction tx) {
        var res = false;

        var old = get(oldRow, tx).getNow(null);

        if (old != null && old.valueSlice().equals(oldRow.valueSlice())) {
            data.remove(oldRow.keySlice());
            res = true;
        }

        onDataAccess("deleteExact", oldRow);
        return CompletableFuture.completedFuture(res);
    }

    /** {@inheritDoc} */
    @Override
    public CompletableFuture<BinaryRow> getAndDelete(BinaryRowEx row,
            @Nullable InternalTransaction tx) {
        var old = get(row, tx).getNow(null);

        if (old != null) {
            data.remove(row.keySlice());
        }

        onDataAccess("getAndDelete", row);
        return CompletableFuture.completedFuture(old);
    }

    /** {@inheritDoc} */
    @Override
    public CompletableFuture<Collection<BinaryRow>> deleteAll(Collection<BinaryRowEx> rows, @Nullable InternalTransaction tx) {
        var skipped = new ArrayList<BinaryRow>();

        for (var row : rows) {
            if (!delete(row, tx).getNow(false)) {
                skipped.add(row);
            }
        }

        onDataAccess("deleteAll", rows);
        return CompletableFuture.completedFuture(skipped);
    }

    /** {@inheritDoc} */
    @Override
    public CompletableFuture<Collection<BinaryRow>> deleteAllExact(Collection<BinaryRowEx> rows, @Nullable InternalTransaction tx) {
        var skipped = new ArrayList<BinaryRow>();

        for (var row : rows) {
            if (!deleteExact(row, tx).getNow(false)) {
                skipped.add(row);
            }
        }

        onDataAccess("deleteAllExact", rows);
        return CompletableFuture.completedFuture(skipped);
    }

    /** {@inheritDoc} */
    @Override
    public Publisher<BinaryRow> scan(int p, @Nullable InternalTransaction tx) {
        throw new IgniteInternalException(new OperationNotSupportedException());
    }

    /** {@inheritDoc} */
    @Override
<<<<<<< HEAD
    public Publisher<BinaryRow> scan(int partId, @Nullable InternalTransaction tx, UUID indexId, BinaryTuple key,
            BitSet columnsToInclude) {
        throw new IgniteInternalException(new OperationNotSupportedException());
    }

    /** {@inheritDoc} */
    @Override
    public Publisher<BinaryRow> scan(int partId, @Nullable InternalTransaction tx, UUID indexId, @Nullable BinaryTuple lowerBound,
            @Nullable BinaryTuple upperBound, int flags, BitSet columnsToInclude) {
        throw new IgniteInternalException(new OperationNotSupportedException());
=======
    public Publisher<BinaryRow> scan(
            int p,
            @NotNull HybridTimestamp readTimestamp,
            @NotNull ClusterNode recipientNode
    ) {
        return null;
>>>>>>> 88c5fa34
    }

    /** {@inheritDoc} */
    @Override
    public List<String> assignments() {
        throw new IgniteInternalException(new OperationNotSupportedException());
    }

    /** {@inheritDoc} */
    @Override
    public ClusterNode leaderAssignment(int partition) {
        throw new IgniteInternalException(new OperationNotSupportedException());
    }

    /** {@inheritDoc} */
    @Override
    public RaftGroupService partitionRaftGroupService(int partition) {
        return null;
    }

    /** {@inheritDoc} */
    @Override public TxStateTableStorage txStateStorage() {
        return null;
    }

    /** {@inheritDoc} */
    @Override
    public int partition(BinaryRowEx keyRow) {
        return 0;
    }

    /** {@inheritDoc} */
    @Override
    public void close() throws Exception {
        // No-op.
    }

    /**
     * Sets the data access operation listener.
     *
     * @param dataAccessListener Data access operation listener.
     */
    public void setDataAccessListener(BiConsumer<String, Object> dataAccessListener) {
        this.dataAccessListener = dataAccessListener;
    }

    private void onDataAccess(String operation, Object arg) {
        if (dataAccessListener != null) {
            dataAccessListener.accept(operation, arg);
        }
    }
}<|MERGE_RESOLUTION|>--- conflicted
+++ resolved
@@ -327,7 +327,6 @@
 
     /** {@inheritDoc} */
     @Override
-<<<<<<< HEAD
     public Publisher<BinaryRow> scan(int partId, @Nullable InternalTransaction tx, UUID indexId, BinaryTuple key,
             BitSet columnsToInclude) {
         throw new IgniteInternalException(new OperationNotSupportedException());
@@ -338,14 +337,16 @@
     public Publisher<BinaryRow> scan(int partId, @Nullable InternalTransaction tx, UUID indexId, @Nullable BinaryTuple lowerBound,
             @Nullable BinaryTuple upperBound, int flags, BitSet columnsToInclude) {
         throw new IgniteInternalException(new OperationNotSupportedException());
-=======
+    }
+
+    /** {@inheritDoc} */
+    @Override
     public Publisher<BinaryRow> scan(
             int p,
             @NotNull HybridTimestamp readTimestamp,
             @NotNull ClusterNode recipientNode
     ) {
         return null;
->>>>>>> 88c5fa34
     }
 
     /** {@inheritDoc} */
