/*
 * Licensed to the Apache Software Foundation (ASF) under one or more
 * contributor license agreements.  See the NOTICE file distributed with
 * this work for additional information regarding copyright ownership.
 * The ASF licenses this file to You under the Apache License, Version 2.0
 * (the "License"); you may not use this file except in compliance with
 * the License.  You may obtain a copy of the License at
 *
 *      http://www.apache.org/licenses/LICENSE-2.0
 *
 * Unless required by applicable law or agreed to in writing, software
 * distributed under the License is distributed on an "AS IS" BASIS,
 * WITHOUT WARRANTIES OR CONDITIONS OF ANY KIND, either express or implied.
 * See the License for the specific language governing permissions and
 * limitations under the License.
 */

package org.apache.ignite.client.fakes;

import java.nio.ByteBuffer;
import java.util.ArrayList;
import java.util.Collection;
import java.util.List;
import java.util.concurrent.CompletableFuture;
import java.util.concurrent.ConcurrentHashMap;
import java.util.concurrent.Flow.Publisher;
import javax.naming.OperationNotSupportedException;
import org.apache.ignite.internal.schema.BinaryRow;
import org.apache.ignite.internal.storage.engine.TableStorage;
import org.apache.ignite.internal.table.InternalTable;
import org.apache.ignite.internal.tx.InternalTransaction;
import org.apache.ignite.lang.IgniteInternalException;
import org.apache.ignite.lang.IgniteUuid;
<<<<<<< HEAD
import org.apache.ignite.schema.definition.SchemaManagementMode;
=======
import org.apache.ignite.tx.Transaction;
>>>>>>> 96d90969
import org.jetbrains.annotations.NotNull;
import org.jetbrains.annotations.Nullable;

/**
 * Fake internal table. TODO asch client tests are not transactional right now.
 */
public class FakeInternalTable implements InternalTable {
    /**
     * Table name.
     */
    private final String tableName;

    /**
     * Table ID.
     */
    private final IgniteUuid tableId;

    /**
     * Table data.
     */
    private final ConcurrentHashMap<ByteBuffer, BinaryRow> data = new ConcurrentHashMap<>();

    /**
     * Constructor.
     *
     * @param tableName Name.
     * @param tableId Id.
     */
    public FakeInternalTable(String tableName, IgniteUuid tableId) {
        this.tableName = tableName;
        this.tableId = tableId;
    }

    /**
     * {@inheritDoc}
     */
    @Override
    public @NotNull TableStorage storage() {
        throw new UnsupportedOperationException("Not implemented yet");
    }

    /**
     * {@inheritDoc}
     */
    @Override
    public int partitions() {
        return 1;
    }

    /**
     * {@inheritDoc}
     */
    @Override
    public @NotNull IgniteUuid tableId() {
        return tableId;
    }

    /**
     * {@inheritDoc}
     */
    @Override
    public @NotNull String tableName() {
        return tableName;
    }

    /**
     * {@inheritDoc}
     */
    @Override
<<<<<<< HEAD
    public @NotNull SchemaManagementMode schemaMode() {
        return SchemaManagementMode.STRICT;
    }

    /**
     * {@inheritDoc}
     */
    @Override
    public void schema(SchemaManagementMode schemaMode) {
        // No-op.
    }

    /**
     * {@inheritDoc}
     */
    @Override
    public CompletableFuture<BinaryRow> get(BinaryRow keyRow, @Nullable InternalTransaction tx) {
=======
    public CompletableFuture<BinaryRow> get(BinaryRow keyRow, @Nullable Transaction tx) {
>>>>>>> 96d90969
        return CompletableFuture.completedFuture(data.get(keyRow.keySlice()));
    }

    /**
     * {@inheritDoc}
     */
    @Override
    public CompletableFuture<Collection<BinaryRow>> getAll(Collection<BinaryRow> keyRows,
            @Nullable InternalTransaction tx) {
        var res = new ArrayList<BinaryRow>();

        for (var key : keyRows) {
            var val = get(key, null);

            if (val != null) {
                res.add(val.getNow(null));
            }
        }

        return CompletableFuture.completedFuture(res);
    }

    /**
     * {@inheritDoc}
     */
    @Override
    public CompletableFuture<Void> upsert(BinaryRow row, @Nullable InternalTransaction tx) {
        data.put(row.keySlice(), row);

        return CompletableFuture.completedFuture(null);
    }

    /**
     * {@inheritDoc}
     */
    @Override
    public CompletableFuture<Void> upsertAll(Collection<BinaryRow> rows,
            @Nullable InternalTransaction tx) {
        for (var row : rows) {
            upsert(row, tx);
        }

        return CompletableFuture.completedFuture(null);
    }

    /**
     * {@inheritDoc}
     */
    @Override
    public CompletableFuture<BinaryRow> getAndUpsert(BinaryRow row,
            @Nullable InternalTransaction tx) {
        var res = get(row, tx);

        upsert(row, tx);

        return CompletableFuture.completedFuture(res.getNow(null));
    }

    /**
     * {@inheritDoc}
     */
    @Override
    public CompletableFuture<Boolean> insert(BinaryRow row, @Nullable InternalTransaction tx) {
        var old = get(row, tx).getNow(null);

        if (old == null) {
            upsert(row, tx);

            return CompletableFuture.completedFuture(true);
        }

        return CompletableFuture.completedFuture(false);
    }

    /**
     * {@inheritDoc}
     */
    @Override
    public CompletableFuture<Collection<BinaryRow>> insertAll(Collection<BinaryRow> rows,
            @Nullable InternalTransaction tx) {
        var skipped = new ArrayList<BinaryRow>();

        for (var row : rows) {
            if (!insert(row, tx).getNow(null)) {
                skipped.add(row);
            }
        }

        return CompletableFuture.completedFuture(skipped);
    }

    /**
     * {@inheritDoc}
     */
    @Override
    public CompletableFuture<Boolean> replace(BinaryRow row, @Nullable InternalTransaction tx) {
        var old = get(row, tx).getNow(null);

        if (old == null) {
            return CompletableFuture.completedFuture(false);
        }

        return upsert(row, tx).thenApply(f -> true);
    }

    /**
     * {@inheritDoc}
     */
    @Override
    public CompletableFuture<Boolean> replace(BinaryRow oldRow, BinaryRow newRow,
            @Nullable InternalTransaction tx) {
        var old = get(oldRow, tx).getNow(null);

        if (old == null || !old.valueSlice().equals(oldRow.valueSlice())) {
            return CompletableFuture.completedFuture(false);
        }

        return upsert(newRow, tx).thenApply(f -> true);
    }

    /**
     * {@inheritDoc}
     */
    @Override
    public CompletableFuture<BinaryRow> getAndReplace(BinaryRow row,
            @Nullable InternalTransaction tx) {
        var old = get(row, tx);

        return replace(row, tx).thenCompose(f -> old);
    }

    /**
     * {@inheritDoc}
     */
    @Override
    public CompletableFuture<Boolean> delete(BinaryRow keyRow, @Nullable InternalTransaction tx) {
        var old = get(keyRow, tx).getNow(null);

        if (old != null) {
            data.remove(keyRow.keySlice());
        }

        return CompletableFuture.completedFuture(old != null);
    }

    /**
     * {@inheritDoc}
     */
    @Override
    public CompletableFuture<Boolean> deleteExact(BinaryRow oldRow,
            @Nullable InternalTransaction tx) {
        var old = get(oldRow, tx).getNow(null);

        if (old != null && old.valueSlice().equals(oldRow.valueSlice())) {
            data.remove(oldRow.keySlice());
            return CompletableFuture.completedFuture(true);
        }

        return CompletableFuture.completedFuture(false);
    }

    /**
     * {@inheritDoc}
     */
    @Override
    public CompletableFuture<BinaryRow> getAndDelete(BinaryRow row,
            @Nullable InternalTransaction tx) {
        var old = get(row, tx).getNow(null);

        if (old != null) {
            data.remove(row.keySlice());
        }

        return CompletableFuture.completedFuture(old);
    }

    /**
     * {@inheritDoc}
     */
    @Override
    public CompletableFuture<Collection<BinaryRow>> deleteAll(Collection<BinaryRow> rows,
            @Nullable InternalTransaction tx) {
        var skipped = new ArrayList<BinaryRow>();

        for (var row : rows) {
            if (!delete(row, tx).getNow(false)) {
                skipped.add(row);
            }
        }

        return CompletableFuture.completedFuture(skipped);
    }

    /**
     * {@inheritDoc}
     */
    @Override
    public CompletableFuture<Collection<BinaryRow>> deleteAllExact(Collection<BinaryRow> rows,
            @Nullable InternalTransaction tx) {
        var skipped = new ArrayList<BinaryRow>();

        for (var row : rows) {
            if (!deleteExact(row, tx).getNow(false)) {
                skipped.add(row);
            }
        }

        return CompletableFuture.completedFuture(skipped);
    }

    /**
     * {@inheritDoc}
     */
    @Override
    public @NotNull Publisher<BinaryRow> scan(int p, @Nullable InternalTransaction tx) {
        throw new IgniteInternalException(new OperationNotSupportedException());
    }

    /**
     * {@inheritDoc}
     */
    @Override
    public @NotNull List<String> assignments() {
        throw new IgniteInternalException(new OperationNotSupportedException());
    }

    /**
     * {@inheritDoc}
     */
    @Override
    public int partition(BinaryRow keyRow) {
        return 0;
    }

    /**
     * {@inheritDoc}
     */
    @Override
    public void close() throws Exception {
        // No-op.
    }
}<|MERGE_RESOLUTION|>--- conflicted
+++ resolved
@@ -31,11 +31,6 @@
 import org.apache.ignite.internal.tx.InternalTransaction;
 import org.apache.ignite.lang.IgniteInternalException;
 import org.apache.ignite.lang.IgniteUuid;
-<<<<<<< HEAD
-import org.apache.ignite.schema.definition.SchemaManagementMode;
-=======
-import org.apache.ignite.tx.Transaction;
->>>>>>> 96d90969
 import org.jetbrains.annotations.NotNull;
 import org.jetbrains.annotations.Nullable;
 
@@ -100,32 +95,10 @@
     public @NotNull String tableName() {
         return tableName;
     }
-
-    /**
-     * {@inheritDoc}
-     */
-    @Override
-<<<<<<< HEAD
-    public @NotNull SchemaManagementMode schemaMode() {
-        return SchemaManagementMode.STRICT;
-    }
-
-    /**
-     * {@inheritDoc}
-     */
-    @Override
-    public void schema(SchemaManagementMode schemaMode) {
-        // No-op.
-    }
-
-    /**
-     * {@inheritDoc}
-     */
+    
+    /** {@inheritDoc} */
     @Override
     public CompletableFuture<BinaryRow> get(BinaryRow keyRow, @Nullable InternalTransaction tx) {
-=======
-    public CompletableFuture<BinaryRow> get(BinaryRow keyRow, @Nullable Transaction tx) {
->>>>>>> 96d90969
         return CompletableFuture.completedFuture(data.get(keyRow.keySlice()));
     }
 
