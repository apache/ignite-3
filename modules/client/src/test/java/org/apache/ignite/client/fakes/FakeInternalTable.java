--- conflicted
+++ resolved
@@ -24,6 +24,7 @@
 import java.util.concurrent.CompletableFuture;
 import java.util.concurrent.ConcurrentHashMap;
 import java.util.concurrent.Flow.Publisher;
+
 import javax.naming.OperationNotSupportedException;
 import org.apache.ignite.internal.schema.BinaryRow;
 import org.apache.ignite.internal.storage.engine.TableStorage;
@@ -36,84 +37,97 @@
 import org.jetbrains.annotations.Nullable;
 
 /**
- * Fake internal table.
- * TODO asch client tests are not transactional right now.
+ * Fake internal table. TODO asch client tests are not transactional right now.
  */
 public class FakeInternalTable implements InternalTable {
-    /** Table name. */
+    /**
+     * Table name.
+     */
     private final String tableName;
     
-    /** Table ID. */
+    /**
+     * Table ID.
+     */
     private final IgniteUuid tableId;
     
-    /** Table data. */
+    /**
+     * Table data.
+     */
     private final ConcurrentHashMap<ByteBuffer, BinaryRow> data = new ConcurrentHashMap<>();
     
     /**
      * Constructor.
      *
      * @param tableName Name.
-     * @param tableId   Id.
+     * @param tableId Id.
      */
     public FakeInternalTable(String tableName, IgniteUuid tableId) {
         this.tableName = tableName;
         this.tableId = tableId;
     }
     
-    /** {@inheritDoc} */
+    /**
+     * {@inheritDoc}
+     */
     @Override
     public @NotNull TableStorage storage() {
         throw new UnsupportedOperationException("Not implemented yet");
     }
     
-    /** {@inheritDoc} */
+    /**
+     * {@inheritDoc}
+     */
     @Override
     public int partitions() {
         return 1;
     }
     
-    /** {@inheritDoc} */
+    /**
+     * {@inheritDoc}
+     */
     @Override
     public @NotNull IgniteUuid tableId() {
         return tableId;
     }
     
-    /** {@inheritDoc} */
+    /**
+     * {@inheritDoc}
+     */
     @Override
     public @NotNull String tableName() {
         return tableName;
     }
     
-    /** {@inheritDoc} */
+    /**
+     * {@inheritDoc}
+     */
     @Override
     public @NotNull SchemaManagementMode schemaMode() {
         return SchemaManagementMode.STRICT;
     }
     
-    /** {@inheritDoc} */
+    /**
+     * {@inheritDoc}
+     */
     @Override
     public void schema(SchemaManagementMode schemaMode) {
         // No-op.
     }
     
-    /** {@inheritDoc} */
-<<<<<<< HEAD
-    @Override public CompletableFuture<BinaryRow> get(BinaryRow keyRow, @Nullable InternalTransaction tx) {
-=======
-    @Override
-    public CompletableFuture<BinaryRow> get(BinaryRow keyRow, @Nullable Transaction tx) {
->>>>>>> a323c22d
+    /**
+     * {@inheritDoc}
+     */
+    @Override
+    public CompletableFuture<BinaryRow> get(BinaryRow keyRow, @Nullable InternalTransaction tx) {
         return CompletableFuture.completedFuture(data.get(keyRow.keySlice()));
     }
     
-    /** {@inheritDoc} */
-<<<<<<< HEAD
-    @Override public CompletableFuture<Collection<BinaryRow>> getAll(Collection<BinaryRow> keyRows,
-        @Nullable InternalTransaction tx) {
-=======
-    @Override
-    public CompletableFuture<Collection<BinaryRow>> getAll(Collection<BinaryRow> keyRows, @Nullable Transaction tx) {
->>>>>>> a323c22d
+    /**
+     * {@inheritDoc}
+     */
+    @Override
+    public CompletableFuture<Collection<BinaryRow>> getAll(Collection<BinaryRow> keyRows,
+            @Nullable InternalTransaction tx) {
         var res = new ArrayList<BinaryRow>();
         
         for (var key : keyRows) {
@@ -127,40 +141,33 @@
         return CompletableFuture.completedFuture(res);
     }
     
-    /** {@inheritDoc} */
-<<<<<<< HEAD
-    @Override public CompletableFuture<Void> upsert(BinaryRow row, @Nullable InternalTransaction tx) {
-=======
-    @Override
-    public CompletableFuture<Void> upsert(BinaryRow row, @Nullable Transaction tx) {
->>>>>>> a323c22d
+    /**
+     * {@inheritDoc}
+     */
+    @Override
+    public CompletableFuture<Void> upsert(BinaryRow row, @Nullable InternalTransaction tx) {
         data.put(row.keySlice(), row);
         
         return CompletableFuture.completedFuture(null);
     }
     
-    /** {@inheritDoc} */
-<<<<<<< HEAD
-    @Override public CompletableFuture<Void> upsertAll(Collection<BinaryRow> rows, @Nullable InternalTransaction tx) {
-        for (var row : rows)
-=======
-    @Override
-    public CompletableFuture<Void> upsertAll(Collection<BinaryRow> rows, @Nullable Transaction tx) {
+    /**
+     * {@inheritDoc}
+     */
+    @Override
+    public CompletableFuture<Void> upsertAll(Collection<BinaryRow> rows, @Nullable InternalTransaction tx) {
         for (var row : rows) {
->>>>>>> a323c22d
             upsert(row, tx);
         }
         
         return CompletableFuture.completedFuture(null);
     }
     
-    /** {@inheritDoc} */
-<<<<<<< HEAD
-    @Override public CompletableFuture<BinaryRow> getAndUpsert(BinaryRow row, @Nullable InternalTransaction tx) {
-=======
-    @Override
-    public CompletableFuture<BinaryRow> getAndUpsert(BinaryRow row, @Nullable Transaction tx) {
->>>>>>> a323c22d
+    /**
+     * {@inheritDoc}
+     */
+    @Override
+    public CompletableFuture<BinaryRow> getAndUpsert(BinaryRow row, @Nullable InternalTransaction tx) {
         var res = get(row, tx);
         
         upsert(row, tx);
@@ -168,13 +175,11 @@
         return CompletableFuture.completedFuture(res.getNow(null));
     }
     
-    /** {@inheritDoc} */
-<<<<<<< HEAD
-    @Override public CompletableFuture<Boolean> insert(BinaryRow row, @Nullable InternalTransaction tx) {
-=======
-    @Override
-    public CompletableFuture<Boolean> insert(BinaryRow row, @Nullable Transaction tx) {
->>>>>>> a323c22d
+    /**
+     * {@inheritDoc}
+     */
+    @Override
+    public CompletableFuture<Boolean> insert(BinaryRow row, @Nullable InternalTransaction tx) {
         var old = get(row, tx).getNow(null);
         
         if (old == null) {
@@ -186,13 +191,12 @@
         return CompletableFuture.completedFuture(false);
     }
     
-    /** {@inheritDoc} */
-<<<<<<< HEAD
-    @Override public CompletableFuture<Collection<BinaryRow>> insertAll(Collection<BinaryRow> rows, @Nullable InternalTransaction tx) {
-=======
-    @Override
-    public CompletableFuture<Collection<BinaryRow>> insertAll(Collection<BinaryRow> rows, @Nullable Transaction tx) {
->>>>>>> a323c22d
+    /**
+     * {@inheritDoc}
+     */
+    @Override
+    public CompletableFuture<Collection<BinaryRow>> insertAll(Collection<BinaryRow> rows,
+            @Nullable InternalTransaction tx) {
         var skipped = new ArrayList<BinaryRow>();
         
         for (var row : rows) {
@@ -204,13 +208,11 @@
         return CompletableFuture.completedFuture(skipped);
     }
     
-    /** {@inheritDoc} */
-<<<<<<< HEAD
-    @Override public CompletableFuture<Boolean> replace(BinaryRow row, @Nullable InternalTransaction tx) {
-=======
-    @Override
-    public CompletableFuture<Boolean> replace(BinaryRow row, @Nullable Transaction tx) {
->>>>>>> a323c22d
+    /**
+     * {@inheritDoc}
+     */
+    @Override
+    public CompletableFuture<Boolean> replace(BinaryRow row, @Nullable InternalTransaction tx) {
         var old = get(row, tx).getNow(null);
     
         if (old == null) {
@@ -220,13 +222,12 @@
         return upsert(row, tx).thenApply(f -> true);
     }
     
-    /** {@inheritDoc} */
-<<<<<<< HEAD
-    @Override public CompletableFuture<Boolean> replace(BinaryRow oldRow, BinaryRow newRow, @Nullable InternalTransaction tx) {
-=======
-    @Override
-    public CompletableFuture<Boolean> replace(BinaryRow oldRow, BinaryRow newRow, @Nullable Transaction tx) {
->>>>>>> a323c22d
+    /**
+     * {@inheritDoc}
+     */
+    @Override
+    public CompletableFuture<Boolean> replace(BinaryRow oldRow, BinaryRow newRow,
+            @Nullable InternalTransaction tx) {
         var old = get(oldRow, tx).getNow(null);
     
         if (old == null || !old.valueSlice().equals(oldRow.valueSlice())) {
@@ -236,25 +237,21 @@
         return upsert(newRow, tx).thenApply(f -> true);
     }
     
-    /** {@inheritDoc} */
-<<<<<<< HEAD
-    @Override public CompletableFuture<BinaryRow> getAndReplace(BinaryRow row, @Nullable InternalTransaction tx) {
-=======
-    @Override
-    public CompletableFuture<BinaryRow> getAndReplace(BinaryRow row, @Nullable Transaction tx) {
->>>>>>> a323c22d
+    /**
+     * {@inheritDoc}
+     */
+    @Override
+    public CompletableFuture<BinaryRow> getAndReplace(BinaryRow row, @Nullable InternalTransaction tx) {
         var old = get(row, tx);
         
         return replace(row, tx).thenCompose(f -> old);
     }
     
-    /** {@inheritDoc} */
-<<<<<<< HEAD
-    @Override public CompletableFuture<Boolean> delete(BinaryRow keyRow, @Nullable InternalTransaction tx) {
-=======
-    @Override
-    public CompletableFuture<Boolean> delete(BinaryRow keyRow, @Nullable Transaction tx) {
->>>>>>> a323c22d
+    /**
+     * {@inheritDoc}
+     */
+    @Override
+    public CompletableFuture<Boolean> delete(BinaryRow keyRow, @Nullable InternalTransaction tx) {
         var old = get(keyRow, tx).getNow(null);
     
         if (old != null) {
@@ -264,13 +261,11 @@
         return CompletableFuture.completedFuture(old != null);
     }
     
-    /** {@inheritDoc} */
-<<<<<<< HEAD
-    @Override public CompletableFuture<Boolean> deleteExact(BinaryRow oldRow, @Nullable InternalTransaction tx) {
-=======
-    @Override
-    public CompletableFuture<Boolean> deleteExact(BinaryRow oldRow, @Nullable Transaction tx) {
->>>>>>> a323c22d
+    /**
+     * {@inheritDoc}
+     */
+    @Override
+    public CompletableFuture<Boolean> deleteExact(BinaryRow oldRow, @Nullable InternalTransaction tx) {
         var old = get(oldRow, tx).getNow(null);
         
         if (old != null && old.valueSlice().equals(oldRow.valueSlice())) {
@@ -281,13 +276,11 @@
         return CompletableFuture.completedFuture(false);
     }
     
-    /** {@inheritDoc} */
-<<<<<<< HEAD
-    @Override public CompletableFuture<BinaryRow> getAndDelete(BinaryRow row, @Nullable InternalTransaction tx) {
-=======
-    @Override
-    public CompletableFuture<BinaryRow> getAndDelete(BinaryRow row, @Nullable Transaction tx) {
->>>>>>> a323c22d
+    /**
+     * {@inheritDoc}
+     */
+    @Override
+    public CompletableFuture<BinaryRow> getAndDelete(BinaryRow row, @Nullable InternalTransaction tx) {
         var old = get(row, tx).getNow(null);
     
         if (old != null) {
@@ -297,13 +290,12 @@
         return CompletableFuture.completedFuture(old);
     }
     
-    /** {@inheritDoc} */
-<<<<<<< HEAD
-    @Override public CompletableFuture<Collection<BinaryRow>> deleteAll(Collection<BinaryRow> rows, @Nullable InternalTransaction tx) {
-=======
-    @Override
-    public CompletableFuture<Collection<BinaryRow>> deleteAll(Collection<BinaryRow> rows, @Nullable Transaction tx) {
->>>>>>> a323c22d
+    /**
+     * {@inheritDoc}
+     */
+    @Override
+    public CompletableFuture<Collection<BinaryRow>> deleteAll(Collection<BinaryRow> rows,
+            @Nullable InternalTransaction tx) {
         var skipped = new ArrayList<BinaryRow>();
         
         for (var row : rows) {
@@ -316,12 +308,9 @@
     }
     
     /** {@inheritDoc} */
-<<<<<<< HEAD
-    @Override public CompletableFuture<Collection<BinaryRow>> deleteAllExact(Collection<BinaryRow> rows, @Nullable InternalTransaction tx) {
-=======
-    @Override
-    public CompletableFuture<Collection<BinaryRow>> deleteAllExact(Collection<BinaryRow> rows, @Nullable Transaction tx) {
->>>>>>> a323c22d
+    @Override
+    public CompletableFuture<Collection<BinaryRow>> deleteAllExact(Collection<BinaryRow> rows,
+            @Nullable InternalTransaction tx) {
         var skipped = new ArrayList<BinaryRow>();
         
         for (var row : rows) {
@@ -334,12 +323,8 @@
     }
     
     /** {@inheritDoc} */
-<<<<<<< HEAD
-    @Override public Publisher<BinaryRow> scan(int p, InternalTransaction tx) {
-=======
-    @Override
-    public @NotNull Publisher<BinaryRow> scan(int p, @Nullable Transaction tx) {
->>>>>>> a323c22d
+    @Override
+    public @NotNull Publisher<BinaryRow> scan(int p, @Nullable InternalTransaction tx) {
         throw new IgniteInternalException(new OperationNotSupportedException());
     }
     
@@ -348,17 +333,15 @@
     public @NotNull List<String> assignments() {
         throw new IgniteInternalException(new OperationNotSupportedException());
     }
-<<<<<<< HEAD
-
+    
     /** {@inheritDoc} */
     @Override public int partition(BinaryRow keyRow) {
         return 0;
-=======
+    }
     
     /** {@inheritDoc} */
     @Override
     public void close() throws Exception {
         // No-op.
->>>>>>> a323c22d
     }
 }