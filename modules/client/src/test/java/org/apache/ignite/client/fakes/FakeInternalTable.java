/*
 * Licensed to the Apache Software Foundation (ASF) under one or more
 * contributor license agreements. See the NOTICE file distributed with
 * this work for additional information regarding copyright ownership.
 * The ASF licenses this file to You under the Apache License, Version 2.0
 * (the "License"); you may not use this file except in compliance with
 * the License. You may obtain a copy of the License at
 *
 *      http://www.apache.org/licenses/LICENSE-2.0
 *
 * Unless required by applicable law or agreed to in writing, software
 * distributed under the License is distributed on an "AS IS" BASIS,
 * WITHOUT WARRANTIES OR CONDITIONS OF ANY KIND, either express or implied.
 * See the License for the specific language governing permissions and
 * limitations under the License.
 */

package org.apache.ignite.client.fakes;

import java.nio.ByteBuffer;
import java.util.ArrayList;
import java.util.BitSet;
import java.util.Collection;
import java.util.List;
import java.util.UUID;
import java.util.concurrent.CompletableFuture;
import java.util.concurrent.ConcurrentHashMap;
import java.util.concurrent.Flow.Publisher;
import java.util.function.BiConsumer;
import java.util.function.Function;
import javax.naming.OperationNotSupportedException;
import org.apache.ignite.internal.hlc.HybridTimestamp;
import org.apache.ignite.internal.raft.service.RaftGroupService;
import org.apache.ignite.internal.schema.BinaryRow;
import org.apache.ignite.internal.schema.BinaryRowEx;
import org.apache.ignite.internal.schema.BinaryTuple;
import org.apache.ignite.internal.schema.BinaryTuplePrefix;
import org.apache.ignite.internal.storage.engine.MvTableStorage;
import org.apache.ignite.internal.table.InternalTable;
import org.apache.ignite.internal.tx.InternalTransaction;
import org.apache.ignite.internal.tx.storage.state.TxStateTableStorage;
import org.apache.ignite.internal.util.PendingComparableValuesTracker;
import org.apache.ignite.internal.utils.PrimaryReplica;
import org.apache.ignite.lang.IgniteInternalException;
import org.apache.ignite.network.ClusterNode;
import org.jetbrains.annotations.Nullable;

/**
 * Fake internal table.
 */
public class FakeInternalTable implements InternalTable {
    /** Table name. */
    private final String tableName;

    /** Table ID. */
    private final int tableId;

    private final Function<BinaryRow, BinaryTuple> keyExtractor;

    /** Table data. */
    private final ConcurrentHashMap<ByteBuffer, BinaryRow> data = new ConcurrentHashMap<>();

    /** Data access listener. */
    private BiConsumer<String, Object> dataAccessListener;

    /**
     * The constructor.
     *
     * @param tableName Name.
     * @param tableId Id.
     * @param keyExtractor Function which converts given binary row to an index key.
     */
    public FakeInternalTable(String tableName, int tableId, Function<BinaryRow, BinaryTuple> keyExtractor) {
        this.tableName = tableName;
        this.tableId = tableId;
        this.keyExtractor = keyExtractor;
    }

    /** {@inheritDoc} */
    @Override
    public MvTableStorage storage() {
        throw new UnsupportedOperationException("Not implemented yet");
    }

    /** {@inheritDoc} */
    @Override
    public int partitions() {
        return 1;
    }

    @Override
    public int tableId() {
        return tableId;
    }

    /** {@inheritDoc} */
    @Override
    public String name() {
        return tableName;
    }

    /** {@inheritDoc} */
    @Override
    public int partitionId(BinaryRowEx row) {
        return 0;
    }

    /** {@inheritDoc} */
    @Override
    public CompletableFuture<BinaryRow> get(BinaryRowEx keyRow, @Nullable InternalTransaction tx) {
        onDataAccess("get", keyRow);

        return CompletableFuture.completedFuture(data.get(keyExtractor.apply(keyRow).byteBuffer()));
    }

    @Override
    public CompletableFuture<BinaryRow> get(
            BinaryRowEx keyRow,
            HybridTimestamp readTimestamp,
            ClusterNode recipientNode) {
        return null;
    }

    /** {@inheritDoc} */
    @Override
    public CompletableFuture<Collection<BinaryRow>> getAll(Collection<BinaryRowEx> keyRows,
            @Nullable InternalTransaction tx) {
        var res = new ArrayList<BinaryRow>();

        for (var key : keyRows) {
            var val = get(key, null);

            if (val != null) {
                res.add(val.getNow(null));
            }
        }

        onDataAccess("getAll", keyRows);
        return CompletableFuture.completedFuture(res);
    }

    @Override
    public CompletableFuture<Collection<BinaryRow>> getAll(
            Collection<BinaryRowEx> keyRows,
            HybridTimestamp readTimestamp,
            ClusterNode recipientNode
    ) {
        return null;
    }

    /** {@inheritDoc} */
    @Override
    public CompletableFuture<Void> upsert(BinaryRowEx row, @Nullable InternalTransaction tx) {
        onDataAccess("upsert", row);

        data.put(keyExtractor.apply(row).byteBuffer(), row);

        return CompletableFuture.completedFuture(null);
    }

    /** {@inheritDoc} */
    @Override
    public CompletableFuture<Void> upsertAll(Collection<BinaryRowEx> rows, @Nullable InternalTransaction tx) {
        for (var row : rows) {
            upsert(row, tx);
        }

        onDataAccess("upsertAll", rows);
        return CompletableFuture.completedFuture(null);
    }

    /** {@inheritDoc} */
    @Override
    public CompletableFuture<BinaryRow> getAndUpsert(BinaryRowEx row,
            @Nullable InternalTransaction tx) {
        var res = get(row, tx);

        upsert(row, tx);

        onDataAccess("getAndUpsert", row);
        return CompletableFuture.completedFuture(res.getNow(null));
    }

    /** {@inheritDoc} */
    @Override
    public CompletableFuture<Boolean> insert(BinaryRowEx row, @Nullable InternalTransaction tx) {
        var old = get(row, tx).getNow(null);
        boolean res = false;

        if (old == null) {
            upsert(row, tx);

            res = true;
        }

        onDataAccess("insert", row);
        return CompletableFuture.completedFuture(res);
    }

    /** {@inheritDoc} */
    @Override
    public CompletableFuture<Collection<BinaryRow>> insertAll(Collection<BinaryRowEx> rows, @Nullable InternalTransaction tx) {
        var skipped = new ArrayList<BinaryRow>();

        for (var row : rows) {
            if (!insert(row, tx).getNow(null)) {
                skipped.add(row);
            }
        }

        onDataAccess("insertAll", rows);
        return CompletableFuture.completedFuture(skipped);
    }

    /** {@inheritDoc} */
    @Override
    public CompletableFuture<Boolean> replace(BinaryRowEx row, @Nullable InternalTransaction tx) {
        var old = get(row, tx).getNow(null);

        if (old == null) {
            onDataAccess("replace", row);
            return CompletableFuture.completedFuture(false);
        }

        CompletableFuture<Void> upsert = upsert(row, tx);

        onDataAccess("replace", row);
        return upsert.thenApply(f -> true);
    }

    /** {@inheritDoc} */
    @Override
    public CompletableFuture<Boolean> replace(BinaryRowEx oldRow, BinaryRowEx newRow, @Nullable InternalTransaction tx) {
        var old = get(oldRow, tx).getNow(null);

        if (old == null || !old.tupleSlice().equals(oldRow.tupleSlice())) {
            onDataAccess("replace", oldRow);
            return CompletableFuture.completedFuture(false);
        }

        CompletableFuture<Void> upsert = upsert(newRow, tx);

        onDataAccess("replace", oldRow);
        return upsert.thenApply(f -> true);
    }

    /** {@inheritDoc} */
    @Override
    public CompletableFuture<BinaryRow> getAndReplace(BinaryRowEx row,
            @Nullable InternalTransaction tx) {
        var old = get(row, tx);

        CompletableFuture<Boolean> replace = replace(row, tx);

        onDataAccess("getAndReplace", row);
        return replace.thenCompose(f -> old);
    }

    /** {@inheritDoc} */
    @Override
    public CompletableFuture<Boolean> delete(BinaryRowEx keyRow, @Nullable InternalTransaction tx) {
        var old = get(keyRow, tx).getNow(null);

        if (old != null) {
            data.remove(keyExtractor.apply(keyRow).byteBuffer());
        }

        onDataAccess("delete", keyRow);
        return CompletableFuture.completedFuture(old != null);
    }

    /** {@inheritDoc} */
    @Override
    public CompletableFuture<Boolean> deleteExact(BinaryRowEx oldRow, @Nullable InternalTransaction tx) {
        var res = false;

        var old = get(oldRow, tx).getNow(null);

        if (old != null && old.tupleSlice().equals(oldRow.tupleSlice())) {
            data.remove(keyExtractor.apply(oldRow).byteBuffer());
            res = true;
        }

        onDataAccess("deleteExact", oldRow);
        return CompletableFuture.completedFuture(res);
    }

    /** {@inheritDoc} */
    @Override
    public CompletableFuture<BinaryRow> getAndDelete(BinaryRowEx row,
            @Nullable InternalTransaction tx) {
        var old = get(row, tx).getNow(null);

        if (old != null) {
            data.remove(keyExtractor.apply(row).byteBuffer());
        }

        onDataAccess("getAndDelete", row);
        return CompletableFuture.completedFuture(old);
    }

    /** {@inheritDoc} */
    @Override
    public CompletableFuture<Collection<BinaryRow>> deleteAll(Collection<BinaryRowEx> rows, @Nullable InternalTransaction tx) {
        var skipped = new ArrayList<BinaryRow>();

        for (var row : rows) {
            if (!delete(row, tx).getNow(false)) {
                skipped.add(row);
            }
        }

        onDataAccess("deleteAll", rows);
        return CompletableFuture.completedFuture(skipped);
    }

    /** {@inheritDoc} */
    @Override
    public CompletableFuture<Collection<BinaryRow>> deleteAllExact(Collection<BinaryRowEx> rows, @Nullable InternalTransaction tx) {
        var skipped = new ArrayList<BinaryRow>();

        for (var row : rows) {
            if (!deleteExact(row, tx).getNow(false)) {
                skipped.add(row);
            }
        }

        onDataAccess("deleteAllExact", rows);
        return CompletableFuture.completedFuture(skipped);
    }

    @Override
    public Publisher<BinaryRow> scan(
            int partId,
            @Nullable InternalTransaction tx,
            @Nullable Integer indexId,
            @Nullable BinaryTuplePrefix lowerBound,
            @Nullable BinaryTuplePrefix upperBound,
            int flags,
            BitSet columnsToInclude
    ) {
        throw new IgniteInternalException(new OperationNotSupportedException());
    }

    @Override
    public Publisher<BinaryRow> scan(
            int partId,
            UUID txId,
<<<<<<< HEAD
            String recipient,
            long enlistmentConsistencyToken,
            @Nullable UUID indexId,
=======
            PrimaryReplica recipient,
            @Nullable Integer indexId,
>>>>>>> 9d3f0856
            @Nullable BinaryTuplePrefix lowerBound,
            @Nullable BinaryTuplePrefix upperBound,
            int flags,
            @Nullable BitSet columnsToInclude
    ) {
        throw new IgniteInternalException(new OperationNotSupportedException());
    }

    @Override
    public Publisher<BinaryRow> scan(
            int partId,
            HybridTimestamp readTimestamp,
            ClusterNode recipientNode,
            @Nullable Integer indexId,
            @Nullable BinaryTuplePrefix lowerBound,
            @Nullable BinaryTuplePrefix upperBound,
            int flags,
            @Nullable BitSet columnsToInclude) {
        throw new IgniteInternalException(new OperationNotSupportedException());
    }

    @Override
    public Publisher<BinaryRow> scan(
            int partId,
            HybridTimestamp readTimestamp,
            ClusterNode recipientNode
    ) {
        return null;
    }

    @Override
    public Publisher<BinaryRow> lookup(
            int partId,
            UUID txId,
            PrimaryReplica recipient,
            int indexId,
            BinaryTuple key,
            @Nullable BitSet columnsToInclude
    ) {
        throw new IgniteInternalException(new OperationNotSupportedException());
    }

    @Override
    public Publisher<BinaryRow> lookup(
            int partId,
            HybridTimestamp readTimestamp,
            ClusterNode recipientNode,
            int indexId,
            BinaryTuple key,
            @Nullable BitSet columnsToInclude
    ) {
        throw new IgniteInternalException(new OperationNotSupportedException());
    }

    /** {@inheritDoc} */
    @Override
    public List<String> assignments() {
        throw new IgniteInternalException(new OperationNotSupportedException());
    }

    /** {@inheritDoc} */
    @Override
    public List<PrimaryReplica> primaryReplicas() {
        throw new IgniteInternalException(new OperationNotSupportedException());
    }

    /** {@inheritDoc} */
    @Override
    public ClusterNode leaderAssignment(int partition) {
        throw new IgniteInternalException(new OperationNotSupportedException());
    }

    /** {@inheritDoc} */
    @Override
    public RaftGroupService partitionRaftGroupService(int partition) {
        return null;
    }

    /** {@inheritDoc} */
    @Override public TxStateTableStorage txStateStorage() {
        return null;
    }

    /** {@inheritDoc} */
    @Override
    public int partition(BinaryRowEx keyRow) {
        return 0;
    }

    /** {@inheritDoc} */
    @Override
    public void close() {
        // No-op.
    }

    /**
     * Sets the data access operation listener.
     *
     * @param dataAccessListener Data access operation listener.
     */
    public void setDataAccessListener(BiConsumer<String, Object> dataAccessListener) {
        this.dataAccessListener = dataAccessListener;
    }

    private void onDataAccess(String operation, Object arg) {
        if (dataAccessListener != null) {
            dataAccessListener.accept(operation, arg);
        }
    }

    @Override
    public @Nullable PendingComparableValuesTracker<HybridTimestamp, Void> getPartitionSafeTimeTracker(int partitionId) {
        return null;
    }

    @Override
    public @Nullable PendingComparableValuesTracker<Long, Void> getPartitionStorageIndexTracker(int partitionId) {
        return null;
    }
}<|MERGE_RESOLUTION|>--- conflicted
+++ resolved
@@ -346,14 +346,9 @@
     public Publisher<BinaryRow> scan(
             int partId,
             UUID txId,
-<<<<<<< HEAD
             String recipient,
             long enlistmentConsistencyToken,
-            @Nullable UUID indexId,
-=======
-            PrimaryReplica recipient,
             @Nullable Integer indexId,
->>>>>>> 9d3f0856
             @Nullable BinaryTuplePrefix lowerBound,
             @Nullable BinaryTuplePrefix upperBound,
             int flags,
