--- conflicted
+++ resolved
@@ -60,11 +60,8 @@
             case SQL_CURSOR_NEXT_PAGE:
             case SQL_EXECUTE_SCRIPT:
             case STREAMER_BATCH_SEND:
-<<<<<<< HEAD
+            case PRIMARY_REPLICAS_GET:
             case STREAMER_WITH_RECEIVER_BATCH_SEND:
-=======
-            case PRIMARY_REPLICAS_GET:
->>>>>>> 1ae5d75b
                 return false;
 
             default:
