/*
 * Licensed to the Apache Software Foundation (ASF) under one or more
 * contributor license agreements.  See the NOTICE file distributed with
 * this work for additional information regarding copyright ownership.
 * The ASF licenses this file to You under the Apache License, Version 2.0
 * (the "License"); you may not use this file except in compliance with
 * the License.  You may obtain a copy of the License at
 *
 *      http://www.apache.org/licenses/LICENSE-2.0
 *
 * Unless required by applicable law or agreed to in writing, software
 * distributed under the License is distributed on an "AS IS" BASIS,
 * WITHOUT WARRANTIES OR CONDITIONS OF ANY KIND, either express or implied.
 * See the License for the specific language governing permissions and
 * limitations under the License.
 */

package org.apache.ignite.internal.jdbc;

import java.sql.ResultSetMetaData;
import java.sql.SQLException;
import java.util.List;
import org.apache.ignite.client.proto.query.event.JdbcColumnMeta;

/**
 * JDBC result set metadata implementation.
 */
public class JdbcResultSetMetadata implements ResultSetMetaData {
    /** Column width. */
    private static final int COL_WIDTH = 30;
    
    /** Table names. */
    private final List<JdbcColumnMeta> meta;
    
    /**
     * Constructor.
     *
     * @param meta Metadata.
     */
    JdbcResultSetMetadata(List<JdbcColumnMeta> meta) {
        assert meta != null;
        
        this.meta = meta;
    }
    
    /** {@inheritDoc} */
    @Override
    public int getColumnCount() throws SQLException {
        return meta.size();
    }
    
    /** {@inheritDoc} */
    @Override
    public boolean isAutoIncrement(int col) throws SQLException {
        return false;
    }
    
    /** {@inheritDoc} */
    @Override
    public boolean isCaseSensitive(int col) throws SQLException {
        return false;
    }
    
    /** {@inheritDoc} */
    @Override
    public boolean isSearchable(int col) throws SQLException {
        return false;
    }
    
    /** {@inheritDoc} */
    @Override
    public boolean isCurrency(int col) throws SQLException {
        return false;
    }
    
    /** {@inheritDoc} */
    @Override
    public int isNullable(int col) throws SQLException {
        return columnNullable;
    }
    
    /** {@inheritDoc} */
    @Override
    public boolean isSigned(int col) throws SQLException {
        return true;
    }
    
    /** {@inheritDoc} */
    @Override
    public int getColumnDisplaySize(int col) throws SQLException {
        return COL_WIDTH;
    }
    
    /** {@inheritDoc} */
    @Override
    public String getColumnLabel(int col) throws SQLException {
<<<<<<< HEAD
        return meta.get(col - 1).columnName();
=======
        return meta.get(col - 1).columnLabel();
>>>>>>> a323c22d
    }
    
    /** {@inheritDoc} */
    @Override
    public String getColumnName(int col) throws SQLException {
        return meta.get(col - 1).columnName();
    }
    
    /** {@inheritDoc} */
    @Override
    public String getSchemaName(int col) throws SQLException {
        return meta.get(col - 1).schemaName();
    }
    
    /** {@inheritDoc} */
    @Override
    public int getPrecision(int col) throws SQLException {
        return meta.get(col - 1).precision();
    }
    
    /** {@inheritDoc} */
    @Override
    public int getScale(int col) throws SQLException {
        return meta.get(col - 1).scale();
    }
    
    /** {@inheritDoc} */
    @Override
    public String getTableName(int col) throws SQLException {
        return meta.get(col - 1).tableName();
    }
    
    /** {@inheritDoc} */
    @Override
    public String getCatalogName(int col) throws SQLException {
        return "";
    }
    
    /** {@inheritDoc} */
    @Override
    public int getColumnType(int col) throws SQLException {
        return meta.get(col - 1).dataType();
    }
    
    /** {@inheritDoc} */
    @Override
    public String getColumnTypeName(int col) throws SQLException {
        return meta.get(col - 1).dataTypeName();
    }
    
    /** {@inheritDoc} */
    @Override
    public boolean isReadOnly(int col) throws SQLException {
        return true;
    }
    
    /** {@inheritDoc} */
    @Override
    public boolean isWritable(int col) throws SQLException {
        return false;
    }
    
    /** {@inheritDoc} */
    @Override
    public boolean isDefinitelyWritable(int col) throws SQLException {
        return false;
    }
    
    /** {@inheritDoc} */
    @Override
    public String getColumnClassName(int col) throws SQLException {
        return meta.get(col - 1).dataTypeClass();
    }
    
    /** {@inheritDoc} */
    @Override
    public <T> T unwrap(Class<T> iface) throws SQLException {
        if (!isWrapperFor(iface)) {
            throw new SQLException("Result set meta data is not a wrapper for " + iface.getName());
        }
<<<<<<< HEAD

=======
        
>>>>>>> a323c22d
        return (T) this;
    }
    
    /** {@inheritDoc} */
    @Override
    public boolean isWrapperFor(Class<?> iface) throws SQLException {
        return iface != null && iface.isAssignableFrom(JdbcResultSetMetadata.class);
    }
}<|MERGE_RESOLUTION|>--- conflicted
+++ resolved
@@ -94,11 +94,7 @@
     /** {@inheritDoc} */
     @Override
     public String getColumnLabel(int col) throws SQLException {
-<<<<<<< HEAD
-        return meta.get(col - 1).columnName();
-=======
         return meta.get(col - 1).columnLabel();
->>>>>>> a323c22d
     }
     
     /** {@inheritDoc} */
@@ -179,11 +175,7 @@
         if (!isWrapperFor(iface)) {
             throw new SQLException("Result set meta data is not a wrapper for " + iface.getName());
         }
-<<<<<<< HEAD
-
-=======
         
->>>>>>> a323c22d
         return (T) this;
     }
     
