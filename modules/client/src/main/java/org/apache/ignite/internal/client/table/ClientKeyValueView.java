--- conflicted
+++ resolved
@@ -40,11 +40,6 @@
 import java.util.concurrent.Flow.Publisher;
 import java.util.function.Function;
 import org.apache.ignite.client.RetryLimitPolicy;
-<<<<<<< HEAD
-import org.apache.ignite.compute.ByteArrayMarshaller;
-import org.apache.ignite.compute.DeploymentUnit;
-=======
->>>>>>> 79aad62d
 import org.apache.ignite.internal.binarytuple.BinaryTupleBuilder;
 import org.apache.ignite.internal.binarytuple.BinaryTupleReader;
 import org.apache.ignite.internal.client.PayloadInputChannel;
@@ -710,14 +705,8 @@
             Function<E, P> payloadFunc,
             ReceiverDescriptor receiver,
             @Nullable Flow.Subscriber<R> resultSubscriber,
-<<<<<<< HEAD
-            List<DeploymentUnit> deploymentUnits,
-            String receiverClassName,
+            @Nullable DataStreamerOptions options,
             Object receiverArgs) {
-=======
-            @Nullable DataStreamerOptions options,
-            Object... receiverArgs) {
->>>>>>> 79aad62d
         Objects.requireNonNull(publisher);
         Objects.requireNonNull(keyFunc);
         Objects.requireNonNull(payloadFunc);
@@ -732,17 +721,11 @@
                 new KeyValuePojoStreamerPartitionAwarenessProvider<>(tbl, keySer.mapper()),
                 tbl,
                 resultSubscriber,
-<<<<<<< HEAD
-                deploymentUnits,
-                receiverClassName,
+                receiver.units(),
+                receiver.receiverClassName(),
                 receiverArgs,
                 new ByteArrayMarshaller<>() {}
         );
-=======
-                receiver.units(),
-                receiver.receiverClassName(),
-                receiverArgs);
->>>>>>> 79aad62d
     }
 
     /** {@inheritDoc} */
