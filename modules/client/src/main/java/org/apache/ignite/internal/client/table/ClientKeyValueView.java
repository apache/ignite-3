/*
 * Licensed to the Apache Software Foundation (ASF) under one or more
 * contributor license agreements. See the NOTICE file distributed with
 * this work for additional information regarding copyright ownership.
 * The ASF licenses this file to You under the Apache License, Version 2.0
 * (the "License"); you may not use this file except in compliance with
 * the License. You may obtain a copy of the License at
 *
 *      http://www.apache.org/licenses/LICENSE-2.0
 *
 * Unless required by applicable law or agreed to in writing, software
 * distributed under the License is distributed on an "AS IS" BASIS,
 * WITHOUT WARRANTIES OR CONDITIONS OF ANY KIND, either express or implied.
 * See the License for the specific language governing permissions and
 * limitations under the License.
 */

package org.apache.ignite.internal.client.table;

import static org.apache.ignite.internal.client.ClientUtils.sync;
import static org.apache.ignite.internal.client.table.ClientTable.writeTx;
import static org.apache.ignite.internal.util.CompletableFutures.emptyCollectionCompletedFuture;
import static org.apache.ignite.internal.util.CompletableFutures.emptyMapCompletedFuture;
import static org.apache.ignite.internal.util.CompletableFutures.nullCompletedFuture;
import static org.apache.ignite.lang.ErrorGroups.Common.INTERNAL_ERR;

import java.util.BitSet;
import java.util.Collection;
import java.util.Collections;
import java.util.HashMap;
import java.util.LinkedHashMap;
import java.util.List;
import java.util.Map;
import java.util.Map.Entry;
import java.util.Objects;
import java.util.concurrent.CompletableFuture;
import java.util.concurrent.Flow.Publisher;
import java.util.function.Function;
import org.apache.ignite.client.RetryLimitPolicy;
import org.apache.ignite.internal.binarytuple.BinaryTupleBuilder;
import org.apache.ignite.internal.binarytuple.BinaryTupleReader;
import org.apache.ignite.internal.client.PayloadInputChannel;
import org.apache.ignite.internal.client.PayloadOutputChannel;
import org.apache.ignite.internal.client.proto.ClientOp;
import org.apache.ignite.internal.client.proto.TuplePart;
<<<<<<< HEAD
import org.apache.ignite.internal.client.sql.ClientSessionBuilder;
=======
>>>>>>> f5de973f
import org.apache.ignite.internal.lang.IgniteBiTuple;
import org.apache.ignite.internal.marshaller.ClientMarshallerReader;
import org.apache.ignite.internal.marshaller.ClientMarshallerWriter;
import org.apache.ignite.internal.marshaller.Marshaller;
import org.apache.ignite.internal.marshaller.MarshallerException;
import org.apache.ignite.internal.marshaller.TupleReader;
import org.apache.ignite.internal.streamer.StreamerBatchSender;
<<<<<<< HEAD
import org.apache.ignite.internal.table.criteria.QueryCriteriaAsyncCursor;
import org.apache.ignite.internal.table.criteria.SqlRowProjection;
import org.apache.ignite.internal.table.criteria.SqlSerializer;
import org.apache.ignite.lang.AsyncCursor;
import org.apache.ignite.lang.ErrorGroups.Sql;
=======
import org.apache.ignite.internal.table.criteria.SqlRowProjection;
>>>>>>> f5de973f
import org.apache.ignite.lang.IgniteException;
import org.apache.ignite.lang.NullableValue;
import org.apache.ignite.lang.UnexpectedNullValueException;
import org.apache.ignite.sql.ResultSetMetadata;
<<<<<<< HEAD
import org.apache.ignite.sql.Session;
=======
>>>>>>> f5de973f
import org.apache.ignite.sql.SqlRow;
import org.apache.ignite.table.DataStreamerOptions;
import org.apache.ignite.table.KeyValueView;
import org.apache.ignite.table.criteria.Criteria;
import org.apache.ignite.table.criteria.CriteriaQueryOptions;
import org.apache.ignite.table.mapper.Mapper;
import org.apache.ignite.tx.Transaction;
import org.jetbrains.annotations.Nullable;

/**
 * Client key-value view implementation.
 */
public class ClientKeyValueView<K, V> extends AbstractClientView<Entry<K, V>> implements KeyValueView<K, V> {
    /** Key serializer.  */
    private final ClientRecordSerializer<K> keySer;

    /** Value serializer.  */
    private final ClientRecordSerializer<V> valSer;

    /**
     * Constructor.
     *
     * @param tbl Underlying table.
     * @param keyMapper Key mapper.
     * @param valMapper value mapper.
     */
    public ClientKeyValueView(ClientTable tbl, Mapper<K> keyMapper, Mapper<V> valMapper) {
        super(tbl);

        assert keyMapper != null;
        assert valMapper != null;

        keySer = new ClientRecordSerializer<>(tbl.tableId(), keyMapper);
        valSer = new ClientRecordSerializer<>(tbl.tableId(), valMapper);
    }

    /** {@inheritDoc} */
    @Override
    public V get(@Nullable Transaction tx, K key) {
        return sync(getAsync(tx, key));
    }

    /** {@inheritDoc} */
    @Override
    public CompletableFuture<V> getAsync(@Nullable Transaction tx, K key) {
        Objects.requireNonNull(key);

        return tbl.doSchemaOutInOpAsync(
                ClientOp.TUPLE_GET,
                (s, w) -> keySer.writeRec(tx, key, s, w, TuplePart.KEY),
                (s, r) -> throwIfNull(valSer.readRec(s, r.in(), TuplePart.VAL)),
                null,
                ClientTupleSerializer.getPartitionAwarenessProvider(tx, keySer.mapper(), key));
    }

    /** {@inheritDoc} */
    @Override
    public NullableValue<V> getNullable(@Nullable Transaction tx, K key) {
        return sync(getNullableAsync(tx, key));
    }

    /** {@inheritDoc} */
    @Override
    public CompletableFuture<NullableValue<V>> getNullableAsync(@Nullable Transaction tx, K key) {
        Objects.requireNonNull(key);

        // Null means row does not exist, NullableValue.NULL means row exists, but mapped value column is null.
        return tbl.doSchemaOutInOpAsync(
                ClientOp.TUPLE_GET,
                (s, w) -> keySer.writeRec(tx, key, s, w, TuplePart.KEY),
                (s, r) -> NullableValue.of(valSer.readRec(s, r.in(), TuplePart.VAL)),
                null,
                ClientTupleSerializer.getPartitionAwarenessProvider(tx, keySer.mapper(), key));
    }

    /** {@inheritDoc} */
    @Override
    public V getOrDefault(@Nullable Transaction tx, K key, V defaultValue) {
        return sync(getOrDefaultAsync(tx, key, defaultValue));
    }

    /** {@inheritDoc} */
    @Override
    public CompletableFuture<V> getOrDefaultAsync(@Nullable Transaction tx, K key, V defaultValue) {
        Objects.requireNonNull(key);

        return tbl.doSchemaOutInOpAsync(
                ClientOp.TUPLE_GET,
                (s, w) -> keySer.writeRec(tx, key, s, w, TuplePart.KEY),
                (s, r) -> valSer.readRec(s, r.in(), TuplePart.VAL),
                defaultValue,
                ClientTupleSerializer.getPartitionAwarenessProvider(tx, keySer.mapper(), key));
    }

    /** {@inheritDoc} */
    @Override
    public Map<K, V> getAll(@Nullable Transaction tx, Collection<K> keys) {
        return sync(getAllAsync(tx, keys));
    }

    /** {@inheritDoc} */
    @Override
    public CompletableFuture<Map<K, V>> getAllAsync(@Nullable Transaction tx, Collection<K> keys) {
        Objects.requireNonNull(keys);

        if (keys.isEmpty()) {
            return emptyMapCompletedFuture();
        }

        return tbl.doSchemaOutInOpAsync(
                ClientOp.TUPLE_GET_ALL,
                (s, w) -> keySer.writeRecs(tx, keys, s, w, TuplePart.KEY),
                this::readGetAllResponse,
                Collections.emptyMap(),
                ClientTupleSerializer.getPartitionAwarenessProvider(tx, keySer.mapper(), keys.iterator().next()));
    }

    /** {@inheritDoc} */
    @Override
    public boolean contains(@Nullable Transaction tx, K key) {
        return sync(containsAsync(tx, key));
    }

    /** {@inheritDoc} */
    @Override
    public CompletableFuture<Boolean> containsAsync(@Nullable Transaction tx, K key) {
        Objects.requireNonNull(key);

        return tbl.doSchemaOutOpAsync(
                ClientOp.TUPLE_CONTAINS_KEY,
                (s, w) -> keySer.writeRec(tx, key, s, w, TuplePart.KEY),
                r -> r.in().unpackBoolean(),
                ClientTupleSerializer.getPartitionAwarenessProvider(tx, keySer.mapper(), key));
    }

    /** {@inheritDoc} */
    @Override
    public void put(@Nullable Transaction tx, K key, V val) {
        sync(putAsync(tx, key, val));
    }

    /** {@inheritDoc} */
    @Override
    public CompletableFuture<Void> putAsync(@Nullable Transaction tx, K key, V val) {
        Objects.requireNonNull(key);

        return tbl.doSchemaOutOpAsync(
                ClientOp.TUPLE_UPSERT,
                (s, w) -> writeKeyValue(s, w, tx, key, val),
                r -> null,
                ClientTupleSerializer.getPartitionAwarenessProvider(tx, keySer.mapper(), key));
    }

    /** {@inheritDoc} */
    @Override
    public void putAll(@Nullable Transaction tx, Map<K, V> pairs) {
        sync(putAllAsync(tx, pairs));
    }

    /** {@inheritDoc} */
    @Override
    public CompletableFuture<Void> putAllAsync(@Nullable Transaction tx, Map<K, V> pairs) {
        Objects.requireNonNull(pairs);

        if (pairs.isEmpty()) {
            return nullCompletedFuture();
        }

        return tbl.doSchemaOutOpAsync(
                ClientOp.TUPLE_UPSERT_ALL,
                (s, w) -> {
                    writeSchemaAndTx(s, w, tx);
                    w.out().packInt(pairs.size());

                    for (Entry<K, V> e : pairs.entrySet()) {
                        writeKeyValueRaw(s, w, e.getKey(), e.getValue());
                    }
                },
                r -> null,
                ClientTupleSerializer.getPartitionAwarenessProvider(tx, keySer.mapper(), pairs.keySet().iterator().next()));
    }

    /** {@inheritDoc} */
    @Override
    public V getAndPut(@Nullable Transaction tx, K key, V val) {
        return sync(getAndPutAsync(tx, key, val));
    }

    /** {@inheritDoc} */
    @Override
    public CompletableFuture<V> getAndPutAsync(@Nullable Transaction tx, K key, @Nullable V val) {
        Objects.requireNonNull(key);

        return tbl.doSchemaOutInOpAsync(
                ClientOp.TUPLE_GET_AND_UPSERT,
                (s, w) -> writeKeyValue(s, w, tx, key, val),
                (s, r) -> throwIfNull(valSer.readRec(s, r.in(), TuplePart.VAL)),
                null,
                ClientTupleSerializer.getPartitionAwarenessProvider(tx, keySer.mapper(), key));
    }

    /** {@inheritDoc} */
    @Override
    public NullableValue<V> getNullableAndPut(@Nullable Transaction tx, K key, V val) {
        return sync(getNullableAndPutAsync(tx, key, val));
    }

    /** {@inheritDoc} */
    @Override
    public CompletableFuture<NullableValue<V>> getNullableAndPutAsync(@Nullable Transaction tx, K key, V val) {
        Objects.requireNonNull(key);

        return tbl.doSchemaOutInOpAsync(
                ClientOp.TUPLE_GET_AND_UPSERT,
                (s, w) -> writeKeyValue(s, w, tx, key, val),
                (s, r) -> NullableValue.of(valSer.readRec(s, r.in(), TuplePart.VAL)),
                null,
                ClientTupleSerializer.getPartitionAwarenessProvider(tx, keySer.mapper(), key));
    }

    /** {@inheritDoc} */
    @Override
    public boolean putIfAbsent(@Nullable Transaction tx, K key, V val) {
        return sync(putIfAbsentAsync(tx, key, val));
    }

    /** {@inheritDoc} */
    @Override
    public CompletableFuture<Boolean> putIfAbsentAsync(@Nullable Transaction tx, K key, V val) {
        Objects.requireNonNull(key);

        return tbl.doSchemaOutOpAsync(
                ClientOp.TUPLE_INSERT,
                (s, w) -> writeKeyValue(s, w, tx, key, val),
                r -> r.in().unpackBoolean(),
                ClientTupleSerializer.getPartitionAwarenessProvider(tx, keySer.mapper(), key));
    }

    /** {@inheritDoc} */
    @Override
    public boolean remove(@Nullable Transaction tx, K key) {
        return sync(removeAsync(tx, key));
    }

    /** {@inheritDoc} */
    @Override
    public boolean remove(@Nullable Transaction tx, K key, V val) {
        return sync(removeAsync(tx, key, val));
    }

    /** {@inheritDoc} */
    @Override
    public CompletableFuture<Boolean> removeAsync(@Nullable Transaction tx, K key) {
        Objects.requireNonNull(key);

        return tbl.doSchemaOutOpAsync(
                ClientOp.TUPLE_DELETE,
                (s, w) -> keySer.writeRec(tx, key, s, w, TuplePart.KEY),
                r -> r.in().unpackBoolean(),
                ClientTupleSerializer.getPartitionAwarenessProvider(tx, keySer.mapper(), key));
    }

    /** {@inheritDoc} */
    @Override
    public CompletableFuture<Boolean> removeAsync(@Nullable Transaction tx, K key, V val) {
        Objects.requireNonNull(key);

        return tbl.doSchemaOutOpAsync(
                ClientOp.TUPLE_DELETE_EXACT,
                (s, w) -> writeKeyValue(s, w, tx, key, val),
                r -> r.in().unpackBoolean(),
                ClientTupleSerializer.getPartitionAwarenessProvider(tx, keySer.mapper(), key));
    }

    /** {@inheritDoc} */
    @Override
    public Collection<K> removeAll(@Nullable Transaction tx, Collection<K> keys) {
        return sync(removeAllAsync(tx, keys));
    }

    /** {@inheritDoc} */
    @Override
    public CompletableFuture<Collection<K>> removeAllAsync(@Nullable Transaction tx, Collection<K> keys) {
        Objects.requireNonNull(keys);

        if (keys.isEmpty()) {
            return emptyCollectionCompletedFuture();
        }

        return tbl.doSchemaOutInOpAsync(
                ClientOp.TUPLE_DELETE_ALL,
                (s, w) -> keySer.writeRecs(tx, keys, s, w, TuplePart.KEY),
                (s, r) -> keySer.readRecs(s, r.in(), false, TuplePart.KEY),
                Collections.emptyList(),
                ClientTupleSerializer.getPartitionAwarenessProvider(tx, keySer.mapper(), keys.iterator().next()));
    }

    /** {@inheritDoc} */
    @Override
    public V getAndRemove(@Nullable Transaction tx, K key) {
        return sync(getAndRemoveAsync(tx, key));
    }

    /** {@inheritDoc} */
    @Override
    public CompletableFuture<V> getAndRemoveAsync(@Nullable Transaction tx, K key) {
        Objects.requireNonNull(key);

        return tbl.doSchemaOutInOpAsync(
                ClientOp.TUPLE_GET_AND_DELETE,
                (s, w) -> keySer.writeRec(tx, key, s, w, TuplePart.KEY),
                (s, r) -> throwIfNull(valSer.readRec(s, r.in(), TuplePart.VAL)),
                null,
                ClientTupleSerializer.getPartitionAwarenessProvider(tx, keySer.mapper(), key));
    }

    /** {@inheritDoc} */
    @Override
    public NullableValue<V> getNullableAndRemove(@Nullable Transaction tx, K key) {
        return sync(getNullableAndRemoveAsync(tx, key));
    }

    /** {@inheritDoc} */
    @Override
    public CompletableFuture<NullableValue<V>> getNullableAndRemoveAsync(@Nullable Transaction tx, K key) {
        Objects.requireNonNull(key);

        return tbl.doSchemaOutInOpAsync(
                ClientOp.TUPLE_GET_AND_DELETE,
                (s, w) -> keySer.writeRec(tx, key, s, w, TuplePart.KEY),
                (s, r) -> NullableValue.of(valSer.readRec(s, r.in(), TuplePart.VAL)),
                null,
                ClientTupleSerializer.getPartitionAwarenessProvider(tx, keySer.mapper(), key));
    }

    /** {@inheritDoc} */
    @Override
    public boolean replace(@Nullable Transaction tx, K key, V val) {
        return sync(replaceAsync(tx, key, val));
    }

    /** {@inheritDoc} */
    @Override
    public boolean replace(@Nullable Transaction tx, K key, V oldVal, V newVal) {
        Objects.requireNonNull(key);

        return sync(replaceAsync(tx, key, oldVal, newVal));
    }

    /** {@inheritDoc} */
    @Override
    public CompletableFuture<Boolean> replaceAsync(@Nullable Transaction tx, K key, V val) {
        Objects.requireNonNull(key);

        return tbl.doSchemaOutOpAsync(
                ClientOp.TUPLE_REPLACE,
                (s, w) -> writeKeyValue(s, w, tx, key, val),
                r -> r.in().unpackBoolean(),
                ClientTupleSerializer.getPartitionAwarenessProvider(tx, keySer.mapper(), key));
    }

    /** {@inheritDoc} */
    @Override
    public CompletableFuture<Boolean> replaceAsync(@Nullable Transaction tx, K key, V oldVal, V newVal) {
        Objects.requireNonNull(key);

        return tbl.doSchemaOutOpAsync(
                ClientOp.TUPLE_REPLACE_EXACT,
                (s, w) -> {
                    writeSchemaAndTx(s, w, tx);
                    writeKeyValueRaw(s, w, key, oldVal);
                    writeKeyValueRaw(s, w, key, newVal);
                },
                r -> r.in().unpackBoolean(),
                ClientTupleSerializer.getPartitionAwarenessProvider(tx, keySer.mapper(), key));
    }

    /** {@inheritDoc} */
    @Override
    public V getAndReplace(@Nullable Transaction tx, K key, V val) {
        return sync(getAndReplaceAsync(tx, key, val));
    }

    /** {@inheritDoc} */
    @Override
    public CompletableFuture<V> getAndReplaceAsync(@Nullable Transaction tx, K key, V val) {
        Objects.requireNonNull(key);
        Objects.requireNonNull(val);

        return tbl.doSchemaOutInOpAsync(
                ClientOp.TUPLE_GET_AND_REPLACE,
                (s, w) -> writeKeyValue(s, w, tx, key, val),
                (s, r) -> throwIfNull(valSer.readRec(s, r.in(), TuplePart.VAL)),
                null,
                ClientTupleSerializer.getPartitionAwarenessProvider(tx, keySer.mapper(), key));
    }

    /** {@inheritDoc} */
    @Override
    public NullableValue<V> getNullableAndReplace(@Nullable Transaction tx, K key, V val) {
        return sync(getNullableAndReplaceAsync(tx, key, val));
    }

    /** {@inheritDoc} */
    @Override
    public CompletableFuture<NullableValue<V>> getNullableAndReplaceAsync(@Nullable Transaction tx, K key, V val) {
        Objects.requireNonNull(key);
        Objects.requireNonNull(val);

        return tbl.doSchemaOutInOpAsync(
                ClientOp.TUPLE_GET_AND_REPLACE,
                (s, w) -> writeKeyValue(s, w, tx, key, val),
                (s, r) -> NullableValue.of(valSer.readRec(s, r.in(), TuplePart.VAL)),
                null,
                ClientTupleSerializer.getPartitionAwarenessProvider(tx, keySer.mapper(), key));
    }

    private void writeKeyValue(ClientSchema s, PayloadOutputChannel w, @Nullable Transaction tx, K key, @Nullable V val) {
        writeSchemaAndTx(s, w, tx);
        writeKeyValueRaw(s, w, key, val);
    }

    private void writeKeyValueRaw(ClientSchema s, PayloadOutputChannel w, K key, @Nullable V val) {
        var builder = new BinaryTupleBuilder(s.columns().length);
        var noValueSet = new BitSet();
        ClientMarshallerWriter writer = new ClientMarshallerWriter(builder, noValueSet);

        try {
            s.getMarshaller(keySer.mapper(), TuplePart.KEY, false).writeObject(key, writer);
            s.getMarshaller(valSer.mapper(), TuplePart.VAL, false).writeObject(val, writer);
        } catch (MarshallerException e) {
            throw new IgniteException(INTERNAL_ERR, e.getMessage(), e);
        }

        w.out().packBinaryTuple(builder, noValueSet);
    }

    private void writeSchemaAndTx(ClientSchema s, PayloadOutputChannel w, @Nullable Transaction tx) {
        w.out().packInt(tbl.tableId());
        writeTx(tx, w);
        w.out().packInt(s.version());
    }

    private HashMap<K, V> readGetAllResponse(ClientSchema schema, PayloadInputChannel in) {
        var cnt = in.in().unpackInt();

        var res = new LinkedHashMap<K, V>(cnt);

        Marshaller keyMarsh = schema.getMarshaller(keySer.mapper(), TuplePart.KEY);
        Marshaller valMarsh = schema.getMarshaller(valSer.mapper(), TuplePart.VAL);

        try {
            for (int i = 0; i < cnt; i++) {
                // TODO: Optimize (IGNITE-16022).
                if (in.in().unpackBoolean()) {
                    var tupleReader = new BinaryTupleReader(schema.columns().length, in.in().readBinaryUnsafe());
                    var reader = new ClientMarshallerReader(tupleReader);
                    res.put((K) keyMarsh.readObject(reader, null), (V) valMarsh.readObject(reader, null));
                }
            }

            return res;
        } catch (MarshallerException e) {
            throw new IgniteException(INTERNAL_ERR, e.getMessage(), e);
        }
    }

    /** {@inheritDoc} */
    @Override
    public CompletableFuture<Void> streamData(Publisher<Entry<K, V>> publisher, @Nullable DataStreamerOptions options) {
        Objects.requireNonNull(publisher);

        var provider = new KeyValuePojoStreamerPartitionAwarenessProvider<K, V>(tbl, keySer.mapper());
        var opts = options == null ? DataStreamerOptions.DEFAULT : options;

        // Partition-aware (best effort) sender with retries.
        // The batch may go to a different node when a direct connection is not available.
        StreamerBatchSender<Entry<K, V>, String> batchSender = (nodeId, items) -> tbl.doSchemaOutOpAsync(
                ClientOp.TUPLE_UPSERT_ALL,
                (s, w) -> {
                    writeSchemaAndTx(s, w, null);
                    w.out().packInt(items.size());

                    for (Entry<K, V> e : items) {
                        writeKeyValueRaw(s, w, e.getKey(), e.getValue());
                    }
                },
                r -> null,
                PartitionAwarenessProvider.of(nodeId),
                new RetryLimitPolicy().retryLimit(opts.retryLimit()));

        return ClientDataStreamer.streamData(publisher, opts, batchSender, provider, tbl);
    }

    /** {@inheritDoc} */
    @Override
<<<<<<< HEAD
    public CompletableFuture<AsyncCursor<Entry<K, V>>> queryAsync(
            @Nullable Transaction tx,
            @Nullable Criteria criteria,
            CriteriaQueryOptions opts
    ) {
        return tbl.getLatestSchema()
                .thenCompose((schema) -> {
                    SqlSerializer ser = createSqlSerializer(tbl.name(), schema.columns(), criteria);
                    Session session = new ClientSessionBuilder(tbl.channel()).build();

                    return session.executeAsync(tx, ser.toString(), ser.getArguments())
                            .thenApply(resultSet -> {
                                ResultSetMetadata metadata = resultSet.metadata();

                                List<Integer> keyMapping = indexMapping(schema.columns(), 0, schema.keyColumnCount(), metadata);
                                List<Integer> valMapping = indexMapping(schema.columns(), 0, schema.columns().length, metadata);

                                Marshaller keyMarsh = schema.getMarshaller(keySer.mapper(), TuplePart.KEY, true);
                                Marshaller valMarsh = schema.getMarshaller(valSer.mapper(), TuplePart.KEY_AND_VAL, true);

                                Function<SqlRow, Entry<K, V>> mapper = (row) -> {
                                    try {
                                        return new IgniteBiTuple<>(
                                                (K) keyMarsh.readObject(new TupleReader(new SqlRowProjection(row, keyMapping)), null),
                                                (V) valMarsh.readObject(new TupleReader(new SqlRowProjection(row, valMapping)), null)
                                        );
                                    } catch (MarshallerException e) {
                                        throw new IgniteException(Sql.RUNTIME_ERR, "Failed to map SQL result set: " + e.getMessage(), e);
                                    }
                                };

                                return new QueryCriteriaAsyncCursor<>(resultSet, mapper, session::close);
                            });
                });
=======
    protected Function<SqlRow, Entry<K, V>> queryMapper(ResultSetMetadata meta, ClientSchema schema) {
        String[] keyCols = columnNames(schema.columns(), 0, schema.keyColumnCount());
        String[] valCols = columnNames(schema.columns(), schema.keyColumnCount(), schema.columns().length);

        Marshaller keyMarsh = schema.getMarshaller(keySer.mapper(), TuplePart.KEY, true);
        Marshaller valMarsh = schema.getMarshaller(valSer.mapper(), TuplePart.VAL, true);

        return (row) -> {
            try {
                return new IgniteBiTuple<>(
                        (K) keyMarsh.readObject(new TupleReader(new SqlRowProjection(row, meta, keyCols)), null),
                        (V) valMarsh.readObject(new TupleReader(new SqlRowProjection(row, meta, valCols)), null)
                );
            } catch (MarshallerException e) {
                throw new org.apache.ignite.lang.MarshallerException(e);
            }
        };
>>>>>>> f5de973f
    }

    private static <T> T throwIfNull(T obj) {
        if (obj == null) {
            throw new UnexpectedNullValueException("Got unexpected null value: use `getNullable` sibling method instead.");
        }

        return obj;
    }
}<|MERGE_RESOLUTION|>--- conflicted
+++ resolved
@@ -29,7 +29,6 @@
 import java.util.Collections;
 import java.util.HashMap;
 import java.util.LinkedHashMap;
-import java.util.List;
 import java.util.Map;
 import java.util.Map.Entry;
 import java.util.Objects;
@@ -43,10 +42,6 @@
 import org.apache.ignite.internal.client.PayloadOutputChannel;
 import org.apache.ignite.internal.client.proto.ClientOp;
 import org.apache.ignite.internal.client.proto.TuplePart;
-<<<<<<< HEAD
-import org.apache.ignite.internal.client.sql.ClientSessionBuilder;
-=======
->>>>>>> f5de973f
 import org.apache.ignite.internal.lang.IgniteBiTuple;
 import org.apache.ignite.internal.marshaller.ClientMarshallerReader;
 import org.apache.ignite.internal.marshaller.ClientMarshallerWriter;
@@ -54,28 +49,14 @@
 import org.apache.ignite.internal.marshaller.MarshallerException;
 import org.apache.ignite.internal.marshaller.TupleReader;
 import org.apache.ignite.internal.streamer.StreamerBatchSender;
-<<<<<<< HEAD
-import org.apache.ignite.internal.table.criteria.QueryCriteriaAsyncCursor;
 import org.apache.ignite.internal.table.criteria.SqlRowProjection;
-import org.apache.ignite.internal.table.criteria.SqlSerializer;
-import org.apache.ignite.lang.AsyncCursor;
-import org.apache.ignite.lang.ErrorGroups.Sql;
-=======
-import org.apache.ignite.internal.table.criteria.SqlRowProjection;
->>>>>>> f5de973f
 import org.apache.ignite.lang.IgniteException;
 import org.apache.ignite.lang.NullableValue;
 import org.apache.ignite.lang.UnexpectedNullValueException;
 import org.apache.ignite.sql.ResultSetMetadata;
-<<<<<<< HEAD
-import org.apache.ignite.sql.Session;
-=======
->>>>>>> f5de973f
 import org.apache.ignite.sql.SqlRow;
 import org.apache.ignite.table.DataStreamerOptions;
 import org.apache.ignite.table.KeyValueView;
-import org.apache.ignite.table.criteria.Criteria;
-import org.apache.ignite.table.criteria.CriteriaQueryOptions;
 import org.apache.ignite.table.mapper.Mapper;
 import org.apache.ignite.tx.Transaction;
 import org.jetbrains.annotations.Nullable;
@@ -567,42 +548,6 @@
 
     /** {@inheritDoc} */
     @Override
-<<<<<<< HEAD
-    public CompletableFuture<AsyncCursor<Entry<K, V>>> queryAsync(
-            @Nullable Transaction tx,
-            @Nullable Criteria criteria,
-            CriteriaQueryOptions opts
-    ) {
-        return tbl.getLatestSchema()
-                .thenCompose((schema) -> {
-                    SqlSerializer ser = createSqlSerializer(tbl.name(), schema.columns(), criteria);
-                    Session session = new ClientSessionBuilder(tbl.channel()).build();
-
-                    return session.executeAsync(tx, ser.toString(), ser.getArguments())
-                            .thenApply(resultSet -> {
-                                ResultSetMetadata metadata = resultSet.metadata();
-
-                                List<Integer> keyMapping = indexMapping(schema.columns(), 0, schema.keyColumnCount(), metadata);
-                                List<Integer> valMapping = indexMapping(schema.columns(), 0, schema.columns().length, metadata);
-
-                                Marshaller keyMarsh = schema.getMarshaller(keySer.mapper(), TuplePart.KEY, true);
-                                Marshaller valMarsh = schema.getMarshaller(valSer.mapper(), TuplePart.KEY_AND_VAL, true);
-
-                                Function<SqlRow, Entry<K, V>> mapper = (row) -> {
-                                    try {
-                                        return new IgniteBiTuple<>(
-                                                (K) keyMarsh.readObject(new TupleReader(new SqlRowProjection(row, keyMapping)), null),
-                                                (V) valMarsh.readObject(new TupleReader(new SqlRowProjection(row, valMapping)), null)
-                                        );
-                                    } catch (MarshallerException e) {
-                                        throw new IgniteException(Sql.RUNTIME_ERR, "Failed to map SQL result set: " + e.getMessage(), e);
-                                    }
-                                };
-
-                                return new QueryCriteriaAsyncCursor<>(resultSet, mapper, session::close);
-                            });
-                });
-=======
     protected Function<SqlRow, Entry<K, V>> queryMapper(ResultSetMetadata meta, ClientSchema schema) {
         String[] keyCols = columnNames(schema.columns(), 0, schema.keyColumnCount());
         String[] valCols = columnNames(schema.columns(), schema.keyColumnCount(), schema.columns().length);
@@ -620,7 +565,6 @@
                 throw new org.apache.ignite.lang.MarshallerException(e);
             }
         };
->>>>>>> f5de973f
     }
 
     private static <T> T throwIfNull(T obj) {
