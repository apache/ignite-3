/*
 * Licensed to the Apache Software Foundation (ASF) under one or more
 * contributor license agreements. See the NOTICE file distributed with
 * this work for additional information regarding copyright ownership.
 * The ASF licenses this file to You under the Apache License, Version 2.0
 * (the "License"); you may not use this file except in compliance with
 * the License. You may obtain a copy of the License at
 *
 *      http://www.apache.org/licenses/LICENSE-2.0
 *
 * Unless required by applicable law or agreed to in writing, software
 * distributed under the License is distributed on an "AS IS" BASIS,
 * WITHOUT WARRANTIES OR CONDITIONS OF ANY KIND, either express or implied.
 * See the License for the specific language governing permissions and
 * limitations under the License.
 */

package org.apache.ignite.internal.client;

import static org.apache.ignite.lang.ErrorGroups.Common.INTERNAL_ERR;

import java.util.Objects;
import java.util.concurrent.CompletableFuture;
import java.util.concurrent.ExecutionException;
import org.apache.ignite.client.ClientOperationType;
import org.apache.ignite.client.IgniteClientConfiguration;
import org.apache.ignite.internal.client.proto.ClientOp;
import org.apache.ignite.internal.lang.IgniteExceptionMapperUtil;
import org.apache.ignite.internal.logger.IgniteLogger;
import org.apache.ignite.internal.logger.Loggers;
import org.apache.ignite.internal.util.ExceptionUtils;
import org.apache.ignite.lang.IgniteCheckedException;
import org.apache.ignite.lang.IgniteException;
import org.apache.ignite.lang.LoggerFactory;
import org.apache.ignite.lang.TraceableException;

/**
 * Client utilities.
 */
public class ClientUtils {
    /**
     * Wraps an exception in an IgniteException, extracting trace identifier and error code when the specified exception or one of its
     * causes is an IgniteException itself.
     *
     * @param e Internal exception.
     * @return Public exception.
     */
    public static Throwable ensurePublicException(Throwable e) {
        Objects.requireNonNull(e);

        e = ExceptionUtils.unwrapCause(e);

        if (e instanceof IgniteException) {
            return copyExceptionWithCauseIfPossible((IgniteException) e);
        }

        if (e instanceof IgniteCheckedException) {
            return copyExceptionWithCauseIfPossible((IgniteCheckedException) e);
        }

        e = IgniteExceptionMapperUtil.mapToPublicException(e);

        return new IgniteException(INTERNAL_ERR, e.getMessage(), e);
    }

    /**
     * Try to copy exception using ExceptionUtils.copyExceptionWithCause and return new exception if it was not possible.
     *
     * @param e Exception.
     * @return Properly copied exception or a new error, if exception can not be copied.
     */
    private static <T extends Throwable & TraceableException> Throwable copyExceptionWithCauseIfPossible(T e) {
        Throwable copy = ExceptionUtils.copyExceptionWithCause(e.getClass(), e.traceId(), e.code(), e.getMessage(), e);
        if (copy != null) {
            return copy;
        }

        return new IgniteException(INTERNAL_ERR, "Public Ignite exception-derived class does not have required constructor: "
                + e.getClass().getName(), e);
    }

    /**
     * Waits for async operation completion.
     *
     * @param fut Future to wait to.
     * @param <T> Future result type.
     * @return Future result.
     */
    public static <T> T sync(CompletableFuture<T> fut) {
        try {
            return fut.get();
        } catch (InterruptedException e) {
            Thread.currentThread().interrupt(); // Restore interrupt flag.

            throw ExceptionUtils.sneakyThrow(ensurePublicException(e));
        } catch (ExecutionException e) {
<<<<<<< HEAD
            throw sneakyThrow(ExceptionUtils.copyExceptionWithCause(e));
=======
            throw ExceptionUtils.sneakyThrow(ensurePublicException(e));
>>>>>>> bcfa3e2a
        }
    }

    /**
     * Converts internal op code to public {@link ClientOperationType}.
     *
     * @param opCode Op code.
     * @return Operation type, or null for system operations.
     */
    public static ClientOperationType opCodeToClientOperationType(int opCode) {
        if (opCode < 0) {
            // No-op.
            return null;
        }

        switch (opCode) {
            case ClientOp.HEARTBEAT:
                return null;

            case ClientOp.TABLES_GET:
                return ClientOperationType.TABLES_GET;

            case ClientOp.TABLE_GET:
                return ClientOperationType.TABLE_GET;

            case ClientOp.SCHEMAS_GET:
                return null;

            case ClientOp.TUPLE_UPSERT:
                return ClientOperationType.TUPLE_UPSERT;

            case ClientOp.TUPLE_GET:
                return ClientOperationType.TUPLE_GET;

            case ClientOp.TUPLE_UPSERT_ALL:
                return ClientOperationType.TUPLE_UPSERT_ALL;

            case ClientOp.TUPLE_GET_ALL:
                return ClientOperationType.TUPLE_GET_ALL;

            case ClientOp.TUPLE_GET_AND_UPSERT:
                return ClientOperationType.TUPLE_GET_AND_UPSERT;

            case ClientOp.TUPLE_INSERT:
                return ClientOperationType.TUPLE_INSERT;

            case ClientOp.TUPLE_INSERT_ALL:
                return ClientOperationType.TUPLE_INSERT_ALL;

            case ClientOp.TUPLE_REPLACE:
                return ClientOperationType.TUPLE_REPLACE;

            case ClientOp.TUPLE_REPLACE_EXACT:
                return ClientOperationType.TUPLE_REPLACE_EXACT;

            case ClientOp.TUPLE_GET_AND_REPLACE:
                return ClientOperationType.TUPLE_GET_AND_REPLACE;
            case ClientOp.TUPLE_DELETE:
                return ClientOperationType.TUPLE_DELETE;

            case ClientOp.TUPLE_DELETE_ALL:
                return ClientOperationType.TUPLE_DELETE_ALL;

            case ClientOp.TUPLE_DELETE_EXACT:
                return ClientOperationType.TUPLE_DELETE_EXACT;

            case ClientOp.TUPLE_DELETE_ALL_EXACT:
                return ClientOperationType.TUPLE_DELETE_ALL_EXACT;

            case ClientOp.TUPLE_GET_AND_DELETE:
                return ClientOperationType.TUPLE_GET_AND_DELETE;

            case ClientOp.TUPLE_CONTAINS_KEY:
                return ClientOperationType.TUPLE_CONTAINS_KEY;

            case ClientOp.JDBC_CONNECT:
                return null;

            case ClientOp.JDBC_EXEC:
                return null;

            case ClientOp.JDBC_NEXT:
                return null;

            case ClientOp.JDBC_EXEC_BATCH:
                return null;

            case ClientOp.JDBC_CURSOR_CLOSE:
                return null;

            case ClientOp.JDBC_TABLE_META:
                return null;

            case ClientOp.JDBC_COLUMN_META:
                return null;

            case ClientOp.JDBC_SCHEMAS_META:
                return null;

            case ClientOp.JDBC_PK_META:
                return null;

            case ClientOp.JDBC_QUERY_META:
                return null;

            case ClientOp.TX_BEGIN:
            case ClientOp.TX_COMMIT:
            case ClientOp.TX_ROLLBACK:
                return null; // Commit/rollback use owning connection and bypass retry mechanism.

            case ClientOp.JDBC_SQL_EXEC_PS_BATCH:
                return null;

            case ClientOp.COMPUTE_EXECUTE:
            case ClientOp.COMPUTE_EXECUTE_COLOCATED:
                return ClientOperationType.COMPUTE_EXECUTE;

            case ClientOp.CLUSTER_GET_NODES:
                return null;

            case ClientOp.SQL_EXEC:
                return ClientOperationType.SQL_EXECUTE;

            case ClientOp.SQL_CURSOR_NEXT_PAGE:
                return ClientOperationType.SQL_CURSOR_NEXT_PAGE;

            case ClientOp.SQL_CURSOR_CLOSE:
                return null;

            case ClientOp.PARTITION_ASSIGNMENT_GET:
                return null;

            case ClientOp.JDBC_TX_FINISH:
                return null;

            // Do not return null from default arm intentionally, so we don't forget to update this when new ClientOp values are added.
            default:
                throw new UnsupportedOperationException("Invalid op code: " + opCode);
        }
    }

    /**
     * Gets a logger for the given class.
     *
     * @param cls Class.
     * @return Logger.
     */
    public static <T> IgniteLogger logger(IgniteClientConfiguration cfg, Class<T> cls) {
        var loggerFactory = cfg.loggerFactory() == null
                ? (LoggerFactory) System::getLogger
                : cfg.loggerFactory();

        return loggerFactory == null
                ? Loggers.voidLogger()
                : Loggers.forClass(cls, loggerFactory);
    }
}<|MERGE_RESOLUTION|>--- conflicted
+++ resolved
@@ -94,11 +94,7 @@
 
             throw ExceptionUtils.sneakyThrow(ensurePublicException(e));
         } catch (ExecutionException e) {
-<<<<<<< HEAD
-            throw sneakyThrow(ExceptionUtils.copyExceptionWithCause(e));
-=======
             throw ExceptionUtils.sneakyThrow(ensurePublicException(e));
->>>>>>> bcfa3e2a
         }
     }
 
