--- conflicted
+++ resolved
@@ -104,13 +104,8 @@
     public <T, R> CompletableFuture<JobExecution<R>> submitAsync(
             JobTarget target,
             JobDescriptor<T, R> descriptor,
-<<<<<<< HEAD
-            @Nullable CancellationToken cancellationToken,
-            @Nullable T arg
-=======
             @Nullable T arg,
             @Nullable CancellationToken cancellationToken
->>>>>>> 85d36ec3
     ) {
         Objects.requireNonNull(target);
         Objects.requireNonNull(descriptor);
@@ -135,13 +130,8 @@
     public <T, R> CompletableFuture<BroadcastExecution<R>> submitAsync(
             BroadcastJobTarget target,
             JobDescriptor<T, R> descriptor,
-<<<<<<< HEAD
-            @Nullable CancellationToken cancellationToken,
-            @Nullable T arg
-=======
             @Nullable T arg,
             @Nullable CancellationToken cancellationToken
->>>>>>> 85d36ec3
     ) {
         Objects.requireNonNull(target);
         Objects.requireNonNull(descriptor);
@@ -213,34 +203,20 @@
     public <T, R> R execute(
             JobTarget target,
             JobDescriptor<T, R> descriptor,
-<<<<<<< HEAD
-            @Nullable CancellationToken cancellationToken,
-            @Nullable T arg
-    ) {
-        return sync(executeAsync(target, descriptor, cancellationToken, arg));
-=======
             @Nullable T arg,
             @Nullable CancellationToken cancellationToken
     ) {
         return sync(executeAsync(target, descriptor, arg, cancellationToken));
->>>>>>> 85d36ec3
     }
 
     @Override
     public <T, R> Collection<R> execute(
             BroadcastJobTarget target,
             JobDescriptor<T, R> descriptor,
-<<<<<<< HEAD
-            @Nullable CancellationToken cancellationToken,
-            @Nullable T arg
-    ) {
-        return sync(executeAsync(target, descriptor, cancellationToken, arg));
-=======
             @Nullable T arg,
             @Nullable CancellationToken cancellationToken
     ) {
         return sync(executeAsync(target, descriptor, arg, cancellationToken));
->>>>>>> 85d36ec3
     }
 
     private <T, R> CompletableFuture<SubmitResult> doExecuteColocatedAsync(
@@ -281,13 +257,8 @@
     @Override
     public <T, R> TaskExecution<R> submitMapReduce(
             TaskDescriptor<T, R> taskDescriptor,
-<<<<<<< HEAD
-            @Nullable CancellationToken cancellationToken,
-            @Nullable T arg
-=======
             @Nullable T arg,
             @Nullable CancellationToken cancellationToken
->>>>>>> 85d36ec3
     ) {
         Objects.requireNonNull(taskDescriptor);
 
