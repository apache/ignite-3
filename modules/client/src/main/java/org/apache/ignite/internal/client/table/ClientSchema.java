/*
 * Licensed to the Apache Software Foundation (ASF) under one or more
 * contributor license agreements. See the NOTICE file distributed with
 * this work for additional information regarding copyright ownership.
 * The ASF licenses this file to You under the Apache License, Version 2.0
 * (the "License"); you may not use this file except in compliance with
 * the License. You may obtain a copy of the License at
 *
 *      http://www.apache.org/licenses/LICENSE-2.0
 *
 * Unless required by applicable law or agreed to in writing, software
 * distributed under the License is distributed on an "AS IS" BASIS,
 * WITHOUT WARRANTIES OR CONDITIONS OF ANY KIND, either express or implied.
 * See the License for the specific language governing permissions and
 * limitations under the License.
 */

package org.apache.ignite.internal.client.table;

import java.util.HashMap;
import java.util.Map;
import org.apache.ignite.internal.client.proto.TuplePart;
import org.apache.ignite.internal.marshaller.BinaryMode;
import org.apache.ignite.internal.marshaller.Marshaller;
import org.apache.ignite.internal.marshaller.MarshallerColumn;
import org.apache.ignite.lang.ColumnNotFoundException;
import org.apache.ignite.lang.ErrorGroups.Client;
import org.apache.ignite.lang.IgniteException;
import org.apache.ignite.sql.ColumnType;
import org.apache.ignite.table.mapper.Mapper;
import org.jetbrains.annotations.NotNull;
import org.jetbrains.annotations.Nullable;

/**
 * Client schema.
 */
@SuppressWarnings({"rawtypes", "AssignmentOrReturnOfFieldWithMutableType", "unchecked"})
public class ClientSchema {
    /** Schema version. Incremented on each schema modification. */
    private final int ver;

    /** Key columns count. */
    private final int keyColumnCount;

    /** Columns. */
    private final ClientColumn[] columns;

    /** Colocation columns. */
    private final ClientColumn[] colocationColumns;

    /** Columns map by name. */
    private final Map<String, ClientColumn> map = new HashMap<>();

    /**
     * Constructor.
     *
     * @param ver Schema version.
     * @param columns Columns.
     * @param colocationColumns Colocation columns. When null, all key columns are used.
     */
<<<<<<< HEAD
    public ClientSchema(int ver, ClientColumn[] columns, int @Nullable [] colocationColumns) {
=======
    public ClientSchema(int ver, ClientColumn[] columns, ClientColumn @Nullable [] colocationColumns) {
>>>>>>> 96aaa469
        assert ver >= 0;
        assert columns != null;

        this.ver = ver;
        this.columns = columns;
        var keyCnt = 0;

        for (var col : columns) {
            if (col.key()) {
                keyCnt++;
            }

            map.put(col.name(), col);
        }

        keyColumnCount = keyCnt;

        if (colocationColumns == null) {
            this.colocationColumns = new ClientColumn[keyCnt];

            System.arraycopy(columns, 0, this.colocationColumns, 0, keyCnt);
        } else {
<<<<<<< HEAD
            this.colocationColumns = new ClientColumn[colocationColumns.length];

            for (int i = 0; i < colocationColumns.length; i++) {
                this.colocationColumns[i] = columns[colocationColumns[i]];
            }
=======
            this.colocationColumns = colocationColumns;
>>>>>>> 96aaa469
        }
    }

    /**
     * Returns version.
     *
     * @return Version.
     */
    public int version() {
        return ver;
    }

    /**
     * Returns columns.
     *
     * @return Columns.
     */
    public @NotNull ClientColumn[] columns() {
        return columns;
    }

    /**
     * Returns colocation columns.
     *
     * @return Colocation columns.
     */
    ClientColumn[] colocationColumns() {
        return colocationColumns;
    }

    /**
     * Gets a column by name.
     *
     * @param name Column name.
     * @return Column by name.
     * @throws IgniteException When a column with the specified name does not exist.
     */
    public @NotNull ClientColumn column(String name) {
        var column = map.get(name);

        if (column == null) {
            throw new ColumnNotFoundException(name);
        }

        return column;
    }

    /**
     * Gets a column by name.
     *
     * @param name Column name.
     * @return Column by name.
     */
    public @Nullable ClientColumn columnSafe(String name) {
        return map.get(name);
    }

    /**
     * Returns key column count.
     *
     * @return Key column count.
     */
    public int keyColumnCount() {
        return keyColumnCount;
    }

    public <T> Marshaller getMarshaller(Mapper mapper, TuplePart part) {
        // TODO: Cache Marshallers (IGNITE-16094).
        return createMarshaller(mapper, part);
    }

    private Marshaller createMarshaller(Mapper mapper, TuplePart part) {
        int colCount = columns.length;
        int firstColIdx = 0;

        if (part == TuplePart.KEY) {
            colCount = keyColumnCount;
        } else if (part == TuplePart.VAL) {
            colCount = columns.length - keyColumnCount;
            firstColIdx = keyColumnCount;
        }

        MarshallerColumn[] cols = new MarshallerColumn[colCount];

        for (int i = 0; i < colCount; i++) {
            var col = columns[i  + firstColIdx];

            cols[i] = new MarshallerColumn(col.name(), mode(col.type()), null, col.scale());
        }

        return Marshaller.createMarshaller(cols, mapper, part == TuplePart.KEY);
    }

    private static BinaryMode mode(ColumnType dataType) {
        switch (dataType) {
            case INT8:
                return BinaryMode.BYTE;

            case INT16:
                return BinaryMode.SHORT;

            case INT32:
                return BinaryMode.INT;

            case INT64:
                return BinaryMode.LONG;

            case FLOAT:
                return BinaryMode.FLOAT;

            case DOUBLE:
                return BinaryMode.DOUBLE;

            case UUID:
                return BinaryMode.UUID;

            case STRING:
                return BinaryMode.STRING;

            case BYTE_ARRAY:
                return BinaryMode.BYTE_ARR;

            case DECIMAL:
                return BinaryMode.DECIMAL;

            case NUMBER:
                return BinaryMode.NUMBER;

            case BITMASK:
                return BinaryMode.BITSET;

            case DATE:
                return BinaryMode.DATE;

            case TIME:
                return BinaryMode.TIME;

            case DATETIME:
                return BinaryMode.DATETIME;

            case TIMESTAMP:
                return BinaryMode.TIMESTAMP;

            default:
                throw new IgniteException(Client.PROTOCOL_ERR, "Unknown client data type: " + dataType);
        }
    }
}<|MERGE_RESOLUTION|>--- conflicted
+++ resolved
@@ -58,11 +58,7 @@
      * @param columns Columns.
      * @param colocationColumns Colocation columns. When null, all key columns are used.
      */
-<<<<<<< HEAD
-    public ClientSchema(int ver, ClientColumn[] columns, int @Nullable [] colocationColumns) {
-=======
     public ClientSchema(int ver, ClientColumn[] columns, ClientColumn @Nullable [] colocationColumns) {
->>>>>>> 96aaa469
         assert ver >= 0;
         assert columns != null;
 
@@ -85,15 +81,7 @@
 
             System.arraycopy(columns, 0, this.colocationColumns, 0, keyCnt);
         } else {
-<<<<<<< HEAD
-            this.colocationColumns = new ClientColumn[colocationColumns.length];
-
-            for (int i = 0; i < colocationColumns.length; i++) {
-                this.colocationColumns[i] = columns[colocationColumns[i]];
-            }
-=======
             this.colocationColumns = colocationColumns;
->>>>>>> 96aaa469
         }
     }
 
