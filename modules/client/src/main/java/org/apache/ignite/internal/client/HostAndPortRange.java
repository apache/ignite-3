--- conflicted
+++ resolved
@@ -26,13 +26,7 @@
  * Represents address along with port range.
  */
 public class HostAndPortRange implements Serializable {
-<<<<<<< HEAD
-    /**
-     *
-     */
-=======
     /** Serial version uid. */
->>>>>>> a323c22d
     private static final long serialVersionUID = 0L;
 
     /** Host. */
