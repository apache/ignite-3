--- conflicted
+++ resolved
@@ -336,19 +336,15 @@
         }
     }
     
-<<<<<<< HEAD
+    /**
+     * Writes pairs {@link Tuple}.
+     *
+     * @param pairs Key tuple.
+     * @param schema Schema.
+     * @param out Out.
+     */
     public void writeKvTuples(Map<Tuple, Tuple> pairs, ClientSchema schema,
             ClientMessagePacker out) {
-=======
-    /**
-     * Writes pairs {@link Tuple}.
-     *
-     * @param pairs Key tuple.
-     * @param schema Schema.
-     * @param out Out.
-     */
-    public void writeKvTuples(Map<Tuple, Tuple> pairs, ClientSchema schema, ClientMessagePacker out) {
->>>>>>> 6ee89ad5
         out.packIgniteUuid(id);
         out.packInt(schema.version());
         out.packInt(pairs.size());
@@ -426,7 +422,7 @@
     }
     
     static IgniteBiTuple<Tuple, Tuple> readKvTuple(ClientSchema schema, ClientMessageUnpacker in) {
-        if (in.getNextFormat() == MessageFormat.NIL) {
+        if (in.tryUnpackNil()) {
             return null;
         }
         
