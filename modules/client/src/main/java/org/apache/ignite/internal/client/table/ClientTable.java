/*
 * Licensed to the Apache Software Foundation (ASF) under one or more
 * contributor license agreements.  See the NOTICE file distributed with
 * this work for additional information regarding copyright ownership.
 * The ASF licenses this file to You under the Apache License, Version 2.0
 * (the "License"); you may not use this file except in compliance with
 * the License.  You may obtain a copy of the License at
 *
 *      http://www.apache.org/licenses/LICENSE-2.0
 *
 * Unless required by applicable law or agreed to in writing, software
 * distributed under the License is distributed on an "AS IS" BASIS,
 * WITHOUT WARRANTIES OR CONDITIONS OF ANY KIND, either express or implied.
 * See the License for the specific language governing permissions and
 * limitations under the License.
 */

package org.apache.ignite.internal.client.table;

import java.util.ArrayList;
import java.util.Collection;
import java.util.HashMap;
import java.util.Map;
import java.util.concurrent.CompletableFuture;
import java.util.concurrent.CompletionStage;
import java.util.concurrent.ConcurrentHashMap;
import java.util.function.BiConsumer;
import java.util.function.BiFunction;
import java.util.function.Function;
import org.apache.ignite.client.IgniteClientException;
import org.apache.ignite.internal.client.ReliableChannel;
import org.apache.ignite.internal.client.proto.ClientMessagePacker;
import org.apache.ignite.internal.client.proto.ClientMessageUnpacker;
import org.apache.ignite.internal.client.proto.ClientOp;
import org.apache.ignite.internal.tostring.IgniteToStringBuilder;
import org.apache.ignite.lang.IgniteBiTuple;
import org.apache.ignite.lang.IgniteUuid;
import org.apache.ignite.table.KeyValueView;
import org.apache.ignite.table.RecordView;
import org.apache.ignite.table.Table;
import org.apache.ignite.table.Tuple;
import org.apache.ignite.table.mapper.Mapper;
import org.jetbrains.annotations.NotNull;
import org.jetbrains.annotations.Nullable;
import org.msgpack.core.MessageFormat;

/**
 * Client table API implementation.
 */
public class ClientTable implements Table {
    /**
     *
     */
    private final IgniteUuid id;

    /**
     *
     */
    private final String name;

    /**
     *
     */
    private final ReliableChannel ch;

    /**
     *
     */
    private final ConcurrentHashMap<Integer, ClientSchema> schemas = new ConcurrentHashMap<>();

    /**
     *
     */
    private volatile int latestSchemaVer = -1;

    /**
     *
     */
    private final Object latestSchemaLock = new Object();

    /**
     * Constructor.
     *
     * @param ch   Channel.
     * @param id   Table id.
     * @param name Table name.
     */
    public ClientTable(ReliableChannel ch, IgniteUuid id, String name) {
        assert ch != null;
        assert id != null;
        assert name != null && !name.isEmpty();

        this.ch = ch;
        this.id = id;
        this.name = name;
    }

    /**
     * Gets the table id.
     *
     * @return Table id.
     */
    public IgniteUuid tableId() {
        return id;
    }

    /** {@inheritDoc} */
    @Override
    public @NotNull String tableName() {
        return name;
    }

    /** {@inheritDoc} */
<<<<<<< HEAD
    @Override
    public <R> RecordView<R> recordView(RecordMapper<R> recMapper) {
        throw new UnsupportedOperationException("Not implemented yet.");
    }

    @Override
    public RecordView<Tuple> recordView() {
        return new ClientRecordBinaryView(this);
=======
    @Override public <R> RecordView<R> recordView(Mapper<R> recMapper) {
        throw new UnsupportedOperationException("Not implemented yet.");
    }

    /** {@inheritDoc} */
    @Override public <K, V> KeyValueView<K, V> keyValueView(Mapper<K> keyMapper, Mapper<V> valMapper) {
        throw new UnsupportedOperationException("Not implemented yet.");
>>>>>>> 808173f8
    }

    /** {@inheritDoc} */
    @Override
    public <K, V> KeyValueView<K, V> keyValueView(KeyMapper<K> keyMapper, ValueMapper<V> valMapper) {
        throw new UnsupportedOperationException("Not implemented yet.");
    }

    /** {@inheritDoc} */
    @Override
    public KeyValueView<Tuple, Tuple> keyValueView() {
        return new ClientKeyValueBinaryView(this);
    }

    private CompletableFuture<ClientSchema> getLatestSchema() {
        if (latestSchemaVer >= 0) {
            return CompletableFuture.completedFuture(schemas.get(latestSchemaVer));
        }

        return loadSchema(null);
    }

    private CompletableFuture<ClientSchema> getSchema(int ver) {
        var schema = schemas.get(ver);

        if (schema != null) {
            return CompletableFuture.completedFuture(schema);
        }

        return loadSchema(ver);
    }

    private CompletableFuture<ClientSchema> loadSchema(Integer ver) {
        return ch.serviceAsync(ClientOp.SCHEMAS_GET, w -> {
            w.out().packIgniteUuid(id);

            if (ver == null) {
                w.out().packNil();
            } else {
                w.out().packArrayHeader(1);
                w.out().packInt(ver);
            }
        }, r -> {
            int schemaCnt = r.in().unpackMapHeader();

            if (schemaCnt == 0) {
                throw new IgniteClientException("Schema not found: " + ver);
            }

            ClientSchema last = null;

            for (var i = 0; i < schemaCnt; i++) {
                last = readSchema(r.in());
            }

            return last;
        });
    }

    private ClientSchema readSchema(ClientMessageUnpacker in) {
        var schemaVer = in.unpackInt();
        var colCnt = in.unpackArrayHeader();

        var columns = new ClientColumn[colCnt];

        for (int i = 0; i < colCnt; i++) {
            var propCnt = in.unpackArrayHeader();

            assert propCnt >= 4;

            var name = in.unpackString();
            var type = in.unpackInt();
            var isKey = in.unpackBoolean();
            var isNullable = in.unpackBoolean();

            // Skip unknown extra properties, if any.
            in.skipValue(propCnt - 4);

            var column = new ClientColumn(name, type, isNullable, isKey, i);
            columns[i] = column;
        }

        var schema = new ClientSchema(schemaVer, columns);

        schemas.put(schemaVer, schema);

        synchronized (latestSchemaLock) {
            if (schemaVer > latestSchemaVer) {
                latestSchemaVer = schemaVer;
            }
        }

        return schema;
    }

    /** {@inheritDoc} */
    @Override
    public String toString() {
        return IgniteToStringBuilder.toString(ClientTable.class, this);
    }

    public void writeTuple(
            @NotNull Tuple tuple,
            ClientSchema schema,
            ClientMessagePacker out
    ) {
        writeTuple(tuple, schema, out, false, false);
    }

    public void writeTuple(
            @NotNull Tuple tuple,
            ClientSchema schema,
            ClientMessagePacker out,
            boolean keyOnly
    ) {
        writeTuple(tuple, schema, out, keyOnly, false);
    }

    public void writeTuple(
            @NotNull Tuple tuple,
            ClientSchema schema,
            ClientMessagePacker out,
            boolean keyOnly,
            boolean skipHeader
    ) {
        // TODO: Special case for ClientTupleBuilder - it has columns in order
        var vals = new Object[keyOnly ? schema.keyColumnCount() : schema.columns().length];
        var tupleSize = tuple.columnCount();

        for (var i = 0; i < tupleSize; i++) {
            var colName = tuple.columnName(i);
            var col = schema.column(colName);

            if (keyOnly && !col.key()) {
                continue;
            }

            vals[col.schemaIndex()] = tuple.value(i);
        }

        if (!skipHeader) {
            out.packIgniteUuid(id);
            out.packInt(schema.version());
        }

        for (var val : vals) {
            out.packObject(val);
        }
    }

    public void writeKvTuple(
            @NotNull Tuple key,
            @Nullable Tuple val,
            ClientSchema schema,
            ClientMessagePacker out,
            boolean skipHeader
    ) {
        var vals = new Object[schema.columns().length];

        for (var i = 0; i < key.columnCount(); i++) {
            var colName = key.columnName(i);
            var col = schema.column(colName);

            if (!col.key()) {
                continue;
            }

            vals[col.schemaIndex()] = key.value(i);
        }

        if (val != null) {
            for (var i = 0; i < val.columnCount(); i++) {
                var colName = val.columnName(i);
                var col = schema.column(colName);

                if (col.key()) {
                    continue;
                }

                vals[col.schemaIndex()] = val.value(i);
            }
        }

        if (!skipHeader) {
            out.packIgniteUuid(id);
            out.packInt(schema.version());
        }

        for (var v : vals) {
            out.packObject(v);
        }
    }

    public void writeKvTuples(Map<Tuple, Tuple> pairs, ClientSchema schema, ClientMessagePacker out) {
        out.packIgniteUuid(id);
        out.packInt(schema.version());
        out.packInt(pairs.size());

        for (Map.Entry<Tuple, Tuple> pair : pairs.entrySet()) {
            writeKvTuple(pair.getKey(), pair.getValue(), schema, out, true);
        }
    }

    public void writeTuples(
            @NotNull Collection<Tuple> tuples,
            ClientSchema schema,
            ClientMessagePacker out,
            boolean keyOnly
    ) {
        out.packIgniteUuid(id);
        out.packInt(schema.version());
        out.packInt(tuples.size());

        for (var tuple : tuples) {
            writeTuple(tuple, schema, out, keyOnly, true);
        }
    }

    private static Tuple readTuple(ClientSchema schema, ClientMessageUnpacker in, boolean keyOnly) {
        var tuple = new ClientTuple(schema);

        var colCnt = keyOnly ? schema.keyColumnCount() : schema.columns().length;

        for (var i = 0; i < colCnt; i++) {
            tuple.setInternal(i, in.unpackObject(schema.columns()[i].type()));
        }

        return tuple;
    }

    static Tuple readValueTuple(ClientSchema schema, ClientMessageUnpacker in, Tuple keyTuple) {
        var tuple = new ClientTuple(schema);

        for (var i = 0; i < schema.columns().length; i++) {
            ClientColumn col = schema.columns()[i];

            Object value = i < schema.keyColumnCount()
                    ? keyTuple.value(col.name())
                    : in.unpackObject(schema.columns()[i].type());

            tuple.setInternal(i, value);
        }

        return tuple;
    }

    static Tuple readValueTuple(ClientSchema schema, ClientMessageUnpacker in) {
        var keyColCnt = schema.keyColumnCount();
        var colCnt = schema.columns().length;

        var valTuple = new ClientTuple(schema, keyColCnt, schema.columns().length - 1);

        for (var i = keyColCnt; i < colCnt; i++) {
            ClientColumn col = schema.columns()[i];
            Object val = in.unpackObject(col.type());

            valTuple.setInternal(i - keyColCnt, val);
        }

        return valTuple;
    }

    static IgniteBiTuple<Tuple, Tuple> readKvTuple(ClientSchema schema, ClientMessageUnpacker in) {
        var keyColCnt = schema.keyColumnCount();
        var colCnt = schema.columns().length;

        var keyTuple = new ClientTuple(schema, 0, keyColCnt - 1);
        var valTuple = new ClientTuple(schema, keyColCnt, schema.columns().length - 1);

        for (var i = 0; i < colCnt; i++) {
            ClientColumn col = schema.columns()[i];
            Object val = in.unpackObject(col.type());

            if (i < keyColCnt) {
                keyTuple.setInternal(i, val);
            } else {
                valTuple.setInternal(i - keyColCnt, val);
            }
        }

        return new IgniteBiTuple<>(keyTuple, valTuple);
    }

    public Map<Tuple, Tuple> readKvTuples(ClientSchema schema, ClientMessageUnpacker in) {
        var cnt = in.unpackInt();
        Map<Tuple, Tuple> res = new HashMap<>(cnt);

        for (int i = 0; i < cnt; i++) {
            var pair = readKvTuple(schema, in);
            res.put(pair.get1(), pair.get2());
        }

        return res;
    }

    Collection<Tuple> readTuples(ClientSchema schema, ClientMessageUnpacker in) {
        return readTuples(schema, in, false);
    }

    Collection<Tuple> readTuples(ClientSchema schema, ClientMessageUnpacker in, boolean keyOnly) {
        var cnt = in.unpackInt();
        var res = new ArrayList<Tuple>(cnt);

        for (int i = 0; i < cnt; i++) {
            res.add(readTuple(schema, in, keyOnly));
        }

        return res;
    }

    <T> CompletableFuture<T> doSchemaOutInOpAsync(
            int opCode,
            BiConsumer<ClientSchema, ClientMessagePacker> writer,
            BiFunction<ClientSchema, ClientMessageUnpacker, T> reader
    ) {
        return doSchemaOutInOpAsync(opCode, writer, reader, null);
    }

    <T> CompletableFuture<T> doSchemaOutInOpAsync(
            int opCode,
            BiConsumer<ClientSchema, ClientMessagePacker> writer,
            BiFunction<ClientSchema, ClientMessageUnpacker, T> reader,
            T defaultValue
    ) {
        return getLatestSchema()
                .thenCompose(schema ->
                        ch.serviceAsync(opCode,
                                w -> writer.accept(schema, w.out()),
                                r -> readSchemaAndReadData(schema, r.in(), reader, defaultValue)))
                .thenCompose(t -> loadSchemaAndReadData(t, reader));
    }

    <T> CompletableFuture<T> doSchemaOutOpAsync(
            int opCode,
            BiConsumer<ClientSchema, ClientMessagePacker> writer,
            Function<ClientMessageUnpacker, T> reader) {
        return getLatestSchema()
                .thenCompose(schema ->
                        ch.serviceAsync(opCode,
                                w -> writer.accept(schema, w.out()),
                                r -> reader.apply(r.in())));
    }

    private <T> Object readSchemaAndReadData(
            ClientSchema knownSchema,
            ClientMessageUnpacker in,
            BiFunction<ClientSchema, ClientMessageUnpacker, T> fn,
            T defaultValue
    ) {
        if (in.getNextFormat() == MessageFormat.NIL) {
            return defaultValue;
        }

        var schemaVer = in.unpackInt();

        var resSchema = schemaVer == knownSchema.version() ? knownSchema : schemas.get(schemaVer);

        if (resSchema != null) {
            return fn.apply(knownSchema, in);
        }

        // Schema is not yet known - request.
        // Retain unpacker - normally it is closed when this method exits.
        return new IgniteBiTuple<>(in.retain(), schemaVer);
    }

    private <T> CompletionStage<T> loadSchemaAndReadData(
            Object data,
            BiFunction<ClientSchema, ClientMessageUnpacker, T> fn
    ) {
        if (!(data instanceof IgniteBiTuple)) {
            return CompletableFuture.completedFuture((T) data);
        }

        var biTuple = (IgniteBiTuple<ClientMessageUnpacker, Integer>) data;

        var in = biTuple.getKey();
        var schemaId = biTuple.getValue();

        assert in != null;
        assert schemaId != null;

        var resFut = getSchema(schemaId).thenApply(schema -> fn.apply(schema, in));

        // Close unpacker.
        resFut.handle((tuple, err) -> {
            in.close();
            return null;
        });

        return resFut;
    }
}<|MERGE_RESOLUTION|>--- conflicted
+++ resolved
@@ -52,32 +52,32 @@
      *
      */
     private final IgniteUuid id;
-
+    
     /**
      *
      */
     private final String name;
-
+    
     /**
      *
      */
     private final ReliableChannel ch;
-
+    
     /**
      *
      */
     private final ConcurrentHashMap<Integer, ClientSchema> schemas = new ConcurrentHashMap<>();
-
+    
     /**
      *
      */
     private volatile int latestSchemaVer = -1;
-
+    
     /**
      *
      */
     private final Object latestSchemaLock = new Object();
-
+    
     /**
      * Constructor.
      *
@@ -89,12 +89,12 @@
         assert ch != null;
         assert id != null;
         assert name != null && !name.isEmpty();
-
+        
         this.ch = ch;
         this.id = id;
         this.name = name;
     }
-
+    
     /**
      * Gets the table id.
      *
@@ -103,68 +103,58 @@
     public IgniteUuid tableId() {
         return id;
     }
-
+    
     /** {@inheritDoc} */
     @Override
     public @NotNull String tableName() {
         return name;
     }
-
+    
     /** {@inheritDoc} */
-<<<<<<< HEAD
     @Override
-    public <R> RecordView<R> recordView(RecordMapper<R> recMapper) {
+    public <R> RecordView<R> recordView(Mapper<R> recMapper) {
         throw new UnsupportedOperationException("Not implemented yet.");
     }
-
+    
     @Override
     public RecordView<Tuple> recordView() {
         return new ClientRecordBinaryView(this);
-=======
-    @Override public <R> RecordView<R> recordView(Mapper<R> recMapper) {
-        throw new UnsupportedOperationException("Not implemented yet.");
-    }
-
-    /** {@inheritDoc} */
-    @Override public <K, V> KeyValueView<K, V> keyValueView(Mapper<K> keyMapper, Mapper<V> valMapper) {
-        throw new UnsupportedOperationException("Not implemented yet.");
->>>>>>> 808173f8
-    }
-
+    }
+    
     /** {@inheritDoc} */
     @Override
-    public <K, V> KeyValueView<K, V> keyValueView(KeyMapper<K> keyMapper, ValueMapper<V> valMapper) {
+    public <K, V> KeyValueView<K, V> keyValueView(Mapper<K> keyMapper, Mapper<V> valMapper) {
         throw new UnsupportedOperationException("Not implemented yet.");
     }
-
+    
     /** {@inheritDoc} */
     @Override
     public KeyValueView<Tuple, Tuple> keyValueView() {
         return new ClientKeyValueBinaryView(this);
     }
-
+    
     private CompletableFuture<ClientSchema> getLatestSchema() {
         if (latestSchemaVer >= 0) {
             return CompletableFuture.completedFuture(schemas.get(latestSchemaVer));
         }
-
+        
         return loadSchema(null);
     }
-
+    
     private CompletableFuture<ClientSchema> getSchema(int ver) {
         var schema = schemas.get(ver);
-
+    
         if (schema != null) {
             return CompletableFuture.completedFuture(schema);
         }
-
+        
         return loadSchema(ver);
     }
-
+    
     private CompletableFuture<ClientSchema> loadSchema(Integer ver) {
         return ch.serviceAsync(ClientOp.SCHEMAS_GET, w -> {
             w.out().packIgniteUuid(id);
-
+    
             if (ver == null) {
                 w.out().packNil();
             } else {
@@ -173,63 +163,63 @@
             }
         }, r -> {
             int schemaCnt = r.in().unpackMapHeader();
-
+    
             if (schemaCnt == 0) {
                 throw new IgniteClientException("Schema not found: " + ver);
             }
-
+            
             ClientSchema last = null;
-
+    
             for (var i = 0; i < schemaCnt; i++) {
                 last = readSchema(r.in());
             }
-
+            
             return last;
         });
     }
-
+    
     private ClientSchema readSchema(ClientMessageUnpacker in) {
         var schemaVer = in.unpackInt();
         var colCnt = in.unpackArrayHeader();
-
+        
         var columns = new ClientColumn[colCnt];
-
+        
         for (int i = 0; i < colCnt; i++) {
             var propCnt = in.unpackArrayHeader();
-
+            
             assert propCnt >= 4;
-
+            
             var name = in.unpackString();
             var type = in.unpackInt();
             var isKey = in.unpackBoolean();
             var isNullable = in.unpackBoolean();
-
+            
             // Skip unknown extra properties, if any.
             in.skipValue(propCnt - 4);
-
+            
             var column = new ClientColumn(name, type, isNullable, isKey, i);
             columns[i] = column;
         }
-
+        
         var schema = new ClientSchema(schemaVer, columns);
-
+        
         schemas.put(schemaVer, schema);
-
+        
         synchronized (latestSchemaLock) {
             if (schemaVer > latestSchemaVer) {
                 latestSchemaVer = schemaVer;
             }
         }
-
+        
         return schema;
     }
-
+    
     /** {@inheritDoc} */
     @Override
     public String toString() {
         return IgniteToStringBuilder.toString(ClientTable.class, this);
     }
-
+    
     public void writeTuple(
             @NotNull Tuple tuple,
             ClientSchema schema,
@@ -237,7 +227,7 @@
     ) {
         writeTuple(tuple, schema, out, false, false);
     }
-
+    
     public void writeTuple(
             @NotNull Tuple tuple,
             ClientSchema schema,
@@ -246,7 +236,7 @@
     ) {
         writeTuple(tuple, schema, out, keyOnly, false);
     }
-
+    
     public void writeTuple(
             @NotNull Tuple tuple,
             ClientSchema schema,
@@ -257,28 +247,28 @@
         // TODO: Special case for ClientTupleBuilder - it has columns in order
         var vals = new Object[keyOnly ? schema.keyColumnCount() : schema.columns().length];
         var tupleSize = tuple.columnCount();
-
+        
         for (var i = 0; i < tupleSize; i++) {
             var colName = tuple.columnName(i);
             var col = schema.column(colName);
-
+    
             if (keyOnly && !col.key()) {
                 continue;
             }
-
+            
             vals[col.schemaIndex()] = tuple.value(i);
         }
-
+        
         if (!skipHeader) {
             out.packIgniteUuid(id);
             out.packInt(schema.version());
         }
-
+    
         for (var val : vals) {
             out.packObject(val);
         }
     }
-
+    
     public void writeKvTuple(
             @NotNull Tuple key,
             @Nullable Tuple val,
@@ -287,51 +277,51 @@
             boolean skipHeader
     ) {
         var vals = new Object[schema.columns().length];
-
+        
         for (var i = 0; i < key.columnCount(); i++) {
             var colName = key.columnName(i);
             var col = schema.column(colName);
-
+    
             if (!col.key()) {
                 continue;
             }
-
+            
             vals[col.schemaIndex()] = key.value(i);
         }
-
+        
         if (val != null) {
             for (var i = 0; i < val.columnCount(); i++) {
                 var colName = val.columnName(i);
                 var col = schema.column(colName);
-
+    
                 if (col.key()) {
                     continue;
                 }
-
+                
                 vals[col.schemaIndex()] = val.value(i);
             }
         }
-
+        
         if (!skipHeader) {
             out.packIgniteUuid(id);
             out.packInt(schema.version());
         }
-
+    
         for (var v : vals) {
             out.packObject(v);
         }
     }
-
+    
     public void writeKvTuples(Map<Tuple, Tuple> pairs, ClientSchema schema, ClientMessagePacker out) {
         out.packIgniteUuid(id);
         out.packInt(schema.version());
         out.packInt(pairs.size());
-
+    
         for (Map.Entry<Tuple, Tuple> pair : pairs.entrySet()) {
             writeKvTuple(pair.getKey(), pair.getValue(), schema, out, true);
         }
     }
-
+    
     public void writeTuples(
             @NotNull Collection<Tuple> tuples,
             ClientSchema schema,
@@ -341,104 +331,104 @@
         out.packIgniteUuid(id);
         out.packInt(schema.version());
         out.packInt(tuples.size());
-
+    
         for (var tuple : tuples) {
             writeTuple(tuple, schema, out, keyOnly, true);
         }
     }
-
+    
     private static Tuple readTuple(ClientSchema schema, ClientMessageUnpacker in, boolean keyOnly) {
         var tuple = new ClientTuple(schema);
-
+        
         var colCnt = keyOnly ? schema.keyColumnCount() : schema.columns().length;
-
+    
         for (var i = 0; i < colCnt; i++) {
             tuple.setInternal(i, in.unpackObject(schema.columns()[i].type()));
         }
-
+        
         return tuple;
     }
-
+    
     static Tuple readValueTuple(ClientSchema schema, ClientMessageUnpacker in, Tuple keyTuple) {
         var tuple = new ClientTuple(schema);
-
+        
         for (var i = 0; i < schema.columns().length; i++) {
             ClientColumn col = schema.columns()[i];
-
+            
             Object value = i < schema.keyColumnCount()
                     ? keyTuple.value(col.name())
                     : in.unpackObject(schema.columns()[i].type());
-
+            
             tuple.setInternal(i, value);
         }
-
+        
         return tuple;
     }
-
+    
     static Tuple readValueTuple(ClientSchema schema, ClientMessageUnpacker in) {
         var keyColCnt = schema.keyColumnCount();
         var colCnt = schema.columns().length;
-
+        
         var valTuple = new ClientTuple(schema, keyColCnt, schema.columns().length - 1);
-
+        
         for (var i = keyColCnt; i < colCnt; i++) {
             ClientColumn col = schema.columns()[i];
             Object val = in.unpackObject(col.type());
-
+            
             valTuple.setInternal(i - keyColCnt, val);
         }
-
+        
         return valTuple;
     }
-
+    
     static IgniteBiTuple<Tuple, Tuple> readKvTuple(ClientSchema schema, ClientMessageUnpacker in) {
         var keyColCnt = schema.keyColumnCount();
         var colCnt = schema.columns().length;
-
+        
         var keyTuple = new ClientTuple(schema, 0, keyColCnt - 1);
         var valTuple = new ClientTuple(schema, keyColCnt, schema.columns().length - 1);
-
+        
         for (var i = 0; i < colCnt; i++) {
             ClientColumn col = schema.columns()[i];
             Object val = in.unpackObject(col.type());
-
+    
             if (i < keyColCnt) {
                 keyTuple.setInternal(i, val);
             } else {
                 valTuple.setInternal(i - keyColCnt, val);
             }
         }
-
+        
         return new IgniteBiTuple<>(keyTuple, valTuple);
     }
-
+    
     public Map<Tuple, Tuple> readKvTuples(ClientSchema schema, ClientMessageUnpacker in) {
         var cnt = in.unpackInt();
         Map<Tuple, Tuple> res = new HashMap<>(cnt);
-
+        
         for (int i = 0; i < cnt; i++) {
             var pair = readKvTuple(schema, in);
             res.put(pair.get1(), pair.get2());
         }
-
+        
         return res;
     }
-
+    
     Collection<Tuple> readTuples(ClientSchema schema, ClientMessageUnpacker in) {
         return readTuples(schema, in, false);
     }
-
+    
     Collection<Tuple> readTuples(ClientSchema schema, ClientMessageUnpacker in, boolean keyOnly) {
         var cnt = in.unpackInt();
         var res = new ArrayList<Tuple>(cnt);
-
+    
         for (int i = 0; i < cnt; i++) {
             res.add(readTuple(schema, in, keyOnly));
         }
-
+        
         return res;
     }
-
+    
     <T> CompletableFuture<T> doSchemaOutInOpAsync(
             int opCode,
             BiConsumer<ClientSchema, ClientMessagePacker> writer,
@@ -446,7 +436,7 @@
     ) {
         return doSchemaOutInOpAsync(opCode, writer, reader, null);
     }
-
+    
     <T> CompletableFuture<T> doSchemaOutInOpAsync(
             int opCode,
             BiConsumer<ClientSchema, ClientMessagePacker> writer,
@@ -460,7 +450,7 @@
                                 r -> readSchemaAndReadData(schema, r.in(), reader, defaultValue)))
                 .thenCompose(t -> loadSchemaAndReadData(t, reader));
     }
-
+    
     <T> CompletableFuture<T> doSchemaOutOpAsync(
             int opCode,
             BiConsumer<ClientSchema, ClientMessagePacker> writer,
@@ -471,7 +461,7 @@
                                 w -> writer.accept(schema, w.out()),
                                 r -> reader.apply(r.in())));
     }
-
+    
     private <T> Object readSchemaAndReadData(
             ClientSchema knownSchema,
             ClientMessageUnpacker in,
@@ -481,20 +471,20 @@
         if (in.getNextFormat() == MessageFormat.NIL) {
             return defaultValue;
         }
-
+        
         var schemaVer = in.unpackInt();
-
+        
         var resSchema = schemaVer == knownSchema.version() ? knownSchema : schemas.get(schemaVer);
-
+    
         if (resSchema != null) {
             return fn.apply(knownSchema, in);
         }
-
+        
         // Schema is not yet known - request.
         // Retain unpacker - normally it is closed when this method exits.
         return new IgniteBiTuple<>(in.retain(), schemaVer);
     }
-
+    
     private <T> CompletionStage<T> loadSchemaAndReadData(
             Object data,
             BiFunction<ClientSchema, ClientMessageUnpacker, T> fn
@@ -502,23 +492,23 @@
         if (!(data instanceof IgniteBiTuple)) {
             return CompletableFuture.completedFuture((T) data);
         }
-
+        
         var biTuple = (IgniteBiTuple<ClientMessageUnpacker, Integer>) data;
-
+        
         var in = biTuple.getKey();
         var schemaId = biTuple.getValue();
-
+        
         assert in != null;
         assert schemaId != null;
-
+        
         var resFut = getSchema(schemaId).thenApply(schema -> fn.apply(schema, in));
-
+        
         // Close unpacker.
         resFut.handle((tuple, err) -> {
             in.close();
             return null;
         });
-
+        
         return resFut;
     }
 }