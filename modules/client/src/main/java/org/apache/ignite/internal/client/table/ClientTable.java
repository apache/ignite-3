--- conflicted
+++ resolved
@@ -212,21 +212,14 @@
             var type = ColumnTypeConverter.fromOrdinalOrThrow(in.unpackInt());
             var isKey = in.unpackBoolean();
             var isNullable = in.unpackBoolean();
-<<<<<<< HEAD
-=======
             var colocationIndex = in.unpackInt();
->>>>>>> 96aaa469
             var scale = in.unpackInt();
             var precision = in.unpackInt();
 
             // Skip unknown extra properties, if any.
             in.skipValues(propCnt - 7);
 
-<<<<<<< HEAD
-            var column = new ClientColumn(name, type, isNullable, isKey, i, scale, precision);
-=======
             var column = new ClientColumn(name, type, isNullable, isKey, colocationIndex, i, scale, precision);
->>>>>>> 96aaa469
             columns[i] = column;
 
             if (colocationIndex >= 0) {
@@ -244,18 +237,6 @@
             }
         }
 
-<<<<<<< HEAD
-        var colocationColCnt = in.unpackArrayHeader();
-        var colocationColumns = colocationColCnt > 0 ? new int[colocationColCnt] : null;
-
-        if (colocationColumns != null) {
-            for (int i = 0; i < colocationColCnt; i++) {
-                colocationColumns[i] = in.unpackInt();
-            }
-        }
-
-=======
->>>>>>> 96aaa469
         var schema = new ClientSchema(schemaVer, columns, colocationColumns);
 
         schemas.put(schemaVer, CompletableFuture.completedFuture(schema));
