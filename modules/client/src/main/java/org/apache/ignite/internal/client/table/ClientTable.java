/*
 * Licensed to the Apache Software Foundation (ASF) under one or more
 * contributor license agreements.  See the NOTICE file distributed with
 * this work for additional information regarding copyright ownership.
 * The ASF licenses this file to You under the Apache License, Version 2.0
 * (the "License"); you may not use this file except in compliance with
 * the License.  You may obtain a copy of the License at
 *
 *      http://www.apache.org/licenses/LICENSE-2.0
 *
 * Unless required by applicable law or agreed to in writing, software
 * distributed under the License is distributed on an "AS IS" BASIS,
 * WITHOUT WARRANTIES OR CONDITIONS OF ANY KIND, either express or implied.
 * See the License for the specific language governing permissions and
 * limitations under the License.
 */

package org.apache.ignite.internal.client.table;

import java.util.ArrayList;
import java.util.Collection;
import java.util.HashMap;
import java.util.Map;
import java.util.concurrent.CompletableFuture;
import java.util.concurrent.CompletionStage;
import java.util.concurrent.ConcurrentHashMap;
import java.util.function.BiConsumer;
import java.util.function.BiFunction;
import java.util.function.Function;
import org.apache.ignite.client.IgniteClientException;
import org.apache.ignite.internal.client.ReliableChannel;
import org.apache.ignite.internal.client.proto.ClientMessagePacker;
import org.apache.ignite.internal.client.proto.ClientMessageUnpacker;
import org.apache.ignite.internal.client.proto.ClientOp;
import org.apache.ignite.internal.tostring.IgniteToStringBuilder;
import org.apache.ignite.lang.IgniteBiTuple;
import org.apache.ignite.lang.IgniteUuid;
import org.apache.ignite.table.KeyValueView;
import org.apache.ignite.table.RecordView;
import org.apache.ignite.table.Table;
import org.apache.ignite.table.Tuple;
import org.apache.ignite.table.mapper.Mapper;
import org.jetbrains.annotations.NotNull;
import org.jetbrains.annotations.Nullable;
import org.msgpack.core.MessageFormat;

/**
 * Client table API implementation.
 */
public class ClientTable implements Table {
    /**
     *
     */
    private final IgniteUuid id;
<<<<<<< HEAD

=======
    
>>>>>>> a323c22d
    /**
     *
     */
    private final String name;
<<<<<<< HEAD

=======
    
>>>>>>> a323c22d
    /**
     *
     */
    private final ReliableChannel ch;
<<<<<<< HEAD

=======
    
>>>>>>> a323c22d
    /**
     *
     */
    private final ConcurrentHashMap<Integer, ClientSchema> schemas = new ConcurrentHashMap<>();
<<<<<<< HEAD

=======
    
>>>>>>> a323c22d
    /**
     *
     */
    private volatile int latestSchemaVer = -1;
<<<<<<< HEAD

=======
    
>>>>>>> a323c22d
    /**
     *
     */
    private final Object latestSchemaLock = new Object();
    
    /**
     * Constructor.
     *
     * @param ch   Channel.
     * @param id   Table id.
     * @param name Table name.
     */
    public ClientTable(ReliableChannel ch, IgniteUuid id, String name) {
        assert ch != null;
        assert id != null;
        assert name != null && !name.isEmpty();
        
        this.ch = ch;
        this.id = id;
        this.name = name;
    }
    
    /**
     * Gets the table id.
     *
     * @return Table id.
     */
    public IgniteUuid tableId() {
        return id;
    }
    
    /** {@inheritDoc} */
    @Override
    public @NotNull String tableName() {
        return name;
    }
    
    /** {@inheritDoc} */
    @Override
<<<<<<< HEAD
    public <R> RecordView<R> recordView(RecordMapper<R> recMapper) {
        throw new UnsupportedOperationException("Not implemented yet.");
    }

    @Override
    public RecordView<Tuple> recordView() {
        return new ClientRecordBinaryView(this);
    }

    /** {@inheritDoc} */
    @Override
    public <K, V> KeyValueView<K, V> keyValueView(KeyMapper<K> keyMapper, ValueMapper<V> valMapper) {
        throw new UnsupportedOperationException("Not implemented yet.");
    }

=======
    public <R> RecordView<R> recordView(Mapper<R> recMapper) {
        throw new UnsupportedOperationException("Not implemented yet.");
    }
    
    @Override
    public RecordView<Tuple> recordView() {
        return new ClientRecordBinaryView(this);
    }
    
    /** {@inheritDoc} */
    @Override
    public <K, V> KeyValueView<K, V> keyValueView(Mapper<K> keyMapper, Mapper<V> valMapper) {
        throw new UnsupportedOperationException("Not implemented yet.");
    }
    
>>>>>>> a323c22d
    /** {@inheritDoc} */
    @Override
    public KeyValueView<Tuple, Tuple> keyValueView() {
        return new ClientKeyValueBinaryView(this);
    }
    
    private CompletableFuture<ClientSchema> getLatestSchema() {
        if (latestSchemaVer >= 0) {
            return CompletableFuture.completedFuture(schemas.get(latestSchemaVer));
        }
<<<<<<< HEAD

=======
        
>>>>>>> a323c22d
        return loadSchema(null);
    }
    
    private CompletableFuture<ClientSchema> getSchema(int ver) {
        var schema = schemas.get(ver);
<<<<<<< HEAD

        if (schema != null) {
            return CompletableFuture.completedFuture(schema);
        }

=======
    
        if (schema != null) {
            return CompletableFuture.completedFuture(schema);
        }
        
>>>>>>> a323c22d
        return loadSchema(ver);
    }
    
    private CompletableFuture<ClientSchema> loadSchema(Integer ver) {
        return ch.serviceAsync(ClientOp.SCHEMAS_GET, w -> {
            w.out().packIgniteUuid(id);
<<<<<<< HEAD

=======
    
>>>>>>> a323c22d
            if (ver == null) {
                w.out().packNil();
            } else {
                w.out().packArrayHeader(1);
                w.out().packInt(ver);
            }
        }, r -> {
            int schemaCnt = r.in().unpackMapHeader();
<<<<<<< HEAD

            if (schemaCnt == 0) {
                throw new IgniteClientException("Schema not found: " + ver);
            }

            ClientSchema last = null;

            for (var i = 0; i < schemaCnt; i++) {
                last = readSchema(r.in());
            }

=======
    
            if (schemaCnt == 0) {
                throw new IgniteClientException("Schema not found: " + ver);
            }
            
            ClientSchema last = null;
    
            for (var i = 0; i < schemaCnt; i++) {
                last = readSchema(r.in());
            }
            
>>>>>>> a323c22d
            return last;
        });
    }
    
    private ClientSchema readSchema(ClientMessageUnpacker in) {
        var schemaVer = in.unpackInt();
        var colCnt = in.unpackArrayHeader();
        
        var columns = new ClientColumn[colCnt];
        
        for (int i = 0; i < colCnt; i++) {
            var propCnt = in.unpackArrayHeader();
            
            assert propCnt >= 4;
            
            var name = in.unpackString();
            var type = in.unpackInt();
            var isKey = in.unpackBoolean();
            var isNullable = in.unpackBoolean();
            
            // Skip unknown extra properties, if any.
            in.skipValue(propCnt - 4);
            
            var column = new ClientColumn(name, type, isNullable, isKey, i);
            columns[i] = column;
        }
        
        var schema = new ClientSchema(schemaVer, columns);
        
        schemas.put(schemaVer, schema);
        
        synchronized (latestSchemaLock) {
            if (schemaVer > latestSchemaVer) {
                latestSchemaVer = schemaVer;
            }
        }
        
        return schema;
    }
    
    /** {@inheritDoc} */
    @Override
    public String toString() {
        return IgniteToStringBuilder.toString(ClientTable.class, this);
    }
    
    public void writeTuple(
            @NotNull Tuple tuple,
            ClientSchema schema,
            ClientMessagePacker out
    ) {
        writeTuple(tuple, schema, out, false, false);
    }
    
    public void writeTuple(
            @NotNull Tuple tuple,
            ClientSchema schema,
            ClientMessagePacker out,
            boolean keyOnly
    ) {
        writeTuple(tuple, schema, out, keyOnly, false);
    }
    
    public void writeTuple(
            @NotNull Tuple tuple,
            ClientSchema schema,
            ClientMessagePacker out,
            boolean keyOnly,
            boolean skipHeader
    ) {
        // TODO: Special case for ClientTupleBuilder - it has columns in order
        var vals = new Object[keyOnly ? schema.keyColumnCount() : schema.columns().length];
        var tupleSize = tuple.columnCount();
        
        for (var i = 0; i < tupleSize; i++) {
            var colName = tuple.columnName(i);
            var col = schema.column(colName);
<<<<<<< HEAD

            if (keyOnly && !col.key()) {
                continue;
            }

=======
    
            if (keyOnly && !col.key()) {
                continue;
            }
            
>>>>>>> a323c22d
            vals[col.schemaIndex()] = tuple.value(i);
        }
        
        if (!skipHeader) {
            out.packIgniteUuid(id);
            out.packInt(schema.version());
        }
<<<<<<< HEAD

=======
    
>>>>>>> a323c22d
        for (var val : vals) {
            out.packObject(val);
        }
    }
    
    public void writeKvTuple(
            @NotNull Tuple key,
            @Nullable Tuple val,
            ClientSchema schema,
            ClientMessagePacker out,
            boolean skipHeader
    ) {
        var vals = new Object[schema.columns().length];
        
        for (var i = 0; i < key.columnCount(); i++) {
            var colName = key.columnName(i);
            var col = schema.column(colName);
<<<<<<< HEAD

            if (!col.key()) {
                continue;
            }

=======
    
            if (!col.key()) {
                continue;
            }
            
>>>>>>> a323c22d
            vals[col.schemaIndex()] = key.value(i);
        }
        
        if (val != null) {
            for (var i = 0; i < val.columnCount(); i++) {
                var colName = val.columnName(i);
                var col = schema.column(colName);
<<<<<<< HEAD

                if (col.key()) {
                    continue;
                }

=======
    
                if (col.key()) {
                    continue;
                }
                
>>>>>>> a323c22d
                vals[col.schemaIndex()] = val.value(i);
            }
        }
        
        if (!skipHeader) {
            out.packIgniteUuid(id);
            out.packInt(schema.version());
        }
<<<<<<< HEAD

=======
    
>>>>>>> a323c22d
        for (var v : vals) {
            out.packObject(v);
        }
    }
    
    public void writeKvTuples(Map<Tuple, Tuple> pairs, ClientSchema schema, ClientMessagePacker out) {
        out.packIgniteUuid(id);
        out.packInt(schema.version());
        out.packInt(pairs.size());
<<<<<<< HEAD

=======
    
>>>>>>> a323c22d
        for (Map.Entry<Tuple, Tuple> pair : pairs.entrySet()) {
            writeKvTuple(pair.getKey(), pair.getValue(), schema, out, true);
        }
    }
    
    public void writeTuples(
            @NotNull Collection<Tuple> tuples,
            ClientSchema schema,
            ClientMessagePacker out,
            boolean keyOnly
    ) {
        out.packIgniteUuid(id);
        out.packInt(schema.version());
        out.packInt(tuples.size());
<<<<<<< HEAD

=======
    
>>>>>>> a323c22d
        for (var tuple : tuples) {
            writeTuple(tuple, schema, out, keyOnly, true);
        }
    }
    
    private static Tuple readTuple(ClientSchema schema, ClientMessageUnpacker in, boolean keyOnly) {
        var tuple = new ClientTuple(schema);
        
        var colCnt = keyOnly ? schema.keyColumnCount() : schema.columns().length;
<<<<<<< HEAD

        for (var i = 0; i < colCnt; i++) {
            tuple.setInternal(i, in.unpackObject(schema.columns()[i].type()));
        }

=======
    
        for (var i = 0; i < colCnt; i++) {
            tuple.setInternal(i, in.unpackObject(schema.columns()[i].type()));
        }
        
>>>>>>> a323c22d
        return tuple;
    }
    
    static Tuple readValueTuple(ClientSchema schema, ClientMessageUnpacker in, Tuple keyTuple) {
        var tuple = new ClientTuple(schema);
        
        for (var i = 0; i < schema.columns().length; i++) {
            ClientColumn col = schema.columns()[i];
            
            Object value = i < schema.keyColumnCount()
                    ? keyTuple.value(col.name())
                    : in.unpackObject(schema.columns()[i].type());
            
            tuple.setInternal(i, value);
        }
        
        return tuple;
    }
    
    static Tuple readValueTuple(ClientSchema schema, ClientMessageUnpacker in) {
        var keyColCnt = schema.keyColumnCount();
        var colCnt = schema.columns().length;
        
        var valTuple = new ClientTuple(schema, keyColCnt, schema.columns().length - 1);
        
        for (var i = keyColCnt; i < colCnt; i++) {
            ClientColumn col = schema.columns()[i];
            Object val = in.unpackObject(col.type());
            
            valTuple.setInternal(i - keyColCnt, val);
        }
        
        return valTuple;
    }
    
    static IgniteBiTuple<Tuple, Tuple> readKvTuple(ClientSchema schema, ClientMessageUnpacker in) {
        var keyColCnt = schema.keyColumnCount();
        var colCnt = schema.columns().length;
        
        var keyTuple = new ClientTuple(schema, 0, keyColCnt - 1);
        var valTuple = new ClientTuple(schema, keyColCnt, schema.columns().length - 1);
        
        for (var i = 0; i < colCnt; i++) {
            ClientColumn col = schema.columns()[i];
            Object val = in.unpackObject(col.type());
<<<<<<< HEAD

=======
    
>>>>>>> a323c22d
            if (i < keyColCnt) {
                keyTuple.setInternal(i, val);
            } else {
                valTuple.setInternal(i - keyColCnt, val);
            }
        }
        
        return new IgniteBiTuple<>(keyTuple, valTuple);
    }
    
    public Map<Tuple, Tuple> readKvTuples(ClientSchema schema, ClientMessageUnpacker in) {
        var cnt = in.unpackInt();
        Map<Tuple, Tuple> res = new HashMap<>(cnt);
        
        for (int i = 0; i < cnt; i++) {
            var pair = readKvTuple(schema, in);
            res.put(pair.get1(), pair.get2());
        }
        
        return res;
    }
    
    Collection<Tuple> readTuples(ClientSchema schema, ClientMessageUnpacker in) {
        return readTuples(schema, in, false);
    }
    
    Collection<Tuple> readTuples(ClientSchema schema, ClientMessageUnpacker in, boolean keyOnly) {
        var cnt = in.unpackInt();
        var res = new ArrayList<Tuple>(cnt);
<<<<<<< HEAD

        for (int i = 0; i < cnt; i++) {
            res.add(readTuple(schema, in, keyOnly));
        }

=======
    
        for (int i = 0; i < cnt; i++) {
            res.add(readTuple(schema, in, keyOnly));
        }
        
>>>>>>> a323c22d
        return res;
    }
    
    <T> CompletableFuture<T> doSchemaOutInOpAsync(
            int opCode,
            BiConsumer<ClientSchema, ClientMessagePacker> writer,
            BiFunction<ClientSchema, ClientMessageUnpacker, T> reader
    ) {
        return doSchemaOutInOpAsync(opCode, writer, reader, null);
    }
    
    <T> CompletableFuture<T> doSchemaOutInOpAsync(
            int opCode,
            BiConsumer<ClientSchema, ClientMessagePacker> writer,
            BiFunction<ClientSchema, ClientMessageUnpacker, T> reader,
            T defaultValue
    ) {
        return getLatestSchema()
                .thenCompose(schema ->
                        ch.serviceAsync(opCode,
                                w -> writer.accept(schema, w.out()),
                                r -> readSchemaAndReadData(schema, r.in(), reader, defaultValue)))
                .thenCompose(t -> loadSchemaAndReadData(t, reader));
    }
    
    <T> CompletableFuture<T> doSchemaOutOpAsync(
            int opCode,
            BiConsumer<ClientSchema, ClientMessagePacker> writer,
            Function<ClientMessageUnpacker, T> reader) {
        return getLatestSchema()
                .thenCompose(schema ->
                        ch.serviceAsync(opCode,
                                w -> writer.accept(schema, w.out()),
                                r -> reader.apply(r.in())));
    }
    
    private <T> Object readSchemaAndReadData(
            ClientSchema knownSchema,
            ClientMessageUnpacker in,
            BiFunction<ClientSchema, ClientMessageUnpacker, T> fn,
            T defaultValue
    ) {
        if (in.getNextFormat() == MessageFormat.NIL) {
            return defaultValue;
        }
<<<<<<< HEAD

=======
        
>>>>>>> a323c22d
        var schemaVer = in.unpackInt();
        
        var resSchema = schemaVer == knownSchema.version() ? knownSchema : schemas.get(schemaVer);
<<<<<<< HEAD

        if (resSchema != null) {
            return fn.apply(knownSchema, in);
        }

=======
    
        if (resSchema != null) {
            return fn.apply(knownSchema, in);
        }
        
>>>>>>> a323c22d
        // Schema is not yet known - request.
        // Retain unpacker - normally it is closed when this method exits.
        return new IgniteBiTuple<>(in.retain(), schemaVer);
    }
    
    private <T> CompletionStage<T> loadSchemaAndReadData(
            Object data,
            BiFunction<ClientSchema, ClientMessageUnpacker, T> fn
    ) {
        if (!(data instanceof IgniteBiTuple)) {
            return CompletableFuture.completedFuture((T) data);
        }
<<<<<<< HEAD

=======
        
>>>>>>> a323c22d
        var biTuple = (IgniteBiTuple<ClientMessageUnpacker, Integer>) data;
        
        var in = biTuple.getKey();
        var schemaId = biTuple.getValue();
        
        assert in != null;
        assert schemaId != null;
        
        var resFut = getSchema(schemaId).thenApply(schema -> fn.apply(schema, in));
        
        // Close unpacker.
        resFut.handle((tuple, err) -> {
            in.close();
            return null;
        });
        
        return resFut;
    }
}<|MERGE_RESOLUTION|>--- conflicted
+++ resolved
@@ -52,47 +52,27 @@
      *
      */
     private final IgniteUuid id;
-<<<<<<< HEAD
-
-=======
-    
->>>>>>> a323c22d
+    
     /**
      *
      */
     private final String name;
-<<<<<<< HEAD
-
-=======
-    
->>>>>>> a323c22d
+    
     /**
      *
      */
     private final ReliableChannel ch;
-<<<<<<< HEAD
-
-=======
-    
->>>>>>> a323c22d
+    
     /**
      *
      */
     private final ConcurrentHashMap<Integer, ClientSchema> schemas = new ConcurrentHashMap<>();
-<<<<<<< HEAD
-
-=======
-    
->>>>>>> a323c22d
+    
     /**
      *
      */
     private volatile int latestSchemaVer = -1;
-<<<<<<< HEAD
-
-=======
-    
->>>>>>> a323c22d
+    
     /**
      *
      */
@@ -132,23 +112,6 @@
     
     /** {@inheritDoc} */
     @Override
-<<<<<<< HEAD
-    public <R> RecordView<R> recordView(RecordMapper<R> recMapper) {
-        throw new UnsupportedOperationException("Not implemented yet.");
-    }
-
-    @Override
-    public RecordView<Tuple> recordView() {
-        return new ClientRecordBinaryView(this);
-    }
-
-    /** {@inheritDoc} */
-    @Override
-    public <K, V> KeyValueView<K, V> keyValueView(KeyMapper<K> keyMapper, ValueMapper<V> valMapper) {
-        throw new UnsupportedOperationException("Not implemented yet.");
-    }
-
-=======
     public <R> RecordView<R> recordView(Mapper<R> recMapper) {
         throw new UnsupportedOperationException("Not implemented yet.");
     }
@@ -164,7 +127,6 @@
         throw new UnsupportedOperationException("Not implemented yet.");
     }
     
->>>>>>> a323c22d
     /** {@inheritDoc} */
     @Override
     public KeyValueView<Tuple, Tuple> keyValueView() {
@@ -175,40 +137,24 @@
         if (latestSchemaVer >= 0) {
             return CompletableFuture.completedFuture(schemas.get(latestSchemaVer));
         }
-<<<<<<< HEAD
-
-=======
-        
->>>>>>> a323c22d
+        
         return loadSchema(null);
     }
     
     private CompletableFuture<ClientSchema> getSchema(int ver) {
         var schema = schemas.get(ver);
-<<<<<<< HEAD
-
+    
         if (schema != null) {
             return CompletableFuture.completedFuture(schema);
         }
-
-=======
-    
-        if (schema != null) {
-            return CompletableFuture.completedFuture(schema);
-        }
-        
->>>>>>> a323c22d
+        
         return loadSchema(ver);
     }
     
     private CompletableFuture<ClientSchema> loadSchema(Integer ver) {
         return ch.serviceAsync(ClientOp.SCHEMAS_GET, w -> {
             w.out().packIgniteUuid(id);
-<<<<<<< HEAD
-
-=======
-    
->>>>>>> a323c22d
+    
             if (ver == null) {
                 w.out().packNil();
             } else {
@@ -217,31 +163,17 @@
             }
         }, r -> {
             int schemaCnt = r.in().unpackMapHeader();
-<<<<<<< HEAD
-
+    
             if (schemaCnt == 0) {
                 throw new IgniteClientException("Schema not found: " + ver);
             }
-
+            
             ClientSchema last = null;
-
+    
             for (var i = 0; i < schemaCnt; i++) {
                 last = readSchema(r.in());
             }
-
-=======
-    
-            if (schemaCnt == 0) {
-                throw new IgniteClientException("Schema not found: " + ver);
-            }
-            
-            ClientSchema last = null;
-    
-            for (var i = 0; i < schemaCnt; i++) {
-                last = readSchema(r.in());
-            }
-            
->>>>>>> a323c22d
+            
             return last;
         });
     }
@@ -319,19 +251,11 @@
         for (var i = 0; i < tupleSize; i++) {
             var colName = tuple.columnName(i);
             var col = schema.column(colName);
-<<<<<<< HEAD
-
+    
             if (keyOnly && !col.key()) {
                 continue;
             }
-
-=======
-    
-            if (keyOnly && !col.key()) {
-                continue;
-            }
-            
->>>>>>> a323c22d
+            
             vals[col.schemaIndex()] = tuple.value(i);
         }
         
@@ -339,11 +263,7 @@
             out.packIgniteUuid(id);
             out.packInt(schema.version());
         }
-<<<<<<< HEAD
-
-=======
-    
->>>>>>> a323c22d
+    
         for (var val : vals) {
             out.packObject(val);
         }
@@ -361,19 +281,11 @@
         for (var i = 0; i < key.columnCount(); i++) {
             var colName = key.columnName(i);
             var col = schema.column(colName);
-<<<<<<< HEAD
-
+    
             if (!col.key()) {
                 continue;
             }
-
-=======
-    
-            if (!col.key()) {
-                continue;
-            }
-            
->>>>>>> a323c22d
+            
             vals[col.schemaIndex()] = key.value(i);
         }
         
@@ -381,19 +293,11 @@
             for (var i = 0; i < val.columnCount(); i++) {
                 var colName = val.columnName(i);
                 var col = schema.column(colName);
-<<<<<<< HEAD
-
-                if (col.key()) {
-                    continue;
-                }
-
-=======
     
                 if (col.key()) {
                     continue;
                 }
                 
->>>>>>> a323c22d
                 vals[col.schemaIndex()] = val.value(i);
             }
         }
@@ -402,11 +306,7 @@
             out.packIgniteUuid(id);
             out.packInt(schema.version());
         }
-<<<<<<< HEAD
-
-=======
-    
->>>>>>> a323c22d
+    
         for (var v : vals) {
             out.packObject(v);
         }
@@ -416,11 +316,7 @@
         out.packIgniteUuid(id);
         out.packInt(schema.version());
         out.packInt(pairs.size());
-<<<<<<< HEAD
-
-=======
-    
->>>>>>> a323c22d
+    
         for (Map.Entry<Tuple, Tuple> pair : pairs.entrySet()) {
             writeKvTuple(pair.getKey(), pair.getValue(), schema, out, true);
         }
@@ -435,11 +331,7 @@
         out.packIgniteUuid(id);
         out.packInt(schema.version());
         out.packInt(tuples.size());
-<<<<<<< HEAD
-
-=======
-    
->>>>>>> a323c22d
+    
         for (var tuple : tuples) {
             writeTuple(tuple, schema, out, keyOnly, true);
         }
@@ -449,19 +341,11 @@
         var tuple = new ClientTuple(schema);
         
         var colCnt = keyOnly ? schema.keyColumnCount() : schema.columns().length;
-<<<<<<< HEAD
-
+    
         for (var i = 0; i < colCnt; i++) {
             tuple.setInternal(i, in.unpackObject(schema.columns()[i].type()));
         }
-
-=======
-    
-        for (var i = 0; i < colCnt; i++) {
-            tuple.setInternal(i, in.unpackObject(schema.columns()[i].type()));
-        }
-        
->>>>>>> a323c22d
+        
         return tuple;
     }
     
@@ -507,11 +391,7 @@
         for (var i = 0; i < colCnt; i++) {
             ClientColumn col = schema.columns()[i];
             Object val = in.unpackObject(col.type());
-<<<<<<< HEAD
-
-=======
-    
->>>>>>> a323c22d
+    
             if (i < keyColCnt) {
                 keyTuple.setInternal(i, val);
             } else {
@@ -541,19 +421,11 @@
     Collection<Tuple> readTuples(ClientSchema schema, ClientMessageUnpacker in, boolean keyOnly) {
         var cnt = in.unpackInt();
         var res = new ArrayList<Tuple>(cnt);
-<<<<<<< HEAD
-
+    
         for (int i = 0; i < cnt; i++) {
             res.add(readTuple(schema, in, keyOnly));
         }
-
-=======
-    
-        for (int i = 0; i < cnt; i++) {
-            res.add(readTuple(schema, in, keyOnly));
-        }
-        
->>>>>>> a323c22d
+        
         return res;
     }
     
@@ -599,27 +471,15 @@
         if (in.getNextFormat() == MessageFormat.NIL) {
             return defaultValue;
         }
-<<<<<<< HEAD
-
-=======
-        
->>>>>>> a323c22d
+        
         var schemaVer = in.unpackInt();
         
         var resSchema = schemaVer == knownSchema.version() ? knownSchema : schemas.get(schemaVer);
-<<<<<<< HEAD
-
+    
         if (resSchema != null) {
             return fn.apply(knownSchema, in);
         }
-
-=======
-    
-        if (resSchema != null) {
-            return fn.apply(knownSchema, in);
-        }
-        
->>>>>>> a323c22d
+        
         // Schema is not yet known - request.
         // Retain unpacker - normally it is closed when this method exits.
         return new IgniteBiTuple<>(in.retain(), schemaVer);
@@ -632,11 +492,7 @@
         if (!(data instanceof IgniteBiTuple)) {
             return CompletableFuture.completedFuture((T) data);
         }
-<<<<<<< HEAD
-
-=======
-        
->>>>>>> a323c22d
+        
         var biTuple = (IgniteBiTuple<ClientMessageUnpacker, Integer>) data;
         
         var in = biTuple.getKey();
