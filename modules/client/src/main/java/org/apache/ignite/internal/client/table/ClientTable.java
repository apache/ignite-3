--- conflicted
+++ resolved
@@ -130,14 +130,6 @@
     }
 
     /** {@inheritDoc} */
-<<<<<<< HEAD
-    @Override public TupleBuilder tupleBuilder() {
-        return new ClientTupleBuilder(getLatestSchema().join(), false, false);
-    }
-
-    /** {@inheritDoc} */
-=======
->>>>>>> b1a93554
     @Override public Tuple get(@NotNull Tuple keyRec) {
         return getAsync(keyRec).join();
     }
@@ -586,11 +578,7 @@
     }
 
     private Tuple readTuple(ClientSchema schema, ClientMessageUnpacker in, boolean keyOnly) {
-<<<<<<< HEAD
-        var builder = new ClientTupleBuilder(schema, keyOnly, false);
-=======
         var tuple = new ClientTuple(schema);
->>>>>>> b1a93554
 
         var colCnt = keyOnly ? schema.keyColumnCount() : schema.columns().length;
 
