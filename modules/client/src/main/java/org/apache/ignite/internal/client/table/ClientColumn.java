/*
 * Licensed to the Apache Software Foundation (ASF) under one or more
 * contributor license agreements. See the NOTICE file distributed with
 * this work for additional information regarding copyright ownership.
 * The ASF licenses this file to You under the Apache License, Version 2.0
 * (the "License"); you may not use this file except in compliance with
 * the License. You may obtain a copy of the License at
 *
 *      http://www.apache.org/licenses/LICENSE-2.0
 *
 * Unless required by applicable law or agreed to in writing, software
 * distributed under the License is distributed on an "AS IS" BASIS,
 * WITHOUT WARRANTIES OR CONDITIONS OF ANY KIND, either express or implied.
 * See the License for the specific language governing permissions and
 * limitations under the License.
 */

package org.apache.ignite.internal.client.table;

import org.apache.ignite.internal.client.proto.ClientDataType;

/**
 * Schema column.
 */
public class ClientColumn {
    /** Column name. */
    private final String name;

    /** Column type code (see {@link ClientDataType}). */
    private final int type;

    /** Nullable flag. */
    private final boolean nullable;

    /** Key column flag. */
    private final boolean isKey;

    /** Key column flag. */
    private final boolean isColocation;

    /** Index of the column in the schema. */
    private final int schemaIndex;

    /** value scale, if applicable. */
    private final int scale;

    /**
     * Constructor.
     *
     * @param name         Column name.
     * @param type         Column type code.
     * @param nullable     Nullable flag.
     * @param isKey        Key column flag.
     * @param isColocation Colocation column flag.
     * @param schemaIndex  Index of the column in the schema.
     */
<<<<<<< HEAD
    public ClientColumn(String name, int type, boolean nullable, boolean isKey, boolean isColocation, int schemaIndex) {
=======
    public ClientColumn(String name, int type, boolean nullable, boolean isKey, int schemaIndex) {
        this(name, type, nullable, isKey, schemaIndex, 0);
    }

    /**
     * Constructor.
     *
     * @param name        Column name.
     * @param type        Column type code.
     * @param nullable    Nullable flag.
     * @param isKey       Key column flag.
     * @param schemaIndex Index of the column in the schema.
     * @param scale       Scale of the column, if applicable.
     */
    public ClientColumn(String name, int type, boolean nullable, boolean isKey, int schemaIndex, int scale) {
>>>>>>> 8d286cc7
        assert name != null;
        assert schemaIndex >= 0;

        this.name = name;
        this.type = type;
        this.nullable = nullable;
        this.isKey = isKey;
        this.isColocation = isColocation;
        this.schemaIndex = schemaIndex;
        this.scale = scale;
    }

    public String name() {
        return name;
    }

    /**
     * Client data type, see {@link ClientDataType}.
     *
     * @return Data type code.
     */
    public int type() {
        return type;
    }

    /**
     * Gets a value indicating whether this column is nullable.
     *
     * @return Value indicating whether this column is nullable.
     */
    public boolean nullable() {
        return nullable;
    }

    /**
     * Gets a value indicating whether this column is a part of key.
     *
     * @return Value indicating whether this column is a part of key.a part of key
     */
    public boolean key() {
        return isKey;
    }

    /**
     * Gets a value indicating whether this column is a part of colocation key.
     *
     * @return Value indicating whether this column is a part of colocation key.
     */
    public boolean colocation() {
        return isColocation;
    }

    /**
     * Gets the index of the column in the schema.
     *
     * @return Schema index.
     */
    public int schemaIndex() {
        return schemaIndex;
    }

    /**
     * Gets the decimal scale of the column, if applicable.
     *
     * @return Decimal scale.
     */
    public int scale() {
        return scale;
    }
}<|MERGE_RESOLUTION|>--- conflicted
+++ resolved
@@ -54,11 +54,8 @@
      * @param isColocation Colocation column flag.
      * @param schemaIndex  Index of the column in the schema.
      */
-<<<<<<< HEAD
     public ClientColumn(String name, int type, boolean nullable, boolean isKey, boolean isColocation, int schemaIndex) {
-=======
-    public ClientColumn(String name, int type, boolean nullable, boolean isKey, int schemaIndex) {
-        this(name, type, nullable, isKey, schemaIndex, 0);
+        this(name, type, nullable, isKey, isColocation, schemaIndex, 0);
     }
 
     /**
@@ -71,8 +68,7 @@
      * @param schemaIndex Index of the column in the schema.
      * @param scale       Scale of the column, if applicable.
      */
-    public ClientColumn(String name, int type, boolean nullable, boolean isKey, int schemaIndex, int scale) {
->>>>>>> 8d286cc7
+    public ClientColumn(String name, int type, boolean nullable, boolean isKey, boolean isColocation, int schemaIndex, int scale) {
         assert name != null;
         assert schemaIndex >= 0;
 
