/*
 * Licensed to the Apache Software Foundation (ASF) under one or more
 * contributor license agreements. See the NOTICE file distributed with
 * this work for additional information regarding copyright ownership.
 * The ASF licenses this file to You under the Apache License, Version 2.0
 * (the "License"); you may not use this file except in compliance with
 * the License. You may obtain a copy of the License at
 *
 *      http://www.apache.org/licenses/LICENSE-2.0
 *
 * Unless required by applicable law or agreed to in writing, software
 * distributed under the License is distributed on an "AS IS" BASIS,
 * WITHOUT WARRANTIES OR CONDITIONS OF ANY KIND, either express or implied.
 * See the License for the specific language governing permissions and
 * limitations under the License.
 */

package org.apache.ignite.internal.client.table;

import org.apache.ignite.sql.ColumnType;

/**
 * Schema column.
 */
public class ClientColumn {
    /** Column name. */
    private final String name;

    /** Column type code. */
    private final ColumnType type;

    /** Nullable flag. */
    private final boolean nullable;

    /** Key column flag. */
    private final boolean isKey;

<<<<<<< HEAD
=======
    /** Colocation index. */
    private final int colocationIndex;

>>>>>>> 96aaa469
    /** Index of the column in the schema. */
    private final int schemaIndex;

    /** value scale, if applicable. */
    private final int scale;

    /** value precision, if applicable. */
    private final int precision;

    /**
     * Constructor.
     *
<<<<<<< HEAD
     * @param name         Column name.
     * @param type         Column type.
     * @param nullable     Nullable flag.
     * @param isKey        Key column flag.
     * @param schemaIndex  Index of the column in the schema.
     */
    public ClientColumn(String name, ColumnType type, boolean nullable, boolean isKey, int schemaIndex) {
        this(name, type, nullable, isKey, schemaIndex, 0, 0);
=======
     * @param name Column name.
     * @param type Column type.
     * @param nullable Nullable flag.
     * @param isKey Key column flag.
     * @param colocationIndex Colocation index.
     * @param schemaIndex Index of the column in the schema.
     */
    public ClientColumn(String name, ColumnType type, boolean nullable, boolean isKey, int colocationIndex, int schemaIndex) {
        this(name, type, nullable, isKey, colocationIndex, schemaIndex, 0, 0);
>>>>>>> 96aaa469
    }

    /**
     * Constructor.
     *
     * @param name Column name.
     * @param type Column type code.
     * @param nullable Nullable flag.
     * @param isKey Key column flag.
     * @param colocationIndex Colocation index.
     * @param schemaIndex Index of the column in the schema.
     * @param scale Scale of the column, if applicable.
     */
    public ClientColumn(
            String name,
            ColumnType type,
            boolean nullable,
            boolean isKey,
<<<<<<< HEAD
=======
            int colocationIndex,
>>>>>>> 96aaa469
            int schemaIndex,
            int scale,
            int precision) {
        assert name != null;
        assert schemaIndex >= 0;

        this.name = name;
        this.type = type;
        this.nullable = nullable;
        this.isKey = isKey;
<<<<<<< HEAD
=======
        this.colocationIndex = colocationIndex;
>>>>>>> 96aaa469
        this.schemaIndex = schemaIndex;
        this.scale = scale;
        this.precision = precision;
    }

    public String name() {
        return name;
    }

    /**
     * Column type.
     *
     * @return Type.
     */
    public ColumnType type() {
        return type;
    }

    /**
     * Gets a value indicating whether this column is nullable.
     *
     * @return Value indicating whether this column is nullable.
     */
    public boolean nullable() {
        return nullable;
    }

    /**
     * Gets a value indicating whether this column is a part of key.
     *
     * @return Value indicating whether this column is a part of key.a part of key
     */
    public boolean key() {
        return isKey;
    }

    /**
<<<<<<< HEAD
=======
     * Gets the colocation index, or -1 when not part of the colocation key.
     *
     * @return Index within colocation key, or -1 when not part of the colocation key.
     */
    public int colocationIndex() {
        return colocationIndex;
    }

    /**
>>>>>>> 96aaa469
     * Gets the index of the column in the schema.
     *
     * @return Schema index.
     */
    public int schemaIndex() {
        return schemaIndex;
    }

    /**
     * Gets the decimal scale of the column, if applicable.
     *
     * @return Decimal scale.
     */
    public int scale() {
        return scale;
    }

    /**
     * Gets the precision of the column, if applicable.
     *
     * @return Precision.
     */
    public int precision() {
        return precision;
    }
}<|MERGE_RESOLUTION|>--- conflicted
+++ resolved
@@ -35,12 +35,9 @@
     /** Key column flag. */
     private final boolean isKey;
 
-<<<<<<< HEAD
-=======
     /** Colocation index. */
     private final int colocationIndex;
 
->>>>>>> 96aaa469
     /** Index of the column in the schema. */
     private final int schemaIndex;
 
@@ -53,16 +50,6 @@
     /**
      * Constructor.
      *
-<<<<<<< HEAD
-     * @param name         Column name.
-     * @param type         Column type.
-     * @param nullable     Nullable flag.
-     * @param isKey        Key column flag.
-     * @param schemaIndex  Index of the column in the schema.
-     */
-    public ClientColumn(String name, ColumnType type, boolean nullable, boolean isKey, int schemaIndex) {
-        this(name, type, nullable, isKey, schemaIndex, 0, 0);
-=======
      * @param name Column name.
      * @param type Column type.
      * @param nullable Nullable flag.
@@ -72,7 +59,6 @@
      */
     public ClientColumn(String name, ColumnType type, boolean nullable, boolean isKey, int colocationIndex, int schemaIndex) {
         this(name, type, nullable, isKey, colocationIndex, schemaIndex, 0, 0);
->>>>>>> 96aaa469
     }
 
     /**
@@ -91,10 +77,7 @@
             ColumnType type,
             boolean nullable,
             boolean isKey,
-<<<<<<< HEAD
-=======
             int colocationIndex,
->>>>>>> 96aaa469
             int schemaIndex,
             int scale,
             int precision) {
@@ -105,10 +88,7 @@
         this.type = type;
         this.nullable = nullable;
         this.isKey = isKey;
-<<<<<<< HEAD
-=======
         this.colocationIndex = colocationIndex;
->>>>>>> 96aaa469
         this.schemaIndex = schemaIndex;
         this.scale = scale;
         this.precision = precision;
@@ -146,8 +126,6 @@
     }
 
     /**
-<<<<<<< HEAD
-=======
      * Gets the colocation index, or -1 when not part of the colocation key.
      *
      * @return Index within colocation key, or -1 when not part of the colocation key.
@@ -157,7 +135,6 @@
     }
 
     /**
->>>>>>> 96aaa469
      * Gets the index of the column in the schema.
      *
      * @return Schema index.
