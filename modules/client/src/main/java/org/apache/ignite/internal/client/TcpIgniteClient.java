/*
 * Licensed to the Apache Software Foundation (ASF) under one or more
 * contributor license agreements.  See the NOTICE file distributed with
 * this work for additional information regarding copyright ownership.
 * The ASF licenses this file to You under the Apache License, Version 2.0
 * (the "License"); you may not use this file except in compliance with
 * the License.  You may obtain a copy of the License at
 *
 *      http://www.apache.org/licenses/LICENSE-2.0
 *
 * Unless required by applicable law or agreed to in writing, software
 * distributed under the License is distributed on an "AS IS" BASIS,
 * WITHOUT WARRANTIES OR CONDITIONS OF ANY KIND, either express or implied.
 * See the License for the specific language governing permissions and
 * limitations under the License.
 */

package org.apache.ignite.internal.client;

import java.util.Set;
import java.util.concurrent.CompletableFuture;
import java.util.function.BiFunction;
import org.apache.ignite.client.IgniteClient;
import org.apache.ignite.client.IgniteClientConfiguration;
import org.apache.ignite.client.IgniteClientException;
import org.apache.ignite.client.proto.query.ClientMessage;
import org.apache.ignite.internal.client.io.ClientConnectionMultiplexer;
import org.apache.ignite.internal.client.table.ClientTables;
import org.apache.ignite.internal.client.tx.ClientTransactions;
import org.apache.ignite.sql.IgniteSql;
import org.apache.ignite.table.manager.IgniteTables;
import org.apache.ignite.tx.IgniteTransactions;

/**
 * Implementation of {@link IgniteClient} over TCP protocol.
 */
public class TcpIgniteClient implements IgniteClient {
    /** Configuration. */
    private final IgniteClientConfiguration cfg;

    /** Channel. */
    private final ReliableChannel ch;

    /** Tables. */
    private final ClientTables tables;

    /** Transactions. */
    private final ClientTransactions transactions;

    /**
     * Constructor.
     *
     * @param cfg Config.
     */
    private TcpIgniteClient(IgniteClientConfiguration cfg) {
        this(TcpClientChannel::new, cfg);
    }

    /**
     * Constructor with custom channel factory.
     *
     * @param chFactory Channel factory.
     * @param cfg Config.
     */
    private TcpIgniteClient(
            BiFunction<ClientChannelConfiguration, ClientConnectionMultiplexer, ClientChannel> chFactory,
            IgniteClientConfiguration cfg
    ) {
        assert chFactory != null;
        assert cfg != null;

        this.cfg = cfg;

        ch = new ReliableChannel(chFactory, cfg);
        tables = new ClientTables(ch);
        transactions = new ClientTransactions(ch);
    }

    /**
     * Initializes the connection.
     *
     * @return Future representing pending completion of the operation.
     */
    public CompletableFuture<Void> initAsync() {
        return ch.channelsInitAsync();
    }

    /**
     * Initializes new instance of {@link IgniteClient} and establishes the connection.
     *
     * @param cfg Thin client configuration.
     * @return Future representing pending completion of the operation.
     */
    public static CompletableFuture<IgniteClient> startAsync(IgniteClientConfiguration cfg) throws IgniteClientException {
        var client = new TcpIgniteClient(cfg);

        return client.initAsync().thenApply(x -> client);
    }

    /** {@inheritDoc} */
    @Override
    public IgniteTables tables() {
        return tables;
    }

    /** {@inheritDoc} */
    @Override
    public IgniteTransactions transactions() {
        return transactions;
    }

    /** {@inheritDoc} */
    @Override
    public IgniteSql sql() {
        throw new UnsupportedOperationException("Not implemented yet.");
    }

    /** {@inheritDoc} */
    @Override
    public void setBaseline(Set<String> baselineNodes) {
        throw new UnsupportedOperationException();
    }

    /** {@inheritDoc} */
    @Override
    public void close() throws Exception {
        ch.close();
    }

    /** {@inheritDoc} */
    @Override
    public String name() {
        return "thin-client";
    }

    /** {@inheritDoc} */
    @Override
    public IgniteClientConfiguration configuration() {
        return cfg;
    }

    /**
     * Sends ClientMessage request to server side asynchronously and returns result future.
     *
     * @param opCode Operation code.
<<<<<<< HEAD
     * @param req ClientMessage request.
     * @param res ClientMessage result.
=======
     * @param req    ClientMessage request.
     * @param res    ClientMessage result.
     * @return Response future.
>>>>>>> 13aa4635
     */
    public <T extends ClientMessage> CompletableFuture<T> sendRequestAsync(int opCode, ClientMessage req, T res) {
        return ch.serviceAsync(opCode, w -> req.writeBinary(w.out()), p -> {
            res.readBinary(p.in());
            return res;
        });
    }
}<|MERGE_RESOLUTION|>--- conflicted
+++ resolved
@@ -143,14 +143,9 @@
      * Sends ClientMessage request to server side asynchronously and returns result future.
      *
      * @param opCode Operation code.
-<<<<<<< HEAD
      * @param req ClientMessage request.
      * @param res ClientMessage result.
-=======
-     * @param req    ClientMessage request.
-     * @param res    ClientMessage result.
      * @return Response future.
->>>>>>> 13aa4635
      */
     public <T extends ClientMessage> CompletableFuture<T> sendRequestAsync(int opCode, ClientMessage req, T res) {
         return ch.serviceAsync(opCode, w -> req.writeBinary(w.out()), p -> {
