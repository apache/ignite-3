--- conflicted
+++ resolved
@@ -104,6 +104,11 @@
         return null;
     }
 
+    /** {@inheritDoc} */
+    @Override public IgniteSql sql() {
+        return null;
+    }
+
     /**
      * {@inheritDoc}
      */
@@ -112,17 +117,8 @@
     }
 
     /** {@inheritDoc} */
-<<<<<<< HEAD
-    @Override public IgniteSql sql() {
-        return null;
-    }
-
-    /** {@inheritDoc} */
-    @Override public void close() throws Exception {
-=======
     @Override
     public void close() throws Exception {
->>>>>>> a323c22d
         ch.close();
     }
 
