--- conflicted
+++ resolved
@@ -26,11 +26,8 @@
 import org.apache.ignite.client.proto.query.ClientMessage;
 import org.apache.ignite.internal.client.io.ClientConnectionMultiplexer;
 import org.apache.ignite.internal.client.table.ClientTables;
-<<<<<<< HEAD
+import org.apache.ignite.internal.client.tx.ClientTransactions;
 import org.apache.ignite.sql.IgniteSql;
-=======
-import org.apache.ignite.internal.client.tx.ClientTransactions;
->>>>>>> 9177a98b
 import org.apache.ignite.table.manager.IgniteTables;
 import org.apache.ignite.tx.IgniteTransactions;
 
@@ -63,7 +60,7 @@
      * Constructor with custom channel factory.
      *
      * @param chFactory Channel factory.
-     * @param cfg       Config.
+     * @param cfg Config.
      */
     private TcpIgniteClient(
             BiFunction<ClientChannelConfiguration, ClientConnectionMultiplexer, ClientChannel> chFactory,
@@ -146,8 +143,8 @@
      * Send ClientMessage request to server size and reads ClientMessage result.
      *
      * @param opCode Operation code.
-     * @param req    ClientMessage request.
-     * @param res    ClientMessage result.
+     * @param req ClientMessage request.
+     * @param res ClientMessage result.
      */
     public void sendRequest(int opCode, ClientMessage req, ClientMessage res) {
         ch.serviceAsync(opCode, w -> req.writeBinary(w.out()), p -> {
