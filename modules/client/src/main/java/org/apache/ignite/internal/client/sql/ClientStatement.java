/*
 * Licensed to the Apache Software Foundation (ASF) under one or more
 * contributor license agreements. See the NOTICE file distributed with
 * this work for additional information regarding copyright ownership.
 * The ASF licenses this file to You under the Apache License, Version 2.0
 * (the "License"); you may not use this file except in compliance with
 * the License. You may obtain a copy of the License at
 *
 *      http://www.apache.org/licenses/LICENSE-2.0
 *
 * Unless required by applicable law or agreed to in writing, software
 * distributed under the License is distributed on an "AS IS" BASIS,
 * WITHOUT WARRANTIES OR CONDITIONS OF ANY KIND, either express or implied.
 * See the License for the specific language governing permissions and
 * limitations under the License.
 */

package org.apache.ignite.internal.client.sql;

import java.time.ZoneId;
import java.util.Objects;
import java.util.concurrent.TimeUnit;
import org.apache.ignite.sql.Statement;
import org.jetbrains.annotations.Nullable;

/**
 * Client SQL statement.
 */
public class ClientStatement implements Statement {
    /** Query. */
    private final String query;

    /** Default schema. */
<<<<<<< HEAD
    @Nullable
    private final String defaultSchema;

    /** Query timeout. */
    @Nullable
    private final Long queryTimeoutMs;

    /** Page size. */
    @Nullable
    private final Integer pageSize;
=======
    private final @Nullable String defaultSchema;

    /** Query timeout. */
    private final @Nullable Long queryTimeoutMs;

    /** Page size. */
    private final @Nullable Integer pageSize;

    /** Time-zone ID. */
    private final ZoneId timeZoneId;
>>>>>>> 6871bba0

    /** Time-zone ID. */
    private final ZoneId timeZoneId;

    /**
     * Constructor.
     *
     * @param query Query.
     * @param defaultSchema Default schema.
     * @param queryTimeoutMs Timeout
     * @param pageSize Page size.
     */
    @SuppressWarnings("AssignmentOrReturnOfFieldWithMutableType")
    ClientStatement(
            String query,
            @Nullable String defaultSchema,
            @Nullable Long queryTimeoutMs,
            @Nullable Integer pageSize,
            @Nullable ZoneId timeZoneId) {
        Objects.requireNonNull(query);

        this.query = query;
        this.defaultSchema = defaultSchema;
        this.queryTimeoutMs = queryTimeoutMs;
        this.pageSize = pageSize;
        this.timeZoneId = timeZoneId != null ? timeZoneId : ZoneId.systemDefault();
    }

    /** {@inheritDoc} */
    @Override
    public String query() {
        return query;
    }

    /** {@inheritDoc} */
    @Override
    public long queryTimeout(TimeUnit timeUnit) {
        Objects.requireNonNull(timeUnit);

        return queryTimeoutMs == null ? 0 : timeUnit.convert(queryTimeoutMs, TimeUnit.MILLISECONDS);
    }

    /**
     * Gets the query timeout as nullable.
     *
     * @return Query timeout.
     */
<<<<<<< HEAD
    @Nullable
    Long queryTimeoutNullable() {
=======
    @Nullable Long queryTimeoutNullable() {
>>>>>>> 6871bba0
        return queryTimeoutMs;
    }

    /** {@inheritDoc} */
    @Override
    public String defaultSchema() {
        return defaultSchema;
    }

    /** {@inheritDoc} */
    @Override
    public ZoneId timeZoneId() {
        return timeZoneId;
    }

    /** {@inheritDoc} */
    @Override
    public int pageSize() {
        return pageSize == null ? 0 : pageSize;
    }

    /**
     * Gets the page size as nullable.
     *
     * @return Page size.
     */
<<<<<<< HEAD
    @Nullable
    Integer pageSizeNullable() {
=======
    @Nullable Integer pageSizeNullable() {
>>>>>>> 6871bba0
        return pageSize;
    }

    /** {@inheritDoc} */
    @Override
    public StatementBuilder toBuilder() {
        var builder = new ClientStatementBuilder()
                .query(query)
                .defaultSchema(defaultSchema);

        if (pageSize != null) {
            builder.pageSize(pageSize);
        }

        if (queryTimeoutMs != null) {
            builder.queryTimeout(queryTimeoutMs, TimeUnit.MILLISECONDS);
        }

        return builder;
    }

    /** {@inheritDoc} */
    @Override
    public void close() throws Exception {
        // No-op.
    }
}<|MERGE_RESOLUTION|>--- conflicted
+++ resolved
@@ -31,18 +31,6 @@
     private final String query;
 
     /** Default schema. */
-<<<<<<< HEAD
-    @Nullable
-    private final String defaultSchema;
-
-    /** Query timeout. */
-    @Nullable
-    private final Long queryTimeoutMs;
-
-    /** Page size. */
-    @Nullable
-    private final Integer pageSize;
-=======
     private final @Nullable String defaultSchema;
 
     /** Query timeout. */
@@ -50,10 +38,6 @@
 
     /** Page size. */
     private final @Nullable Integer pageSize;
-
-    /** Time-zone ID. */
-    private final ZoneId timeZoneId;
->>>>>>> 6871bba0
 
     /** Time-zone ID. */
     private final ZoneId timeZoneId;
@@ -101,12 +85,7 @@
      *
      * @return Query timeout.
      */
-<<<<<<< HEAD
-    @Nullable
-    Long queryTimeoutNullable() {
-=======
     @Nullable Long queryTimeoutNullable() {
->>>>>>> 6871bba0
         return queryTimeoutMs;
     }
 
@@ -133,12 +112,7 @@
      *
      * @return Page size.
      */
-<<<<<<< HEAD
-    @Nullable
-    Integer pageSizeNullable() {
-=======
     @Nullable Integer pageSizeNullable() {
->>>>>>> 6871bba0
         return pageSize;
     }
 
