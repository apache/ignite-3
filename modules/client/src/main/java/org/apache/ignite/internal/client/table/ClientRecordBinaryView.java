/*
 * Licensed to the Apache Software Foundation (ASF) under one or more
 * contributor license agreements. See the NOTICE file distributed with
 * this work for additional information regarding copyright ownership.
 * The ASF licenses this file to You under the Apache License, Version 2.0
 * (the "License"); you may not use this file except in compliance with
 * the License. You may obtain a copy of the License at
 *
 *      http://www.apache.org/licenses/LICENSE-2.0
 *
 * Unless required by applicable law or agreed to in writing, software
 * distributed under the License is distributed on an "AS IS" BASIS,
 * WITHOUT WARRANTIES OR CONDITIONS OF ANY KIND, either express or implied.
 * See the License for the specific language governing permissions and
 * limitations under the License.
 */

package org.apache.ignite.internal.client.table;

import static org.apache.ignite.internal.client.ClientUtils.sync;
import static org.apache.ignite.internal.util.CompletableFutures.emptyListCompletedFuture;
import static org.apache.ignite.internal.util.CompletableFutures.nullCompletedFuture;

import java.util.Collection;
import java.util.Collections;
import java.util.List;
import java.util.Objects;
import java.util.concurrent.CompletableFuture;
import java.util.concurrent.Flow.Publisher;
import org.apache.ignite.client.RetryLimitPolicy;
import org.apache.ignite.internal.client.proto.ClientOp;
import org.apache.ignite.internal.client.sql.ClientSessionBuilder;
import org.apache.ignite.internal.client.sql.ClientStatementBuilder;
import org.apache.ignite.internal.streamer.StreamerBatchSender;
import org.apache.ignite.internal.table.criteria.QueryCriteriaAsyncCursor;
<<<<<<< HEAD
import org.apache.ignite.internal.table.criteria.SqlRowProjection;
=======
>>>>>>> 3f9ba1f7
import org.apache.ignite.internal.table.criteria.SqlSerializer;
import org.apache.ignite.lang.AsyncCursor;
import org.apache.ignite.sql.Session;
import org.apache.ignite.sql.Statement;
import org.apache.ignite.table.DataStreamerOptions;
import org.apache.ignite.table.RecordView;
import org.apache.ignite.table.Tuple;
import org.apache.ignite.table.criteria.Criteria;
import org.apache.ignite.table.criteria.CriteriaQueryOptions;
import org.apache.ignite.tx.Transaction;
import org.jetbrains.annotations.Nullable;

/**
 * Client record view implementation for binary user-object representation.
 */
<<<<<<< HEAD
public class ClientRecordBinaryView extends AbstractClientView<Tuple>  implements RecordView<Tuple> {
=======
public class ClientRecordBinaryView extends AbstractClientView<Tuple> implements RecordView<Tuple> {
>>>>>>> 3f9ba1f7
    /** Tuple serializer. */
    private final ClientTupleSerializer ser;

    /**
     * Constructor.
     *
     * @param tbl Table.
     */
    public ClientRecordBinaryView(ClientTable tbl) {
        super(tbl);

        ser = new ClientTupleSerializer(tbl.tableId());
    }

    /** {@inheritDoc} */
    @Override
    public Tuple get(@Nullable Transaction tx, Tuple keyRec) {
        return sync(getAsync(tx, keyRec));
    }

    /** {@inheritDoc} */
    @Override
    public CompletableFuture<Tuple> getAsync(@Nullable Transaction tx, Tuple keyRec) {
        Objects.requireNonNull(keyRec);

        return tbl.doSchemaOutInOpAsync(
                ClientOp.TUPLE_GET,
                (s, w) -> ser.writeTuple(tx, keyRec, s, w, true),
                (s, r) -> ClientTupleSerializer.readTuple(s, r.in(), false),
                null,
                ClientTupleSerializer.getPartitionAwarenessProvider(tx, keyRec));
    }

    @Override
    public List<Tuple> getAll(@Nullable Transaction tx, Collection<Tuple> keyRecs) {
        return sync(getAllAsync(tx, keyRecs));
    }

    @Override
    public CompletableFuture<List<Tuple>> getAllAsync(@Nullable Transaction tx, Collection<Tuple> keyRecs) {
        Objects.requireNonNull(keyRecs);

        if (keyRecs.isEmpty()) {
            return emptyListCompletedFuture();
        }

        return tbl.doSchemaOutInOpAsync(
                ClientOp.TUPLE_GET_ALL,
                (s, w) -> ser.writeTuples(tx, keyRecs, s, w, true),
                (s, r) -> ClientTupleSerializer.readTuplesNullable(s, r.in()),
                Collections.emptyList(),
                ClientTupleSerializer.getPartitionAwarenessProvider(tx, keyRecs.iterator().next())
        );
    }

    /** {@inheritDoc} */
    @Override
    public void upsert(@Nullable Transaction tx, Tuple rec) {
        sync(upsertAsync(tx, rec));
    }

    /** {@inheritDoc} */
    @Override
    public CompletableFuture<Void> upsertAsync(@Nullable Transaction tx, Tuple rec) {
        Objects.requireNonNull(rec);

        return tbl.doSchemaOutOpAsync(
                ClientOp.TUPLE_UPSERT,
                (s, w) -> ser.writeTuple(tx, rec, s, w),
                r -> null,
                ClientTupleSerializer.getPartitionAwarenessProvider(tx, rec));
    }

    /** {@inheritDoc} */
    @Override
    public void upsertAll(@Nullable Transaction tx, Collection<Tuple> recs) {
        sync(upsertAllAsync(tx, recs));
    }

    /** {@inheritDoc} */
    @Override
    public CompletableFuture<Void> upsertAllAsync(@Nullable Transaction tx, Collection<Tuple> recs) {
        Objects.requireNonNull(recs);

        if (recs.isEmpty()) {
            return nullCompletedFuture();
        }

        return tbl.doSchemaOutOpAsync(
                ClientOp.TUPLE_UPSERT_ALL,
                (s, w) -> ser.writeTuples(tx, recs, s, w, false),
                r -> null,
                ClientTupleSerializer.getPartitionAwarenessProvider(tx, recs.iterator().next()));
    }

    /** {@inheritDoc} */
    @Override
    public Tuple getAndUpsert(@Nullable Transaction tx, Tuple rec) {
        return sync(getAndUpsertAsync(tx, rec));
    }

    /** {@inheritDoc} */
    @Override
    public CompletableFuture<Tuple> getAndUpsertAsync(@Nullable Transaction tx, Tuple rec) {
        Objects.requireNonNull(rec);

        return tbl.doSchemaOutInOpAsync(
                ClientOp.TUPLE_GET_AND_UPSERT,
                (s, w) -> ser.writeTuple(tx, rec, s, w, false),
                (s, r) -> ClientTupleSerializer.readTuple(s, r.in(), false),
                null,
                ClientTupleSerializer.getPartitionAwarenessProvider(tx, rec));
    }

    /** {@inheritDoc} */
    @Override
    public boolean insert(@Nullable Transaction tx, Tuple rec) {
        return sync(insertAsync(tx, rec));
    }

    /** {@inheritDoc} */
    @Override
    public CompletableFuture<Boolean> insertAsync(@Nullable Transaction tx, Tuple rec) {
        Objects.requireNonNull(rec);

        return tbl.doSchemaOutOpAsync(
                ClientOp.TUPLE_INSERT,
                (s, w) -> ser.writeTuple(tx, rec, s, w, false),
                r -> r.in().unpackBoolean(),
                ClientTupleSerializer.getPartitionAwarenessProvider(tx, rec));
    }

    /** {@inheritDoc} */
    @Override
    public List<Tuple> insertAll(@Nullable Transaction tx, Collection<Tuple> recs) {
        return sync(insertAllAsync(tx, recs));
    }

    /** {@inheritDoc} */
    @Override
    public CompletableFuture<List<Tuple>> insertAllAsync(@Nullable Transaction tx, Collection<Tuple> recs) {
        Objects.requireNonNull(recs);

        if (recs.isEmpty()) {
            return emptyListCompletedFuture();
        }

        return tbl.doSchemaOutInOpAsync(
                ClientOp.TUPLE_INSERT_ALL,
                (s, w) -> ser.writeTuples(tx, recs, s, w, false),
                (s, r) -> ClientTupleSerializer.readTuples(s, r.in()),
                Collections.emptyList(),
                ClientTupleSerializer.getPartitionAwarenessProvider(tx, recs.iterator().next()));
    }

    /** {@inheritDoc} */
    @Override
    public boolean replace(@Nullable Transaction tx, Tuple rec) {
        return sync(replaceAsync(tx, rec));
    }

    /** {@inheritDoc} */
    @Override
    public boolean replace(@Nullable Transaction tx, Tuple oldRec, Tuple newRec) {
        return sync(replaceAsync(tx, oldRec, newRec));
    }

    /** {@inheritDoc} */
    @Override
    public CompletableFuture<Boolean> replaceAsync(@Nullable Transaction tx, Tuple rec) {
        Objects.requireNonNull(rec);

        return tbl.doSchemaOutOpAsync(
                ClientOp.TUPLE_REPLACE,
                (s, w) -> ser.writeTuple(tx, rec, s, w, false),
                r -> r.in().unpackBoolean(),
                ClientTupleSerializer.getPartitionAwarenessProvider(tx, rec));
    }

    /** {@inheritDoc} */
    @Override
    public CompletableFuture<Boolean> replaceAsync(@Nullable Transaction tx, Tuple oldRec, Tuple newRec) {
        Objects.requireNonNull(oldRec);
        Objects.requireNonNull(newRec);

        return tbl.doSchemaOutOpAsync(
                ClientOp.TUPLE_REPLACE_EXACT,
                (s, w) -> {
                    ser.writeTuple(tx, oldRec, s, w, false, false);
                    ser.writeTuple(tx, newRec, s, w, false, true);
                },
                r -> r.in().unpackBoolean(),
                ClientTupleSerializer.getPartitionAwarenessProvider(tx, oldRec));
    }

    /** {@inheritDoc} */
    @Override
    public Tuple getAndReplace(@Nullable Transaction tx, Tuple rec) {
        return sync(getAndReplaceAsync(tx, rec));
    }

    /** {@inheritDoc} */
    @Override
    public CompletableFuture<Tuple> getAndReplaceAsync(@Nullable Transaction tx, Tuple rec) {
        Objects.requireNonNull(rec);

        return tbl.doSchemaOutInOpAsync(
                ClientOp.TUPLE_GET_AND_REPLACE,
                (s, w) -> ser.writeTuple(tx, rec, s, w, false),
                (s, r) -> ClientTupleSerializer.readTuple(s, r.in(), false),
                null,
                ClientTupleSerializer.getPartitionAwarenessProvider(tx, rec));
    }

    /** {@inheritDoc} */
    @Override
    public boolean delete(@Nullable Transaction tx, Tuple keyRec) {
        return sync(deleteAsync(tx, keyRec));
    }

    /** {@inheritDoc} */
    @Override
    public CompletableFuture<Boolean> deleteAsync(@Nullable Transaction tx, Tuple keyRec) {
        Objects.requireNonNull(keyRec);

        return tbl.doSchemaOutOpAsync(
                ClientOp.TUPLE_DELETE,
                (s, w) -> ser.writeTuple(tx, keyRec, s, w, true),
                r -> r.in().unpackBoolean(),
                ClientTupleSerializer.getPartitionAwarenessProvider(tx, keyRec));
    }

    /** {@inheritDoc} */
    @Override
    public boolean deleteExact(@Nullable Transaction tx, Tuple rec) {
        return sync(deleteExactAsync(tx, rec));
    }

    /** {@inheritDoc} */
    @Override
    public CompletableFuture<Boolean> deleteExactAsync(@Nullable Transaction tx, Tuple rec) {
        Objects.requireNonNull(rec);

        return tbl.doSchemaOutOpAsync(
                ClientOp.TUPLE_DELETE_EXACT,
                (s, w) -> ser.writeTuple(tx, rec, s, w, false),
                r -> r.in().unpackBoolean(),
                ClientTupleSerializer.getPartitionAwarenessProvider(tx, rec));
    }

    /** {@inheritDoc} */
    @Override
    public Tuple getAndDelete(@Nullable Transaction tx, Tuple keyRec) {
        return sync(getAndDeleteAsync(tx, keyRec));
    }

    /** {@inheritDoc} */
    @Override
    public CompletableFuture<Tuple> getAndDeleteAsync(@Nullable Transaction tx, Tuple keyRec) {
        Objects.requireNonNull(keyRec);

        return tbl.doSchemaOutInOpAsync(
                ClientOp.TUPLE_GET_AND_DELETE,
                (s, w) -> ser.writeTuple(tx, keyRec, s, w, true),
                (s, r) -> ClientTupleSerializer.readTuple(s, r.in(), false),
                null,
                ClientTupleSerializer.getPartitionAwarenessProvider(tx, keyRec));
    }

    /** {@inheritDoc} */
    @Override
    public List<Tuple> deleteAll(@Nullable Transaction tx, Collection<Tuple> keyRecs) {
        return sync(deleteAllAsync(tx, keyRecs));
    }

    /** {@inheritDoc} */
    @Override
    public CompletableFuture<List<Tuple>> deleteAllAsync(@Nullable Transaction tx, Collection<Tuple> keyRecs) {
        Objects.requireNonNull(keyRecs);

        if (keyRecs.isEmpty()) {
            return emptyListCompletedFuture();
        }

        return tbl.doSchemaOutInOpAsync(
                ClientOp.TUPLE_DELETE_ALL,
                (s, w) -> ser.writeTuples(tx, keyRecs, s, w, true),
                (s, r) -> ClientTupleSerializer.readTuples(s, r.in(), true),
                Collections.emptyList(),
                ClientTupleSerializer.getPartitionAwarenessProvider(tx, keyRecs.iterator().next()));
    }

    /** {@inheritDoc} */
    @Override
    public List<Tuple> deleteAllExact(@Nullable Transaction tx, Collection<Tuple> recs) {
        return sync(deleteAllExactAsync(tx, recs));
    }

    /** {@inheritDoc} */
    @Override
    public CompletableFuture<List<Tuple>> deleteAllExactAsync(@Nullable Transaction tx, Collection<Tuple> recs) {
        Objects.requireNonNull(recs);

        if (recs.isEmpty()) {
            return emptyListCompletedFuture();
        }

        return tbl.doSchemaOutInOpAsync(
                ClientOp.TUPLE_DELETE_ALL_EXACT,
                (s, w) -> ser.writeTuples(tx, recs, s, w, false),
                (s, r) -> ClientTupleSerializer.readTuples(s, r.in()),
                Collections.emptyList(),
                ClientTupleSerializer.getPartitionAwarenessProvider(tx, recs.iterator().next()));
    }


    /** {@inheritDoc} */
    @Override
    public CompletableFuture<Void> streamData(Publisher<Tuple> publisher, @Nullable DataStreamerOptions options) {
        Objects.requireNonNull(publisher);

        var provider = new TupleStreamerPartitionAwarenessProvider(tbl);
        var opts = options == null ? DataStreamerOptions.DEFAULT : options;

        // Partition-aware (best effort) sender with retries.
        // The batch may go to a different node when a direct connection is not available.
        StreamerBatchSender<Tuple, String> batchSender = (nodeId, items) -> tbl.doSchemaOutOpAsync(
                ClientOp.TUPLE_UPSERT_ALL,
                (s, w) -> ser.writeTuples(null, items, s, w, false),
                r -> null,
                PartitionAwarenessProvider.of(nodeId),
                new RetryLimitPolicy().retryLimit(opts.retryLimit()));

        return ClientDataStreamer.streamData(publisher, opts, batchSender, provider, tbl);
    }

    /** {@inheritDoc} */
    @Override
    public CompletableFuture<AsyncCursor<Tuple>> queryAsync(
            @Nullable Transaction tx,
            @Nullable Criteria criteria,
            CriteriaQueryOptions opts
    ) {
<<<<<<< HEAD
        return tbl.getLatestSchema()
                .thenCompose((schema) -> {
                    SqlSerializer ser = createSqlSerializer(tbl.name(), schema.columns(), criteria);

                    Statement statement = new ClientStatementBuilder().query(ser.toString()).pageSize(opts.pageSize()).build();
                    Session session = new ClientSessionBuilder(tbl.channel()).build();

                    return session.executeAsync(tx, statement, ser.getArguments())
                            .thenApply(resultSet -> {
                                List<Integer> idxMapping = indexMapping(schema.columns(), 0, schema.columns().length, resultSet.metadata());

                                return new QueryCriteriaAsyncCursor<>(resultSet, (row) -> new SqlRowProjection(row, idxMapping),
                                        session::close);
                            });
=======
        var opts0 = opts == null ? CriteriaQueryOptions.DEFAULT : opts;

        return tbl.getLatestSchema()
                .thenCompose((schema) -> {
                    SqlSerializer ser = createSqlSerializer(tbl.name(), schema.columns(), criteria);

                    Statement statement = new ClientStatementBuilder().query(ser.toString()).pageSize(opts0.pageSize()).build();
                    Session session = new ClientSessionBuilder(tbl.channel()).build();

                    return session.executeAsync(tx, statement, ser.getArguments())
                            .thenApply(resultSet -> new QueryCriteriaAsyncCursor<>(resultSet, session::close));
>>>>>>> 3f9ba1f7
                });
    }
}<|MERGE_RESOLUTION|>--- conflicted
+++ resolved
@@ -33,10 +33,7 @@
 import org.apache.ignite.internal.client.sql.ClientStatementBuilder;
 import org.apache.ignite.internal.streamer.StreamerBatchSender;
 import org.apache.ignite.internal.table.criteria.QueryCriteriaAsyncCursor;
-<<<<<<< HEAD
 import org.apache.ignite.internal.table.criteria.SqlRowProjection;
-=======
->>>>>>> 3f9ba1f7
 import org.apache.ignite.internal.table.criteria.SqlSerializer;
 import org.apache.ignite.lang.AsyncCursor;
 import org.apache.ignite.sql.Session;
@@ -52,11 +49,7 @@
 /**
  * Client record view implementation for binary user-object representation.
  */
-<<<<<<< HEAD
-public class ClientRecordBinaryView extends AbstractClientView<Tuple>  implements RecordView<Tuple> {
-=======
 public class ClientRecordBinaryView extends AbstractClientView<Tuple> implements RecordView<Tuple> {
->>>>>>> 3f9ba1f7
     /** Tuple serializer. */
     private final ClientTupleSerializer ser;
 
@@ -398,14 +391,15 @@
     public CompletableFuture<AsyncCursor<Tuple>> queryAsync(
             @Nullable Transaction tx,
             @Nullable Criteria criteria,
-            CriteriaQueryOptions opts
+            @Nullable CriteriaQueryOptions opts
     ) {
-<<<<<<< HEAD
+        var opts0 = opts == null ? CriteriaQueryOptions.DEFAULT : opts;
+
         return tbl.getLatestSchema()
                 .thenCompose((schema) -> {
                     SqlSerializer ser = createSqlSerializer(tbl.name(), schema.columns(), criteria);
 
-                    Statement statement = new ClientStatementBuilder().query(ser.toString()).pageSize(opts.pageSize()).build();
+                    Statement statement = new ClientStatementBuilder().query(ser.toString()).pageSize(opts0.pageSize()).build();
                     Session session = new ClientSessionBuilder(tbl.channel()).build();
 
                     return session.executeAsync(tx, statement, ser.getArguments())
@@ -415,19 +409,6 @@
                                 return new QueryCriteriaAsyncCursor<>(resultSet, (row) -> new SqlRowProjection(row, idxMapping),
                                         session::close);
                             });
-=======
-        var opts0 = opts == null ? CriteriaQueryOptions.DEFAULT : opts;
-
-        return tbl.getLatestSchema()
-                .thenCompose((schema) -> {
-                    SqlSerializer ser = createSqlSerializer(tbl.name(), schema.columns(), criteria);
-
-                    Statement statement = new ClientStatementBuilder().query(ser.toString()).pageSize(opts0.pageSize()).build();
-                    Session session = new ClientSessionBuilder(tbl.channel()).build();
-
-                    return session.executeAsync(tx, statement, ser.getArguments())
-                            .thenApply(resultSet -> new QueryCriteriaAsyncCursor<>(resultSet, session::close));
->>>>>>> 3f9ba1f7
                 });
     }
 }