/*
 * Licensed to the Apache Software Foundation (ASF) under one or more
 * contributor license agreements. See the NOTICE file distributed with
 * this work for additional information regarding copyright ownership.
 * The ASF licenses this file to You under the Apache License, Version 2.0
 * (the "License"); you may not use this file except in compliance with
 * the License. You may obtain a copy of the License at
 *
 *      http://www.apache.org/licenses/LICENSE-2.0
 *
 * Unless required by applicable law or agreed to in writing, software
 * distributed under the License is distributed on an "AS IS" BASIS,
 * WITHOUT WARRANTIES OR CONDITIONS OF ANY KIND, either express or implied.
 * See the License for the specific language governing permissions and
 * limitations under the License.
 */

package org.apache.ignite.internal.client.table;

import static org.apache.ignite.internal.client.ClientUtils.sync;
import static org.apache.ignite.internal.util.CompletableFutures.emptyListCompletedFuture;
import static org.apache.ignite.internal.util.CompletableFutures.nullCompletedFuture;

import java.util.Collection;
import java.util.Collections;
import java.util.List;
import java.util.Objects;
import java.util.concurrent.CompletableFuture;
import java.util.concurrent.Flow.Publisher;
import java.util.function.Function;
import org.apache.ignite.client.RetryLimitPolicy;
import org.apache.ignite.internal.client.proto.ClientMessageUnpacker;
import org.apache.ignite.internal.client.proto.ClientOp;
<<<<<<< HEAD
import org.apache.ignite.internal.sql.SyncResultSetAdapter;
import org.apache.ignite.internal.streamer.StreamerBatchSender;
import org.apache.ignite.internal.table.criteria.QueryCriteriaAsyncResultSet;
import org.apache.ignite.internal.table.criteria.SqlSerializer;
import org.apache.ignite.sql.ClosableCursor;
=======
import org.apache.ignite.internal.client.sql.ClientSessionBuilder;
import org.apache.ignite.internal.client.sql.ClientStatementBuilder;
import org.apache.ignite.internal.sql.SyncResultSetAdapter;
import org.apache.ignite.internal.streamer.StreamerBatchSender;
import org.apache.ignite.internal.table.criteria.QueryCriteriaAsyncResultSet;
import org.apache.ignite.sql.ClosableCursor;
import org.apache.ignite.sql.Session;
import org.apache.ignite.sql.Statement;
>>>>>>> a5eccb4b
import org.apache.ignite.sql.async.AsyncClosableCursor;
import org.apache.ignite.sql.async.AsyncResultSet;
import org.apache.ignite.table.DataStreamerOptions;
import org.apache.ignite.table.RecordView;
import org.apache.ignite.table.Tuple;
import org.apache.ignite.table.criteria.Criteria;
import org.apache.ignite.table.criteria.CriteriaQueryOptions;
import org.apache.ignite.tx.Transaction;
import org.jetbrains.annotations.Nullable;

/**
 * Client record view implementation for binary user-object representation.
 */
public class ClientRecordBinaryView implements RecordView<Tuple> {
    /** Underlying table. */
    private final ClientTable tbl;

    /** Tuple serializer. */
    private final ClientTupleSerializer ser;

    /**
     * Constructor.
     *
     * @param tbl Table.
     */
    public ClientRecordBinaryView(ClientTable tbl) {
        assert tbl != null;

        this.tbl = tbl;
        ser = new ClientTupleSerializer(tbl.tableId());
    }

    /** {@inheritDoc} */
    @Override
    public Tuple get(@Nullable Transaction tx, Tuple keyRec) {
        return sync(getAsync(tx, keyRec));
    }

    /** {@inheritDoc} */
    @Override
    public CompletableFuture<Tuple> getAsync(@Nullable Transaction tx, Tuple keyRec) {
        Objects.requireNonNull(keyRec);

        return tbl.doSchemaOutInOpAsync(
                ClientOp.TUPLE_GET,
                (s, w) -> ser.writeTuple(tx, keyRec, s, w, true),
                (s, r) -> ClientTupleSerializer.readTuple(s, r, false),
                null,
                ClientTupleSerializer.getPartitionAwarenessProvider(tx, keyRec));
    }

    @Override
    public List<Tuple> getAll(@Nullable Transaction tx, Collection<Tuple> keyRecs) {
        return sync(getAllAsync(tx, keyRecs));
    }

    @Override
    public CompletableFuture<List<Tuple>> getAllAsync(@Nullable Transaction tx, Collection<Tuple> keyRecs) {
        Objects.requireNonNull(keyRecs);

        if (keyRecs.isEmpty()) {
            return emptyListCompletedFuture();
        }

        return tbl.doSchemaOutInOpAsync(
                ClientOp.TUPLE_GET_ALL,
                (s, w) -> ser.writeTuples(tx, keyRecs, s, w, true),
                ClientTupleSerializer::readTuplesNullable,
                Collections.emptyList(),
                ClientTupleSerializer.getPartitionAwarenessProvider(tx, keyRecs.iterator().next())
        );
    }

    /** {@inheritDoc} */
    @Override
    public void upsert(@Nullable Transaction tx, Tuple rec) {
        sync(upsertAsync(tx, rec));
    }

    /** {@inheritDoc} */
    @Override
    public CompletableFuture<Void> upsertAsync(@Nullable Transaction tx, Tuple rec) {
        Objects.requireNonNull(rec);

        return tbl.doSchemaOutOpAsync(
                ClientOp.TUPLE_UPSERT,
                (s, w) -> ser.writeTuple(tx, rec, s, w),
                r -> null,
                ClientTupleSerializer.getPartitionAwarenessProvider(tx, rec));
    }

    /** {@inheritDoc} */
    @Override
    public void upsertAll(@Nullable Transaction tx, Collection<Tuple> recs) {
        sync(upsertAllAsync(tx, recs));
    }

    /** {@inheritDoc} */
    @Override
    public CompletableFuture<Void> upsertAllAsync(@Nullable Transaction tx, Collection<Tuple> recs) {
        Objects.requireNonNull(recs);

        if (recs.isEmpty()) {
            return nullCompletedFuture();
        }

        return tbl.doSchemaOutOpAsync(
                ClientOp.TUPLE_UPSERT_ALL,
                (s, w) -> ser.writeTuples(tx, recs, s, w, false),
                r -> null,
                ClientTupleSerializer.getPartitionAwarenessProvider(tx, recs.iterator().next()));
    }

    /** {@inheritDoc} */
    @Override
    public Tuple getAndUpsert(@Nullable Transaction tx, Tuple rec) {
        return sync(getAndUpsertAsync(tx, rec));
    }

    /** {@inheritDoc} */
    @Override
    public CompletableFuture<Tuple> getAndUpsertAsync(@Nullable Transaction tx, Tuple rec) {
        Objects.requireNonNull(rec);

        return tbl.doSchemaOutInOpAsync(
                ClientOp.TUPLE_GET_AND_UPSERT,
                (s, w) -> ser.writeTuple(tx, rec, s, w, false),
                (s, r) -> ClientTupleSerializer.readTuple(s, r, false),
                null,
                ClientTupleSerializer.getPartitionAwarenessProvider(tx, rec));
    }

    /** {@inheritDoc} */
    @Override
    public boolean insert(@Nullable Transaction tx, Tuple rec) {
        return sync(insertAsync(tx, rec));
    }

    /** {@inheritDoc} */
    @Override
    public CompletableFuture<Boolean> insertAsync(@Nullable Transaction tx, Tuple rec) {
        Objects.requireNonNull(rec);

        return tbl.doSchemaOutOpAsync(
                ClientOp.TUPLE_INSERT,
                (s, w) -> ser.writeTuple(tx, rec, s, w, false),
                ClientMessageUnpacker::unpackBoolean,
                ClientTupleSerializer.getPartitionAwarenessProvider(tx, rec));
    }

    /** {@inheritDoc} */
    @Override
    public List<Tuple> insertAll(@Nullable Transaction tx, Collection<Tuple> recs) {
        return sync(insertAllAsync(tx, recs));
    }

    /** {@inheritDoc} */
    @Override
    public CompletableFuture<List<Tuple>> insertAllAsync(@Nullable Transaction tx, Collection<Tuple> recs) {
        Objects.requireNonNull(recs);

        if (recs.isEmpty()) {
            return emptyListCompletedFuture();
        }

        return tbl.doSchemaOutInOpAsync(
                ClientOp.TUPLE_INSERT_ALL,
                (s, w) -> ser.writeTuples(tx, recs, s, w, false),
                ClientTupleSerializer::readTuples,
                Collections.emptyList(),
                ClientTupleSerializer.getPartitionAwarenessProvider(tx, recs.iterator().next()));
    }

    /** {@inheritDoc} */
    @Override
    public boolean replace(@Nullable Transaction tx, Tuple rec) {
        return sync(replaceAsync(tx, rec));
    }

    /** {@inheritDoc} */
    @Override
    public boolean replace(@Nullable Transaction tx, Tuple oldRec, Tuple newRec) {
        return sync(replaceAsync(tx, oldRec, newRec));
    }

    /** {@inheritDoc} */
    @Override
    public CompletableFuture<Boolean> replaceAsync(@Nullable Transaction tx, Tuple rec) {
        Objects.requireNonNull(rec);

        return tbl.doSchemaOutOpAsync(
                ClientOp.TUPLE_REPLACE,
                (s, w) -> ser.writeTuple(tx, rec, s, w, false),
                ClientMessageUnpacker::unpackBoolean,
                ClientTupleSerializer.getPartitionAwarenessProvider(tx, rec));
    }

    /** {@inheritDoc} */
    @Override
    public CompletableFuture<Boolean> replaceAsync(@Nullable Transaction tx, Tuple oldRec, Tuple newRec) {
        Objects.requireNonNull(oldRec);
        Objects.requireNonNull(newRec);

        return tbl.doSchemaOutOpAsync(
                ClientOp.TUPLE_REPLACE_EXACT,
                (s, w) -> {
                    ser.writeTuple(tx, oldRec, s, w, false, false);
                    ser.writeTuple(tx, newRec, s, w, false, true);
                },
                ClientMessageUnpacker::unpackBoolean,
                ClientTupleSerializer.getPartitionAwarenessProvider(tx, oldRec));
    }

    /** {@inheritDoc} */
    @Override
    public Tuple getAndReplace(@Nullable Transaction tx, Tuple rec) {
        return sync(getAndReplaceAsync(tx, rec));
    }

    /** {@inheritDoc} */
    @Override
    public CompletableFuture<Tuple> getAndReplaceAsync(@Nullable Transaction tx, Tuple rec) {
        Objects.requireNonNull(rec);

        return tbl.doSchemaOutInOpAsync(
                ClientOp.TUPLE_GET_AND_REPLACE,
                (s, w) -> ser.writeTuple(tx, rec, s, w, false),
                (s, r) -> ClientTupleSerializer.readTuple(s, r, false),
                null,
                ClientTupleSerializer.getPartitionAwarenessProvider(tx, rec));
    }

    /** {@inheritDoc} */
    @Override
    public boolean delete(@Nullable Transaction tx, Tuple keyRec) {
        return sync(deleteAsync(tx, keyRec));
    }

    /** {@inheritDoc} */
    @Override
    public CompletableFuture<Boolean> deleteAsync(@Nullable Transaction tx, Tuple keyRec) {
        Objects.requireNonNull(keyRec);

        return tbl.doSchemaOutOpAsync(
                ClientOp.TUPLE_DELETE,
                (s, w) -> ser.writeTuple(tx, keyRec, s, w, true),
                ClientMessageUnpacker::unpackBoolean,
                ClientTupleSerializer.getPartitionAwarenessProvider(tx, keyRec));
    }

    /** {@inheritDoc} */
    @Override
    public boolean deleteExact(@Nullable Transaction tx, Tuple rec) {
        return sync(deleteExactAsync(tx, rec));
    }

    /** {@inheritDoc} */
    @Override
    public CompletableFuture<Boolean> deleteExactAsync(@Nullable Transaction tx, Tuple rec) {
        Objects.requireNonNull(rec);

        return tbl.doSchemaOutOpAsync(
                ClientOp.TUPLE_DELETE_EXACT,
                (s, w) -> ser.writeTuple(tx, rec, s, w, false),
                ClientMessageUnpacker::unpackBoolean,
                ClientTupleSerializer.getPartitionAwarenessProvider(tx, rec));
    }

    /** {@inheritDoc} */
    @Override
    public Tuple getAndDelete(@Nullable Transaction tx, Tuple keyRec) {
        return sync(getAndDeleteAsync(tx, keyRec));
    }

    /** {@inheritDoc} */
    @Override
    public CompletableFuture<Tuple> getAndDeleteAsync(@Nullable Transaction tx, Tuple keyRec) {
        Objects.requireNonNull(keyRec);

        return tbl.doSchemaOutInOpAsync(
                ClientOp.TUPLE_GET_AND_DELETE,
                (s, w) -> ser.writeTuple(tx, keyRec, s, w, true),
                (s, r) -> ClientTupleSerializer.readTuple(s, r, false),
                null,
                ClientTupleSerializer.getPartitionAwarenessProvider(tx, keyRec));
    }

    /** {@inheritDoc} */
    @Override
    public List<Tuple> deleteAll(@Nullable Transaction tx, Collection<Tuple> keyRecs) {
        return sync(deleteAllAsync(tx, keyRecs));
    }

    /** {@inheritDoc} */
    @Override
    public CompletableFuture<List<Tuple>> deleteAllAsync(@Nullable Transaction tx, Collection<Tuple> keyRecs) {
        Objects.requireNonNull(keyRecs);

        if (keyRecs.isEmpty()) {
            return emptyListCompletedFuture();
        }

        return tbl.doSchemaOutInOpAsync(
                ClientOp.TUPLE_DELETE_ALL,
                (s, w) -> ser.writeTuples(tx, keyRecs, s, w, true),
                (s, r) -> ClientTupleSerializer.readTuples(s, r, true),
                Collections.emptyList(),
                ClientTupleSerializer.getPartitionAwarenessProvider(tx, keyRecs.iterator().next()));
    }

    /** {@inheritDoc} */
    @Override
    public List<Tuple> deleteAllExact(@Nullable Transaction tx, Collection<Tuple> recs) {
        return sync(deleteAllExactAsync(tx, recs));
    }

    /** {@inheritDoc} */
    @Override
    public CompletableFuture<List<Tuple>> deleteAllExactAsync(@Nullable Transaction tx, Collection<Tuple> recs) {
        Objects.requireNonNull(recs);

        if (recs.isEmpty()) {
            return emptyListCompletedFuture();
        }

        return tbl.doSchemaOutInOpAsync(
                ClientOp.TUPLE_DELETE_ALL_EXACT,
                (s, w) -> ser.writeTuples(tx, recs, s, w, false),
                ClientTupleSerializer::readTuples,
                Collections.emptyList(),
                ClientTupleSerializer.getPartitionAwarenessProvider(tx, recs.iterator().next()));
    }


    /** {@inheritDoc} */
    @Override
    public CompletableFuture<Void> streamData(Publisher<Tuple> publisher, @Nullable DataStreamerOptions options) {
        Objects.requireNonNull(publisher);

        var provider = new TupleStreamerPartitionAwarenessProvider(tbl);
        var opts = options == null ? DataStreamerOptions.DEFAULT : options;

        // Partition-aware (best effort) sender with retries.
        // The batch may go to a different node when a direct connection is not available.
        StreamerBatchSender<Tuple, String> batchSender = (nodeId, items) -> tbl.doSchemaOutOpAsync(
                ClientOp.TUPLE_UPSERT_ALL,
                (s, w) -> ser.writeTuples(null, items, s, w, false),
                r -> null,
                PartitionAwarenessProvider.of(nodeId),
                new RetryLimitPolicy().retryLimit(opts.retryLimit()));

        return ClientDataStreamer.streamData(publisher, opts, batchSender, provider, tbl);
    }

    private CompletableFuture<AsyncResultSet<Tuple>> executeAsync(
            @Nullable Transaction tx,
            @Nullable Criteria criteria,
            CriteriaQueryOptions opts
    ) {
<<<<<<< HEAD
        var sqlSer = new SqlSerializer.Builder()
                .tableName(tbl.name())
                .where(criteria)
                .build();

        var statement = tbl.sql().statementBuilder().query(sqlSer.toString()).pageSize(opts.pageSize()).build();
        var session = tbl.sql().createSession();

        return session.executeAsync(tx, statement, sqlSer.getArguments())
                .thenApply(resultSet -> new QueryCriteriaAsyncResultSet<>(session, null, resultSet));
    }

=======
        //TODO: implement serialization of criteria to SQL https://issues.apache.org/jira/browse/IGNITE-20879
        var query = "SELECT * FROM " + tbl.name();

        Statement statement = new ClientStatementBuilder().query(query).pageSize(opts.pageSize()).build();
        Session session = new ClientSessionBuilder(tbl.channel()).build();

        return session.executeAsync(tx, statement)
                .thenApply(resultSet -> new QueryCriteriaAsyncResultSet<>(resultSet, session::close));
    }

    /** {@inheritDoc} */
>>>>>>> a5eccb4b
    @Override
    public ClosableCursor<Tuple> queryCriteria(@Nullable Transaction tx, @Nullable Criteria criteria, CriteriaQueryOptions opts) {
        return new SyncResultSetAdapter<>(executeAsync(tx, criteria, opts).join());
    }

<<<<<<< HEAD
=======
    /** {@inheritDoc} */
>>>>>>> a5eccb4b
    @Override
    public CompletableFuture<AsyncClosableCursor<Tuple>> queryCriteriaAsync(
            @Nullable Transaction tx,
            @Nullable Criteria criteria,
            CriteriaQueryOptions opts
    ) {
        return executeAsync(tx, criteria, opts)
                .thenApply(Function.identity());
    }
}<|MERGE_RESOLUTION|>--- conflicted
+++ resolved
@@ -24,6 +24,7 @@
 import java.util.Collection;
 import java.util.Collections;
 import java.util.List;
+import java.util.Map.Entry;
 import java.util.Objects;
 import java.util.concurrent.CompletableFuture;
 import java.util.concurrent.Flow.Publisher;
@@ -31,39 +32,26 @@
 import org.apache.ignite.client.RetryLimitPolicy;
 import org.apache.ignite.internal.client.proto.ClientMessageUnpacker;
 import org.apache.ignite.internal.client.proto.ClientOp;
-<<<<<<< HEAD
-import org.apache.ignite.internal.sql.SyncResultSetAdapter;
+import org.apache.ignite.internal.client.sql.ClientSessionBuilder;
+import org.apache.ignite.internal.lang.IgniteBiTuple;
 import org.apache.ignite.internal.streamer.StreamerBatchSender;
 import org.apache.ignite.internal.table.criteria.QueryCriteriaAsyncResultSet;
-import org.apache.ignite.internal.table.criteria.SqlSerializer;
-import org.apache.ignite.sql.ClosableCursor;
-=======
-import org.apache.ignite.internal.client.sql.ClientSessionBuilder;
-import org.apache.ignite.internal.client.sql.ClientStatementBuilder;
-import org.apache.ignite.internal.sql.SyncResultSetAdapter;
-import org.apache.ignite.internal.streamer.StreamerBatchSender;
-import org.apache.ignite.internal.table.criteria.QueryCriteriaAsyncResultSet;
-import org.apache.ignite.sql.ClosableCursor;
+import org.apache.ignite.internal.table.criteria.SqlRowProjection;
+import org.apache.ignite.sql.ResultSetMetadata;
 import org.apache.ignite.sql.Session;
+import org.apache.ignite.sql.SqlRow;
 import org.apache.ignite.sql.Statement;
->>>>>>> a5eccb4b
-import org.apache.ignite.sql.async.AsyncClosableCursor;
 import org.apache.ignite.sql.async.AsyncResultSet;
 import org.apache.ignite.table.DataStreamerOptions;
 import org.apache.ignite.table.RecordView;
 import org.apache.ignite.table.Tuple;
-import org.apache.ignite.table.criteria.Criteria;
-import org.apache.ignite.table.criteria.CriteriaQueryOptions;
 import org.apache.ignite.tx.Transaction;
 import org.jetbrains.annotations.Nullable;
 
 /**
  * Client record view implementation for binary user-object representation.
  */
-public class ClientRecordBinaryView implements RecordView<Tuple> {
-    /** Underlying table. */
-    private final ClientTable tbl;
-
+public class ClientRecordBinaryView extends AbstractClientView<Tuple>  implements RecordView<Tuple> {
     /** Tuple serializer. */
     private final ClientTupleSerializer ser;
 
@@ -73,9 +61,8 @@
      * @param tbl Table.
      */
     public ClientRecordBinaryView(ClientTable tbl) {
-        assert tbl != null;
-
-        this.tbl = tbl;
+        super(tbl);
+
         ser = new ClientTupleSerializer(tbl.tableId());
     }
 
@@ -401,53 +388,22 @@
         return ClientDataStreamer.streamData(publisher, opts, batchSender, provider, tbl);
     }
 
-    private CompletableFuture<AsyncResultSet<Tuple>> executeAsync(
+
+    /** {@inheritDoc} */
+    @Override
+    protected CompletableFuture<AsyncResultSet<Tuple>> executeQueryAsync(
+            ClientSchema schema,
             @Nullable Transaction tx,
-            @Nullable Criteria criteria,
-            CriteriaQueryOptions opts
+            Statement statement,
+            @Nullable Object... arguments
     ) {
-<<<<<<< HEAD
-        var sqlSer = new SqlSerializer.Builder()
-                .tableName(tbl.name())
-                .where(criteria)
-                .build();
-
-        var statement = tbl.sql().statementBuilder().query(sqlSer.toString()).pageSize(opts.pageSize()).build();
-        var session = tbl.sql().createSession();
-
-        return session.executeAsync(tx, statement, sqlSer.getArguments())
-                .thenApply(resultSet -> new QueryCriteriaAsyncResultSet<>(session, null, resultSet));
-    }
-
-=======
-        //TODO: implement serialization of criteria to SQL https://issues.apache.org/jira/browse/IGNITE-20879
-        var query = "SELECT * FROM " + tbl.name();
-
-        Statement statement = new ClientStatementBuilder().query(query).pageSize(opts.pageSize()).build();
         Session session = new ClientSessionBuilder(tbl.channel()).build();
 
-        return session.executeAsync(tx, statement)
-                .thenApply(resultSet -> new QueryCriteriaAsyncResultSet<>(resultSet, session::close));
-    }
-
-    /** {@inheritDoc} */
->>>>>>> a5eccb4b
-    @Override
-    public ClosableCursor<Tuple> queryCriteria(@Nullable Transaction tx, @Nullable Criteria criteria, CriteriaQueryOptions opts) {
-        return new SyncResultSetAdapter<>(executeAsync(tx, criteria, opts).join());
-    }
-
-<<<<<<< HEAD
-=======
-    /** {@inheritDoc} */
->>>>>>> a5eccb4b
-    @Override
-    public CompletableFuture<AsyncClosableCursor<Tuple>> queryCriteriaAsync(
-            @Nullable Transaction tx,
-            @Nullable Criteria criteria,
-            CriteriaQueryOptions opts
-    ) {
-        return executeAsync(tx, criteria, opts)
-                .thenApply(Function.identity());
+        return session.executeAsync(tx, statement, arguments)
+                .thenApply(resultSet -> {
+                    List<Integer> idxMapping = indexMapping(schema.columns(), 0, schema.columns().length, resultSet.metadata());
+
+                    return new QueryCriteriaAsyncResultSet<>(resultSet, (row) -> new SqlRowProjection(row, idxMapping), session::close);
+                });
     }
 }