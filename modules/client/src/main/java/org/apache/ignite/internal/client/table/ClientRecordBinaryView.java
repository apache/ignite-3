--- conflicted
+++ resolved
@@ -17,40 +17,36 @@
 
 package org.apache.ignite.internal.client.table;
 
+import static java.util.stream.Collectors.toSet;
 import static org.apache.ignite.internal.client.ClientUtils.sync;
 import static org.apache.ignite.internal.util.CompletableFutures.emptyListCompletedFuture;
 import static org.apache.ignite.internal.util.CompletableFutures.nullCompletedFuture;
 
+import java.util.Arrays;
 import java.util.Collection;
 import java.util.Collections;
 import java.util.List;
 import java.util.Objects;
+import java.util.Set;
 import java.util.concurrent.CompletableFuture;
 import java.util.concurrent.Flow.Publisher;
 import org.apache.ignite.client.RetryLimitPolicy;
 import org.apache.ignite.internal.client.proto.ClientMessageUnpacker;
 import org.apache.ignite.internal.client.proto.ClientOp;
 import org.apache.ignite.internal.client.sql.ClientSessionBuilder;
-<<<<<<< HEAD
+import org.apache.ignite.internal.client.sql.ClientStatementBuilder;
 import org.apache.ignite.internal.streamer.StreamerBatchSender;
-import org.apache.ignite.internal.table.criteria.QueryCriteriaAsyncResultSet;
+import org.apache.ignite.internal.table.criteria.QueryCriteriaAsyncCursor;
 import org.apache.ignite.internal.table.criteria.SqlRowProjection;
+import org.apache.ignite.internal.table.criteria.SqlSerializer;
+import org.apache.ignite.lang.AsyncCursor;
 import org.apache.ignite.sql.Session;
 import org.apache.ignite.sql.Statement;
-import org.apache.ignite.sql.async.AsyncResultSet;
-=======
-import org.apache.ignite.internal.client.sql.ClientStatementBuilder;
-import org.apache.ignite.internal.streamer.StreamerBatchSender;
-import org.apache.ignite.internal.table.criteria.CursorSyncAdapter;
-import org.apache.ignite.internal.table.criteria.QueryCriteriaAsyncCursor;
-import org.apache.ignite.lang.AsyncCursor;
-import org.apache.ignite.lang.Cursor;
-import org.apache.ignite.sql.Session;
-import org.apache.ignite.sql.Statement;
->>>>>>> 1ee49511
 import org.apache.ignite.table.DataStreamerOptions;
 import org.apache.ignite.table.RecordView;
 import org.apache.ignite.table.Tuple;
+import org.apache.ignite.table.criteria.Criteria;
+import org.apache.ignite.table.criteria.CriteriaQueryOptions;
 import org.apache.ignite.tx.Transaction;
 import org.jetbrains.annotations.Nullable;
 
@@ -394,31 +390,6 @@
         return ClientDataStreamer.streamData(publisher, opts, batchSender, provider, tbl);
     }
 
-<<<<<<< HEAD
-
-    /** {@inheritDoc} */
-    @Override
-    protected CompletableFuture<AsyncResultSet<Tuple>> executeQueryAsync(
-            ClientSchema schema,
-            @Nullable Transaction tx,
-            Statement statement,
-            @Nullable Object... arguments
-    ) {
-        Session session = new ClientSessionBuilder(tbl.channel()).build();
-
-        return session.executeAsync(tx, statement, arguments)
-                .thenApply(resultSet -> {
-                    List<Integer> idxMapping = indexMapping(schema.columns(), 0, schema.columns().length, resultSet.metadata());
-
-                    return new QueryCriteriaAsyncResultSet<>(resultSet, (row) -> new SqlRowProjection(row, idxMapping), session::close);
-                });
-=======
-    /** {@inheritDoc} */
-    @Override
-    public Cursor<Tuple> queryCriteria(@Nullable Transaction tx, @Nullable Criteria criteria, CriteriaQueryOptions opts) {
-        return new CursorSyncAdapter<>(sync(queryCriteriaAsync(tx, criteria, opts)));
-    }
-
     /** {@inheritDoc} */
     @Override
     public CompletableFuture<AsyncCursor<Tuple>> queryCriteriaAsync(
@@ -426,14 +397,27 @@
             @Nullable Criteria criteria,
             CriteriaQueryOptions opts
     ) {
-        //TODO: implement serialization of criteria to SQL https://issues.apache.org/jira/browse/IGNITE-20879
-        var query = "SELECT * FROM " + tbl.name();
-
-        Statement statement = new ClientStatementBuilder().query(query).pageSize(opts.pageSize()).build();
-        Session session = new ClientSessionBuilder(tbl.channel()).build();
-
-        return session.executeAsync(tx, statement)
-                .thenApply(resultSet -> new QueryCriteriaAsyncCursor<>(resultSet, session::close));
->>>>>>> 1ee49511
+        return tbl.getLatestSchema()
+                .thenCompose((schema) -> {
+                    Set<String> columnNames = Arrays.stream(schema.columns())
+                            .map(ClientColumn::name)
+                            .collect(toSet());
+
+                    SqlSerializer ser = new SqlSerializer.Builder()
+                            .tableName(tbl.name())
+                            .columns(columnNames)
+                            .where(criteria)
+                            .build();
+
+                    Statement statement = new ClientStatementBuilder().query(ser.toString()).pageSize(opts.pageSize()).build();
+                    Session session = new ClientSessionBuilder(tbl.channel()).build();
+
+                    return session.executeAsync(tx, statement, ser.getArguments())
+                            .thenApply(resultSet -> {
+                                List<Integer> idxMapping = indexMapping(schema.columns(), 0, schema.columns().length, resultSet.metadata());
+
+                                return new QueryCriteriaAsyncCursor<>(resultSet, (row) -> new SqlRowProjection(row, idxMapping), session::close);
+                            });
+                });
     }
 }