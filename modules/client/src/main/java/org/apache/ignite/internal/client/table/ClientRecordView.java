--- conflicted
+++ resolved
@@ -17,38 +17,31 @@
 
 package org.apache.ignite.internal.client.table;
 
+import static java.util.stream.Collectors.toSet;
 import static org.apache.ignite.internal.client.ClientUtils.sync;
 import static org.apache.ignite.internal.util.CompletableFutures.emptyListCompletedFuture;
 import static org.apache.ignite.internal.util.CompletableFutures.nullCompletedFuture;
 
+import java.util.Arrays;
 import java.util.Collection;
 import java.util.Collections;
 import java.util.List;
 import java.util.Objects;
+import java.util.Set;
 import java.util.concurrent.CompletableFuture;
 import java.util.concurrent.Flow.Publisher;
-import java.util.function.Function;
 import org.apache.ignite.client.RetryLimitPolicy;
 import org.apache.ignite.internal.client.proto.ClientMessageUnpacker;
 import org.apache.ignite.internal.client.proto.ClientOp;
 import org.apache.ignite.internal.client.proto.TuplePart;
-<<<<<<< HEAD
-import org.apache.ignite.internal.sql.SyncResultSetAdapter;
+import org.apache.ignite.internal.client.sql.ClientSessionBuilder;
+import org.apache.ignite.internal.client.sql.ClientStatementBuilder;
 import org.apache.ignite.internal.streamer.StreamerBatchSender;
 import org.apache.ignite.internal.table.criteria.QueryCriteriaAsyncResultSet;
+import org.apache.ignite.internal.table.criteria.SqlRowProjection;
 import org.apache.ignite.internal.table.criteria.SqlSerializer;
-import org.apache.ignite.sql.ClosableCursor;
-=======
-import org.apache.ignite.internal.client.sql.ClientSessionBuilder;
-import org.apache.ignite.internal.client.sql.ClientStatementBuilder;
-import org.apache.ignite.internal.sql.SyncResultSetAdapter;
-import org.apache.ignite.internal.streamer.StreamerBatchSender;
-import org.apache.ignite.internal.table.criteria.QueryCriteriaAsyncResultSet;
-import org.apache.ignite.sql.ClosableCursor;
 import org.apache.ignite.sql.Session;
 import org.apache.ignite.sql.Statement;
->>>>>>> a5eccb4b
-import org.apache.ignite.sql.async.AsyncClosableCursor;
 import org.apache.ignite.sql.async.AsyncResultSet;
 import org.apache.ignite.table.DataStreamerOptions;
 import org.apache.ignite.table.RecordView;
@@ -61,10 +54,7 @@
 /**
  * Client record view implementation.
  */
-public class ClientRecordView<R> implements RecordView<R> {
-    /** Underlying table. */
-    private final ClientTable tbl;
-
+public class ClientRecordView<R> extends AbstractClientView<R> implements RecordView<R> {
     /** Serializer. */
     private final ClientRecordSerializer<R> ser;
 
@@ -75,7 +65,8 @@
      * @param recMapper Mapper.
      */
     ClientRecordView(ClientTable tbl, Mapper<R> recMapper) {
-        this.tbl = tbl;
+        super(tbl);
+
         ser = new ClientRecordSerializer<>(tbl.tableId(), recMapper);
     }
 
@@ -397,53 +388,17 @@
         return ClientDataStreamer.streamData(publisher, opts, batchSender, provider, tbl);
     }
 
-    private CompletableFuture<AsyncResultSet<R>> executeAsync(
+    /** {@inheritDoc} */
+    @Override
+    protected CompletableFuture<AsyncResultSet<R>> executeQueryAsync(
+            ClientSchema schema,
             @Nullable Transaction tx,
-            @Nullable Criteria criteria,
-            CriteriaQueryOptions opts
+            Statement statement,
+            @Nullable Object... arguments
     ) {
-<<<<<<< HEAD
-        var sqlSer = new SqlSerializer.Builder()
-                .tableName(tbl.name())
-                .where(criteria)
-                .build();
-
-        var statement = tbl.sql().statementBuilder().query(sqlSer.toString()).pageSize(opts.pageSize()).build();
-        var session = tbl.sql().createSession();
-
-        return session.executeAsync(tx, ser.mapper(), statement, sqlSer.getArguments())
-                .thenApply(resultSet -> new QueryCriteriaAsyncResultSet<>(session, null, resultSet));
-    }
-
-=======
-        //TODO: implement serialization of criteria to SQL https://issues.apache.org/jira/browse/IGNITE-20879
-        var query = "SELECT * FROM " + tbl.name();
-
-        Statement statement = new ClientStatementBuilder().query(query).pageSize(opts.pageSize()).build();
         Session session = new ClientSessionBuilder(tbl.channel()).build();
 
-        return session.executeAsync(tx, ser.mapper(), statement)
-                .thenApply(resultSet -> new QueryCriteriaAsyncResultSet<>(resultSet, session::close));
-    }
-
-    /** {@inheritDoc} */
->>>>>>> a5eccb4b
-    @Override
-    public ClosableCursor<R> queryCriteria(@Nullable Transaction tx, @Nullable Criteria criteria, CriteriaQueryOptions opts) {
-        return new SyncResultSetAdapter<>(executeAsync(tx, criteria, opts).join());
-    }
-
-<<<<<<< HEAD
-=======
-    /** {@inheritDoc} */
->>>>>>> a5eccb4b
-    @Override
-    public CompletableFuture<AsyncClosableCursor<R>> queryCriteriaAsync(
-            @Nullable Transaction tx,
-            @Nullable Criteria criteria,
-            CriteriaQueryOptions opts
-    ) {
-        return executeAsync(tx, criteria, opts)
-                .thenApply(Function.identity());
+        return session.executeAsync(tx, ser.mapper(), statement, arguments)
+                .thenApply(resultSet ->  new QueryCriteriaAsyncResultSet<>(resultSet, null, session::close));
     }
 }