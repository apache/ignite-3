--- conflicted
+++ resolved
@@ -18,14 +18,22 @@
 package org.apache.ignite.internal.client.table;
 
 import java.io.Serializable;
+import java.util.ArrayList;
 import java.util.Collection;
 import java.util.Collections;
 import java.util.Map;
 import java.util.Objects;
 import java.util.concurrent.CompletableFuture;
+import org.apache.ignite.client.IgniteClientException;
+import org.apache.ignite.internal.client.proto.ClientMessagePacker;
 import org.apache.ignite.internal.client.proto.ClientMessageUnpacker;
 import org.apache.ignite.internal.client.proto.ClientOp;
 import org.apache.ignite.internal.client.proto.TuplePart;
+import org.apache.ignite.internal.marshaller.ClientMarshallerReader;
+import org.apache.ignite.internal.marshaller.ClientMarshallerWriter;
+import org.apache.ignite.internal.marshaller.Marshaller;
+import org.apache.ignite.internal.marshaller.MarshallerException;
+import org.apache.ignite.internal.marshaller.MarshallerUtil;
 import org.apache.ignite.table.InvokeProcessor;
 import org.apache.ignite.table.RecordView;
 import org.apache.ignite.table.mapper.Mapper;
@@ -37,11 +45,14 @@
  * Client record view implementation.
  */
 public class ClientRecordView<R> implements RecordView<R> {
+    /** Mapper. */
+    private final Mapper<R> recMapper;
+
     /** Underlying table. */
     private final ClientTable tbl;
 
-    /** Serializer.  */
-    private final ClientRecordSerializer<R> ser;
+    /** Simple mapping mode: single column maps to a basic type. For example, {@code RecordView<String>}.  */
+    private final boolean oneColumnMode;
 
     /**
      * Constructor.
@@ -50,12 +61,10 @@
      * @param recMapper Mapper.
      */
     public ClientRecordView(ClientTable tbl, Mapper<R> recMapper) {
-        assert tbl != null;
-        assert recMapper != null;
-
         this.tbl = tbl;
-
-        ser = new ClientRecordSerializer<>(tbl.tableId(), recMapper);
+        this.recMapper = recMapper;
+
+        oneColumnMode = MarshallerUtil.mode(recMapper.targetType()) != null;
     }
 
     /** {@inheritDoc} */
@@ -71,8 +80,8 @@
         // TODO: Transactions IGNITE-15240
         return tbl.doSchemaOutInOpAsync(
                 ClientOp.TUPLE_GET,
-                (schema, out) -> ser.writeRec(keyRec, schema, out, TuplePart.KEY),
-                (inSchema, in) -> ser.readValRec(keyRec, inSchema, in));
+                (schema, out) -> writeRec(keyRec, schema, out, TuplePart.KEY),
+                (inSchema, in) -> readValRec(keyRec, inSchema, in));
     }
 
     /** {@inheritDoc} */
@@ -88,8 +97,8 @@
         // TODO: Transactions IGNITE-15240
         return tbl.doSchemaOutInOpAsync(
                 ClientOp.TUPLE_GET_ALL,
-                (schema, out) -> ser.writeRecs(keyRecs, schema, out, TuplePart.KEY),
-                ser::readRecsNullable,
+                (schema, out) -> writeRecs(keyRecs, schema, out, TuplePart.KEY),
+                this::readRecsNullable,
                 Collections.emptyList());
     }
 
@@ -106,7 +115,7 @@
         // TODO: Transactions IGNITE-15240
         return tbl.doSchemaOutOpAsync(
                 ClientOp.TUPLE_UPSERT,
-                (s, w) -> ser.writeRec(rec, s, w, TuplePart.KEY_AND_VAL),
+                (s, w) -> writeRec(rec, s, w, TuplePart.KEY_AND_VAL),
                 r -> null);
     }
 
@@ -123,7 +132,7 @@
         // TODO: Transactions IGNITE-15240
         return tbl.doSchemaOutOpAsync(
                 ClientOp.TUPLE_UPSERT_ALL,
-                (s, w) -> ser.writeRecs(recs, s, w, TuplePart.KEY_AND_VAL),
+                (s, w) -> writeRecs(recs, s, w, TuplePart.KEY_AND_VAL),
                 r -> null);
     }
 
@@ -140,8 +149,8 @@
         // TODO: Transactions IGNITE-15240
         return tbl.doSchemaOutInOpAsync(
                 ClientOp.TUPLE_GET_AND_UPSERT,
-                (s, w) -> ser.writeRec(rec, s, w, TuplePart.KEY_AND_VAL),
-                (s, r) -> ser.readValRec(rec, s, r));
+                (s, w) -> writeRec(rec, s, w, TuplePart.KEY_AND_VAL),
+                (s, r) -> readValRec(rec, s, r));
     }
 
     /** {@inheritDoc} */
@@ -157,7 +166,7 @@
         // TODO: Transactions IGNITE-15240
         return tbl.doSchemaOutOpAsync(
                 ClientOp.TUPLE_INSERT,
-                (s, w) -> ser.writeRec(rec, s, w, TuplePart.KEY_AND_VAL),
+                (s, w) -> writeRec(rec, s, w, TuplePart.KEY_AND_VAL),
                 ClientMessageUnpacker::unpackBoolean);
     }
 
@@ -174,8 +183,8 @@
         // TODO: Transactions IGNITE-15240
         return tbl.doSchemaOutInOpAsync(
                 ClientOp.TUPLE_INSERT_ALL,
-                (s, w) -> ser.writeRecs(recs, s, w, TuplePart.KEY_AND_VAL),
-                ser::readRecs,
+                (s, w) -> writeRecs(recs, s, w, TuplePart.KEY_AND_VAL),
+                this::readRecs,
                 Collections.emptyList());
     }
 
@@ -198,7 +207,7 @@
         // TODO: Transactions IGNITE-15240
         return tbl.doSchemaOutOpAsync(
                 ClientOp.TUPLE_REPLACE,
-                (s, w) -> ser.writeRec(rec, s, w, TuplePart.KEY_AND_VAL),
+                (s, w) -> writeRec(rec, s, w, TuplePart.KEY_AND_VAL),
                 ClientMessageUnpacker::unpackBoolean);
     }
 
@@ -210,7 +219,7 @@
         // TODO: Transactions IGNITE-15240
         return tbl.doSchemaOutOpAsync(
                 ClientOp.TUPLE_REPLACE_EXACT,
-                (s, w) -> ser.writeRecs(oldRec, newRec, s, w, TuplePart.KEY_AND_VAL),
+                (s, w) -> writeRecs(oldRec, newRec, s, w, TuplePart.KEY_AND_VAL),
                 ClientMessageUnpacker::unpackBoolean);
     }
 
@@ -227,8 +236,8 @@
         // TODO: Transactions IGNITE-15240
         return tbl.doSchemaOutInOpAsync(
                 ClientOp.TUPLE_GET_AND_REPLACE,
-                (s, w) -> ser.writeRec(rec, s, w, TuplePart.KEY_AND_VAL),
-                (s, r) -> ser.readValRec(rec, s, r));
+                (s, w) -> writeRec(rec, s, w, TuplePart.KEY_AND_VAL),
+                (s, r) -> readValRec(rec, s, r));
     }
 
     /** {@inheritDoc} */
@@ -244,7 +253,7 @@
         // TODO: Transactions IGNITE-15240
         return tbl.doSchemaOutOpAsync(
                 ClientOp.TUPLE_DELETE,
-                (s, w) -> ser.writeRec(keyRec, s, w, TuplePart.KEY),
+                (s, w) -> writeRec(keyRec, s, w, TuplePart.KEY),
                 ClientMessageUnpacker::unpackBoolean);
     }
 
@@ -261,7 +270,7 @@
         // TODO: Transactions IGNITE-15240
         return tbl.doSchemaOutOpAsync(
                 ClientOp.TUPLE_DELETE_EXACT,
-                (s, w) -> ser.writeRec(rec, s, w, TuplePart.KEY_AND_VAL),
+                (s, w) -> writeRec(rec, s, w, TuplePart.KEY_AND_VAL),
                 ClientMessageUnpacker::unpackBoolean);
     }
 
@@ -278,8 +287,8 @@
 
         return tbl.doSchemaOutInOpAsync(
                 ClientOp.TUPLE_GET_AND_DELETE,
-                (s, w) -> ser.writeRec(keyRec, s, w, TuplePart.KEY),
-                (s, r) -> ser.readValRec(keyRec, s, r));
+                (s, w) -> writeRec(keyRec, s, w, TuplePart.KEY),
+                (s, r) -> readValRec(keyRec, s, r));
     }
 
     /** {@inheritDoc} */
@@ -295,8 +304,8 @@
         // TODO: Transactions IGNITE-15240
         return tbl.doSchemaOutInOpAsync(
                 ClientOp.TUPLE_DELETE_ALL,
-                (s, w) -> ser.writeRecs(keyRecs, s, w, TuplePart.KEY),
-                (schema, in) -> ser.readRecs(schema, in, false, TuplePart.KEY),
+                (s, w) -> writeRecs(keyRecs, s, w, TuplePart.KEY),
+                (schema, in) -> readRecs(schema, in, false, TuplePart.KEY),
                 Collections.emptyList());
     }
 
@@ -313,8 +322,8 @@
         // TODO: Transactions IGNITE-15240
         return tbl.doSchemaOutInOpAsync(
                 ClientOp.TUPLE_DELETE_ALL_EXACT,
-                (s, w) -> ser.writeRecs(recs, s, w, TuplePart.KEY_AND_VAL),
-                ser::readRecs,
+                (s, w) -> writeRecs(recs, s, w, TuplePart.KEY_AND_VAL),
+                this::readRecs,
                 Collections.emptyList());
     }
 
@@ -354,22 +363,6 @@
         throw new UnsupportedOperationException();
     }
 
-<<<<<<< HEAD
-    /** {@inheritDoc} */
-    @Override
-    public @Nullable Transaction transaction() {
-        // TODO: Transactions IGNITE-15240
-        throw new UnsupportedOperationException("Not implemented yet.");
-    }
-
-    /** {@inheritDoc} */
-    @Override
-    public RecordView<R> withTransaction(Transaction tx) {
-        // TODO: Transactions IGNITE-15240
-        throw new UnsupportedOperationException("Not implemented yet.");
-    }
-
-=======
     private void writeRec(@NotNull R rec, ClientSchema schema, ClientMessagePacker out, TuplePart part) {
         out.packIgniteUuid(tbl.tableId());
         out.packInt(schema.version());
@@ -419,6 +412,55 @@
     private Collection<R> readRecsNullable(ClientSchema schema, ClientMessageUnpacker in) {
         return readRecs(schema, in, true, TuplePart.KEY_AND_VAL);
     }
->>>>>>> 825a2058
-
+
+    private Collection<R> readRecs(ClientSchema schema, ClientMessageUnpacker in) {
+        return readRecs(schema, in, false, TuplePart.KEY_AND_VAL);
+    }
+
+    private Collection<R> readRecs(ClientSchema schema, ClientMessageUnpacker in, boolean nullable, TuplePart part) {
+        var cnt = in.unpackInt();
+        var res = new ArrayList<R>(cnt);
+
+        if (cnt == 0) {
+            return res;
+        }
+
+        Marshaller marshaller = schema.getMarshaller(recMapper, part);
+        var reader = new ClientMarshallerReader(in);
+
+        try {
+            for (int i = 0; i < cnt; i++) {
+                if (nullable && !in.unpackBoolean()) {
+                    res.add(null);
+                } else {
+                    res.add((R) marshaller.readObject(reader, null));
+                }
+            }
+        } catch (MarshallerException e) {
+            throw new IgniteClientException(e.getMessage(), e);
+        }
+
+        return res;
+    }
+
+    private R readValRec(@NotNull R keyRec, ClientSchema schema, ClientMessageUnpacker in) {
+        if (oneColumnMode) {
+            return keyRec;
+        }
+
+        Marshaller keyMarshaller = schema.getMarshaller(recMapper, TuplePart.KEY);
+        Marshaller valMarshaller = schema.getMarshaller(recMapper, TuplePart.VAL);
+
+        ClientMarshallerReader reader = new ClientMarshallerReader(in);
+
+        try {
+            var res = (R) valMarshaller.readObject(reader, null);
+
+            keyMarshaller.copyObject(keyRec, res);
+
+            return res;
+        } catch (MarshallerException e) {
+            throw new IgniteClientException(e.getMessage(), e);
+        }
+    }
 }