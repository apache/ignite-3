/*
 * Licensed to the Apache Software Foundation (ASF) under one or more
 * contributor license agreements. See the NOTICE file distributed with
 * this work for additional information regarding copyright ownership.
 * The ASF licenses this file to You under the Apache License, Version 2.0
 * (the "License"); you may not use this file except in compliance with
 * the License. You may obtain a copy of the License at
 *
 *      http://www.apache.org/licenses/LICENSE-2.0
 *
 * Unless required by applicable law or agreed to in writing, software
 * distributed under the License is distributed on an "AS IS" BASIS,
 * WITHOUT WARRANTIES OR CONDITIONS OF ANY KIND, either express or implied.
 * See the License for the specific language governing permissions and
 * limitations under the License.
 */

package org.apache.ignite.internal.client.table;

import static org.apache.ignite.internal.client.ClientUtils.sync;
import static org.apache.ignite.internal.util.CompletableFutures.emptyListCompletedFuture;
import static org.apache.ignite.internal.util.CompletableFutures.nullCompletedFuture;

import java.util.Collection;
import java.util.Collections;
import java.util.List;
import java.util.Objects;
import java.util.concurrent.CompletableFuture;
import java.util.concurrent.Flow.Publisher;
import java.util.function.Function;
import org.apache.ignite.client.RetryLimitPolicy;
import org.apache.ignite.internal.client.proto.ClientOp;
import org.apache.ignite.internal.client.proto.TuplePart;
import org.apache.ignite.internal.marshaller.Marshaller;
import org.apache.ignite.internal.marshaller.MarshallerException;
import org.apache.ignite.internal.marshaller.TupleReader;
import org.apache.ignite.internal.streamer.StreamerBatchSender;
<<<<<<< HEAD
import org.apache.ignite.internal.table.criteria.CriteriaExceptionMapperUtil;
import org.apache.ignite.internal.table.criteria.QueryCriteriaAsyncCursor;
import org.apache.ignite.internal.table.criteria.SqlSerializer;
import org.apache.ignite.lang.AsyncCursor;
import org.apache.ignite.sql.Session;
import org.apache.ignite.sql.Statement;
=======
import org.apache.ignite.internal.table.criteria.SqlRowProjection;
import org.apache.ignite.sql.ResultSetMetadata;
import org.apache.ignite.sql.SqlRow;
>>>>>>> c89437b6
import org.apache.ignite.table.DataStreamerOptions;
import org.apache.ignite.table.RecordView;
import org.apache.ignite.table.mapper.Mapper;
import org.apache.ignite.tx.Transaction;
import org.jetbrains.annotations.Nullable;

/**
 * Client record view implementation.
 */
public class ClientRecordView<R> extends AbstractClientView<R> implements RecordView<R> {
    /** Serializer. */
    private final ClientRecordSerializer<R> ser;

    /**
     * Constructor.
     *
     * @param tbl Underlying table.
     * @param recMapper Mapper.
     */
    ClientRecordView(ClientTable tbl, Mapper<R> recMapper) {
        super(tbl);

        ser = new ClientRecordSerializer<>(tbl.tableId(), recMapper);
    }

    /** {@inheritDoc} */
    @Override
    public R get(@Nullable Transaction tx, R keyRec) {
        return sync(getAsync(tx, keyRec));
    }

    /** {@inheritDoc} */
    @Override
    public CompletableFuture<R> getAsync(@Nullable Transaction tx, R keyRec) {
        Objects.requireNonNull(keyRec);

        return tbl.doSchemaOutInOpAsync(
                ClientOp.TUPLE_GET,
                (s, w) -> ser.writeRec(tx, keyRec, s, w, TuplePart.KEY),
                (s, r) -> ser.readValRec(keyRec, s, r.in()),
                null,
                ClientTupleSerializer.getPartitionAwarenessProvider(tx, ser.mapper(), keyRec));
    }

    @Override
    public List<R> getAll(@Nullable Transaction tx, Collection<R> keyRecs) {
        return sync(getAllAsync(tx, keyRecs));
    }

    @Override
    public CompletableFuture<List<R>> getAllAsync(@Nullable Transaction tx, Collection<R> keyRecs) {
        Objects.requireNonNull(keyRecs);

        if (keyRecs.isEmpty()) {
            return emptyListCompletedFuture();
        }

        return tbl.doSchemaOutInOpAsync(
                ClientOp.TUPLE_GET_ALL,
                (s, w) -> ser.writeRecs(tx, keyRecs, s, w, TuplePart.KEY),
                (s, r) -> ser.readRecs(s, r.in(), true, TuplePart.KEY_AND_VAL),
                Collections.emptyList(),
                ClientTupleSerializer.getPartitionAwarenessProvider(tx, ser.mapper(), keyRecs.iterator().next())
        );
    }

    /** {@inheritDoc} */
    @Override
    public void upsert(@Nullable Transaction tx, R rec) {
        sync(upsertAsync(tx, rec));
    }

    /** {@inheritDoc} */
    @Override
    public CompletableFuture<Void> upsertAsync(@Nullable Transaction tx, R rec) {
        Objects.requireNonNull(rec);

        return tbl.doSchemaOutOpAsync(
                ClientOp.TUPLE_UPSERT,
                (s, w) -> ser.writeRec(tx, rec, s, w, TuplePart.KEY_AND_VAL),
                r -> null,
                ClientTupleSerializer.getPartitionAwarenessProvider(tx, ser.mapper(), rec));
    }

    /** {@inheritDoc} */
    @Override
    public void upsertAll(@Nullable Transaction tx, Collection<R> recs) {
        sync(upsertAllAsync(tx, recs));
    }

    /** {@inheritDoc} */
    @Override
    public CompletableFuture<Void> upsertAllAsync(@Nullable Transaction tx, Collection<R> recs) {
        Objects.requireNonNull(recs);

        if (recs.isEmpty()) {
            return nullCompletedFuture();
        }

        return tbl.doSchemaOutOpAsync(
                ClientOp.TUPLE_UPSERT_ALL,
                (s, w) -> ser.writeRecs(tx, recs, s, w, TuplePart.KEY_AND_VAL),
                r -> null,
                ClientTupleSerializer.getPartitionAwarenessProvider(tx, ser.mapper(), recs.iterator().next()));
    }

    /** {@inheritDoc} */
    @Override
    public R getAndUpsert(@Nullable Transaction tx, R rec) {
        return sync(getAndUpsertAsync(tx, rec));
    }

    /** {@inheritDoc} */
    @Override
    public CompletableFuture<R> getAndUpsertAsync(@Nullable Transaction tx, R rec) {
        Objects.requireNonNull(rec);

        return tbl.doSchemaOutInOpAsync(
                ClientOp.TUPLE_GET_AND_UPSERT,
                (s, w) -> ser.writeRec(tx, rec, s, w, TuplePart.KEY_AND_VAL),
                (s, r) -> ser.readValRec(rec, s, r.in()),
                null,
                ClientTupleSerializer.getPartitionAwarenessProvider(tx, ser.mapper(), rec));
    }

    /** {@inheritDoc} */
    @Override
    public boolean insert(@Nullable Transaction tx, R rec) {
        return sync(insertAsync(tx, rec));
    }

    /** {@inheritDoc} */
    @Override
    public CompletableFuture<Boolean> insertAsync(@Nullable Transaction tx, R rec) {
        Objects.requireNonNull(rec);

        return tbl.doSchemaOutOpAsync(
                ClientOp.TUPLE_INSERT,
                (s, w) -> ser.writeRec(tx, rec, s, w, TuplePart.KEY_AND_VAL),
                r -> r.in().unpackBoolean(),
                ClientTupleSerializer.getPartitionAwarenessProvider(tx, ser.mapper(), rec));
    }

    /** {@inheritDoc} */
    @Override
    public List<R> insertAll(@Nullable Transaction tx, Collection<R> recs) {
        return sync(insertAllAsync(tx, recs));
    }

    /** {@inheritDoc} */
    @Override
    public CompletableFuture<List<R>> insertAllAsync(@Nullable Transaction tx, Collection<R> recs) {
        Objects.requireNonNull(recs);

        if (recs.isEmpty()) {
            return emptyListCompletedFuture();
        }

        return tbl.doSchemaOutInOpAsync(
                ClientOp.TUPLE_INSERT_ALL,
                (s, w) -> ser.writeRecs(tx, recs, s, w, TuplePart.KEY_AND_VAL),
                (s, r) -> ser.readRecs(s, r.in(), false, TuplePart.KEY_AND_VAL),
                Collections.emptyList(),
                ClientTupleSerializer.getPartitionAwarenessProvider(tx, ser.mapper(), recs.iterator().next()));
    }

    /** {@inheritDoc} */
    @Override
    public boolean replace(@Nullable Transaction tx, R rec) {
        return sync(replaceAsync(tx, rec));
    }

    /** {@inheritDoc} */
    @Override
    public boolean replace(@Nullable Transaction tx, R oldRec, R newRec) {
        return sync(replaceAsync(tx, oldRec, newRec));
    }

    /** {@inheritDoc} */
    @Override
    public CompletableFuture<Boolean> replaceAsync(@Nullable Transaction tx, R rec) {
        Objects.requireNonNull(rec);

        return tbl.doSchemaOutOpAsync(
                ClientOp.TUPLE_REPLACE,
                (s, w) -> ser.writeRec(tx, rec, s, w, TuplePart.KEY_AND_VAL),
                r -> r.in().unpackBoolean(),
                ClientTupleSerializer.getPartitionAwarenessProvider(tx, ser.mapper(), rec));
    }

    /** {@inheritDoc} */
    @Override
    public CompletableFuture<Boolean> replaceAsync(@Nullable Transaction tx, R oldRec, R newRec) {
        Objects.requireNonNull(oldRec);
        Objects.requireNonNull(newRec);

        return tbl.doSchemaOutOpAsync(
                ClientOp.TUPLE_REPLACE_EXACT,
                (s, w) -> ser.writeRecs(tx, oldRec, newRec, s, w, TuplePart.KEY_AND_VAL),
                r -> r.in().unpackBoolean(),
                ClientTupleSerializer.getPartitionAwarenessProvider(tx, ser.mapper(), oldRec));
    }

    /** {@inheritDoc} */
    @Override
    public R getAndReplace(@Nullable Transaction tx, R rec) {
        return sync(getAndReplaceAsync(tx, rec));
    }

    /** {@inheritDoc} */
    @Override
    public CompletableFuture<R> getAndReplaceAsync(@Nullable Transaction tx, R rec) {
        Objects.requireNonNull(rec);

        return tbl.doSchemaOutInOpAsync(
                ClientOp.TUPLE_GET_AND_REPLACE,
                (s, w) -> ser.writeRec(tx, rec, s, w, TuplePart.KEY_AND_VAL),
                (s, r) -> ser.readValRec(rec, s, r.in()),
                null,
                ClientTupleSerializer.getPartitionAwarenessProvider(tx, ser.mapper(), rec));
    }

    /** {@inheritDoc} */
    @Override
    public boolean delete(@Nullable Transaction tx, R keyRec) {
        return sync(deleteAsync(tx, keyRec));
    }

    /** {@inheritDoc} */
    @Override
    public CompletableFuture<Boolean> deleteAsync(@Nullable Transaction tx, R keyRec) {
        Objects.requireNonNull(keyRec);

        return tbl.doSchemaOutOpAsync(
                ClientOp.TUPLE_DELETE,
                (s, w) -> ser.writeRec(tx, keyRec, s, w, TuplePart.KEY),
                r -> r.in().unpackBoolean(),
                ClientTupleSerializer.getPartitionAwarenessProvider(tx, ser.mapper(), keyRec));
    }

    /** {@inheritDoc} */
    @Override
    public boolean deleteExact(@Nullable Transaction tx, R rec) {
        return sync(deleteExactAsync(tx, rec));
    }

    /** {@inheritDoc} */
    @Override
    public CompletableFuture<Boolean> deleteExactAsync(@Nullable Transaction tx, R rec) {
        Objects.requireNonNull(rec);

        return tbl.doSchemaOutOpAsync(
                ClientOp.TUPLE_DELETE_EXACT,
                (s, w) -> ser.writeRec(tx, rec, s, w, TuplePart.KEY_AND_VAL),
                r -> r.in().unpackBoolean(),
                ClientTupleSerializer.getPartitionAwarenessProvider(tx, ser.mapper(), rec));
    }

    /** {@inheritDoc} */
    @Override
    public R getAndDelete(@Nullable Transaction tx, R keyRec) {
        return sync(getAndDeleteAsync(tx, keyRec));
    }

    /** {@inheritDoc} */
    @Override
    public CompletableFuture<R> getAndDeleteAsync(@Nullable Transaction tx, R keyRec) {
        Objects.requireNonNull(keyRec);

        return tbl.doSchemaOutInOpAsync(
                ClientOp.TUPLE_GET_AND_DELETE,
                (s, w) -> ser.writeRec(tx, keyRec, s, w, TuplePart.KEY),
                (s, r) -> ser.readValRec(keyRec, s, r.in()),
                null,
                ClientTupleSerializer.getPartitionAwarenessProvider(tx, ser.mapper(), keyRec));
    }

    /** {@inheritDoc} */
    @Override
    public List<R> deleteAll(@Nullable Transaction tx, Collection<R> keyRecs) {
        return sync(deleteAllAsync(tx, keyRecs));
    }

    /** {@inheritDoc} */
    @Override
    public CompletableFuture<List<R>> deleteAllAsync(@Nullable Transaction tx, Collection<R> keyRecs) {
        Objects.requireNonNull(keyRecs);

        if (keyRecs.isEmpty()) {
            return emptyListCompletedFuture();
        }

        return tbl.doSchemaOutInOpAsync(
                ClientOp.TUPLE_DELETE_ALL,
                (s, w) -> ser.writeRecs(tx, keyRecs, s, w, TuplePart.KEY),
                (s, r) -> ser.readRecs(s, r.in(), false, TuplePart.KEY),
                Collections.emptyList(),
                ClientTupleSerializer.getPartitionAwarenessProvider(tx, ser.mapper(), keyRecs.iterator().next()));
    }

    /** {@inheritDoc} */
    @Override
    public List<R> deleteAllExact(@Nullable Transaction tx, Collection<R> recs) {
        return sync(deleteAllExactAsync(tx, recs));
    }

    /** {@inheritDoc} */
    @Override
    public CompletableFuture<List<R>> deleteAllExactAsync(@Nullable Transaction tx, Collection<R> recs) {
        Objects.requireNonNull(recs);

        if (recs.isEmpty()) {
            return emptyListCompletedFuture();
        }

        return tbl.doSchemaOutInOpAsync(
                ClientOp.TUPLE_DELETE_ALL_EXACT,
                (s, w) -> ser.writeRecs(tx, recs, s, w, TuplePart.KEY_AND_VAL),
                (s, r) -> ser.readRecs(s, r.in(), false, TuplePart.KEY_AND_VAL),
                Collections.emptyList(),
                ClientTupleSerializer.getPartitionAwarenessProvider(tx, ser.mapper(), recs.iterator().next()));
    }

    /** {@inheritDoc} */
    @Override
    public CompletableFuture<Void> streamData(Publisher<R> publisher, @Nullable DataStreamerOptions options) {
        Objects.requireNonNull(publisher);

        var provider = new PojoStreamerPartitionAwarenessProvider<>(tbl, ser.mapper());
        var opts = options == null ? DataStreamerOptions.DEFAULT : options;

        // Partition-aware (best effort) sender with retries.
        // The batch may go to a different node when a direct connection is not available.
        StreamerBatchSender<R, String> batchSender = (nodeId, items) -> tbl.doSchemaOutOpAsync(
                ClientOp.TUPLE_UPSERT_ALL,
                (s, w) -> ser.writeRecs(null, items, s, w, TuplePart.KEY_AND_VAL),
                r -> null,
                PartitionAwarenessProvider.of(nodeId),
                new RetryLimitPolicy().retryLimit(opts.retryLimit()));

        return ClientDataStreamer.streamData(publisher, opts, batchSender, provider, tbl);
    }

    /** {@inheritDoc} */
    @Override
<<<<<<< HEAD
    public CompletableFuture<AsyncCursor<R>> queryAsync(
            @Nullable Transaction tx,
            @Nullable Criteria criteria,
            @Nullable CriteriaQueryOptions opts
    ) {
        CriteriaQueryOptions opts0 = opts == null ? CriteriaQueryOptions.DEFAULT : opts;

        return tbl.getLatestSchema()
                .thenCompose((schema) -> {
                    SqlSerializer ser = createSqlSerializer(tbl.name(), schema.columns(), criteria);

                    Statement statement = new ClientStatementBuilder().query(ser.toString()).pageSize(opts0.pageSize()).build();
                    Session session = new ClientSessionBuilder(tbl.channel()).build();

                    return CriteriaExceptionMapperUtil.convertToPublicFuture(
                            session.executeAsync(tx, this.ser.mapper(), statement, ser.getArguments())
                                    .thenApply(resultSet -> new QueryCriteriaAsyncCursor<>(resultSet, null, session::close))
                    );
                });
=======
    protected Function<SqlRow, R> queryMapper(ResultSetMetadata meta, ClientSchema schema) {
        String[] cols = columnNames(schema.columns(), 0, schema.columns().length);
        Marshaller marsh = schema.getMarshaller(ser.mapper(), TuplePart.KEY_AND_VAL, true);

        return (row) -> {
            try {
                return (R) marsh.readObject(new TupleReader(new SqlRowProjection(row, meta, cols)), null);
            } catch (MarshallerException e) {
                throw new org.apache.ignite.lang.MarshallerException(e);
            }
        };
>>>>>>> c89437b6
    }
}<|MERGE_RESOLUTION|>--- conflicted
+++ resolved
@@ -35,18 +35,9 @@
 import org.apache.ignite.internal.marshaller.MarshallerException;
 import org.apache.ignite.internal.marshaller.TupleReader;
 import org.apache.ignite.internal.streamer.StreamerBatchSender;
-<<<<<<< HEAD
-import org.apache.ignite.internal.table.criteria.CriteriaExceptionMapperUtil;
-import org.apache.ignite.internal.table.criteria.QueryCriteriaAsyncCursor;
-import org.apache.ignite.internal.table.criteria.SqlSerializer;
-import org.apache.ignite.lang.AsyncCursor;
-import org.apache.ignite.sql.Session;
-import org.apache.ignite.sql.Statement;
-=======
 import org.apache.ignite.internal.table.criteria.SqlRowProjection;
 import org.apache.ignite.sql.ResultSetMetadata;
 import org.apache.ignite.sql.SqlRow;
->>>>>>> c89437b6
 import org.apache.ignite.table.DataStreamerOptions;
 import org.apache.ignite.table.RecordView;
 import org.apache.ignite.table.mapper.Mapper;
@@ -392,27 +383,6 @@
 
     /** {@inheritDoc} */
     @Override
-<<<<<<< HEAD
-    public CompletableFuture<AsyncCursor<R>> queryAsync(
-            @Nullable Transaction tx,
-            @Nullable Criteria criteria,
-            @Nullable CriteriaQueryOptions opts
-    ) {
-        CriteriaQueryOptions opts0 = opts == null ? CriteriaQueryOptions.DEFAULT : opts;
-
-        return tbl.getLatestSchema()
-                .thenCompose((schema) -> {
-                    SqlSerializer ser = createSqlSerializer(tbl.name(), schema.columns(), criteria);
-
-                    Statement statement = new ClientStatementBuilder().query(ser.toString()).pageSize(opts0.pageSize()).build();
-                    Session session = new ClientSessionBuilder(tbl.channel()).build();
-
-                    return CriteriaExceptionMapperUtil.convertToPublicFuture(
-                            session.executeAsync(tx, this.ser.mapper(), statement, ser.getArguments())
-                                    .thenApply(resultSet -> new QueryCriteriaAsyncCursor<>(resultSet, null, session::close))
-                    );
-                });
-=======
     protected Function<SqlRow, R> queryMapper(ResultSetMetadata meta, ClientSchema schema) {
         String[] cols = columnNames(schema.columns(), 0, schema.columns().length);
         Marshaller marsh = schema.getMarshaller(ser.mapper(), TuplePart.KEY_AND_VAL, true);
@@ -424,6 +394,5 @@
                 throw new org.apache.ignite.lang.MarshallerException(e);
             }
         };
->>>>>>> c89437b6
     }
 }