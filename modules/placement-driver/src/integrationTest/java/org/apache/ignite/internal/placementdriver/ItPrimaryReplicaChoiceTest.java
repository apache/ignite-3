/*
 * Licensed to the Apache Software Foundation (ASF) under one or more
 * contributor license agreements. See the NOTICE file distributed with
 * this work for additional information regarding copyright ownership.
 * The ASF licenses this file to You under the Apache License, Version 2.0
 * (the "License"); you may not use this file except in compliance with
 * the License. You may obtain a copy of the License at
 *
 *      http://www.apache.org/licenses/LICENSE-2.0
 *
 * Unless required by applicable law or agreed to in writing, software
 * distributed under the License is distributed on an "AS IS" BASIS,
 * WITHOUT WARRANTIES OR CONDITIONS OF ANY KIND, either express or implied.
 * See the License for the specific language governing permissions and
 * limitations under the License.
 */

package org.apache.ignite.internal.placementdriver;

import static java.util.concurrent.TimeUnit.SECONDS;
import static java.util.stream.Collectors.toSet;
import static org.apache.ignite.internal.SessionUtils.executeUpdate;
import static org.apache.ignite.internal.TestWrappers.unwrapTableImpl;
import static org.apache.ignite.internal.TestWrappers.unwrapTableViewInternal;
import static org.apache.ignite.internal.testframework.IgniteTestUtils.bypassingThreadAssertions;
import static org.apache.ignite.internal.testframework.IgniteTestUtils.waitForCondition;
import static org.apache.ignite.internal.testframework.matchers.CompletableFutureMatcher.willCompleteSuccessfully;
import static org.apache.ignite.internal.util.CompletableFutures.falseCompletedFuture;
import static org.apache.ignite.internal.wrapper.Wrappers.unwrapNullable;
import static org.hamcrest.MatcherAssert.assertThat;
import static org.junit.jupiter.api.Assertions.assertEquals;
import static org.junit.jupiter.api.Assertions.assertFalse;
import static org.junit.jupiter.api.Assertions.assertNotNull;
import static org.junit.jupiter.api.Assertions.assertTrue;

import java.util.ArrayList;
import java.util.Collection;
import java.util.concurrent.CompletableFuture;
import java.util.concurrent.Flow.Publisher;
import java.util.concurrent.Flow.Subscription;
import java.util.concurrent.atomic.AtomicBoolean;
import org.apache.ignite.internal.ClusterPerTestIntegrationTest;
import org.apache.ignite.internal.app.IgniteImpl;
import org.apache.ignite.internal.binarytuple.BinaryTupleBuilder;
import org.apache.ignite.internal.catalog.CatalogManager;
import org.apache.ignite.internal.catalog.descriptors.CatalogObjectDescriptor;
import org.apache.ignite.internal.lang.IgniteStringFormatter;
import org.apache.ignite.internal.placementdriver.event.PrimaryReplicaEvent;
import org.apache.ignite.internal.raft.Peer;
import org.apache.ignite.internal.raft.service.RaftGroupService;
import org.apache.ignite.internal.replicator.TablePartitionId;
import org.apache.ignite.internal.schema.BinaryRow;
import org.apache.ignite.internal.schema.BinaryTuple;
import org.apache.ignite.internal.storage.impl.TestMvPartitionStorage;
import org.apache.ignite.internal.storage.impl.TestStorageEngine;
import org.apache.ignite.internal.storage.index.impl.TestHashIndexStorage;
import org.apache.ignite.internal.storage.index.impl.TestSortedIndexStorage;
import org.apache.ignite.internal.table.InternalTable;
import org.apache.ignite.internal.table.NodeUtils;
import org.apache.ignite.internal.table.TableViewInternal;
import org.apache.ignite.internal.testframework.IgniteTestUtils;
import org.apache.ignite.internal.testframework.flow.TestFlowUtils;
import org.apache.ignite.internal.tx.InternalTransaction;
import org.apache.ignite.internal.tx.impl.ReadWriteTransactionImpl;
import org.apache.ignite.internal.utils.PrimaryReplica;
import org.apache.ignite.internal.wrapper.Wrappers;
import org.apache.ignite.network.ClusterNode;
import org.apache.ignite.table.Table;
import org.apache.ignite.table.Tuple;
import org.apache.ignite.tx.TransactionOptions;
import org.jetbrains.annotations.Nullable;
import org.junit.jupiter.api.BeforeEach;
import org.junit.jupiter.api.Test;
import org.junit.jupiter.api.TestInfo;

/**
 * TODO: IGNITE-20485 Configure the lease interval as less as possible to decrease the duration of tests.
 * The test class checks invariant of a primary replica choice.
 */
public class ItPrimaryReplicaChoiceTest extends ClusterPerTestIntegrationTest {
    private static final int AWAIT_PRIMARY_REPLICA_TIMEOUT = 10;

    public static final int PART_ID = 0;

    private static final String ZONE_NAME = "ZONE_TABLE";

    private static final String TABLE_NAME = "TEST_TABLE";

    public static final String HASH_IDX = "HASH_IDX";

    public static final String SORTED_IDX = "SORTED_IDX";

    @BeforeEach
    @Override
    public void setup(TestInfo testInfo) throws Exception {
        super.setup(testInfo);

        String zoneSql = IgniteStringFormatter.format("CREATE ZONE IF NOT EXISTS {} ENGINE {} WITH REPLICAS={}, PARTITIONS={}",
                ZONE_NAME, TestStorageEngine.ENGINE_NAME, 3, 1
        );

        String sql = IgniteStringFormatter.format(
                "CREATE TABLE {} (key INT PRIMARY KEY, val VARCHAR(20)) WITH PRIMARY_ZONE='{}'",
                TABLE_NAME, ZONE_NAME
        );

        String hashIdxSql = IgniteStringFormatter.format("CREATE INDEX {} ON {} USING HASH (val)",
                HASH_IDX, TABLE_NAME);

        String sortedIdxSql = IgniteStringFormatter.format("CREATE INDEX {} ON {} USING TREE (val)",
                SORTED_IDX, TABLE_NAME);

        cluster.doInSession(0, session -> {
            executeUpdate(zoneSql, session);
            executeUpdate(sql, session);
            executeUpdate(hashIdxSql, session);
            executeUpdate(sortedIdxSql, session);
        });
    }

    @Test
    public void testPrimaryChangeSubscription() throws Exception {
        TableViewInternal tbl = unwrapTableViewInternal(node(0).tables().table(TABLE_NAME));

        var tblReplicationGrp = new TablePartitionId(tbl.tableId(), PART_ID);

        CompletableFuture<ReplicaMeta> primaryReplicaFut = node(0).placementDriver().awaitPrimaryReplica(
                tblReplicationGrp,
                node(0).clock().now(),
                AWAIT_PRIMARY_REPLICA_TIMEOUT,
                SECONDS
        );

        assertThat(primaryReplicaFut, willCompleteSuccessfully());

        String primary = primaryReplicaFut.get().getLeaseholder();

        IgniteImpl ignite = node(primary);

        AtomicBoolean primaryChanged = new AtomicBoolean();

        ignite.placementDriver().listen(PrimaryReplicaEvent.PRIMARY_REPLICA_EXPIRED, evt -> {
            primaryChanged.set(true);

            return falseCompletedFuture();
        });

        NodeUtils.transferPrimary(cluster.runningNodes().collect(toSet()), tblReplicationGrp, null);

        assertTrue(waitForCondition(primaryChanged::get, 10_000));
    }

    @Test
    public void testPrimaryChangeLongHandling() throws Exception {
        TableViewInternal tbl = unwrapTableImpl(node(0).tables().table(TABLE_NAME));

        var tblReplicationGrp = new TablePartitionId(tbl.tableId(), PART_ID);

        CompletableFuture<ReplicaMeta> primaryReplicaFut = node(0).placementDriver().awaitPrimaryReplica(
                tblReplicationGrp,
                node(0).clock().now(),
                AWAIT_PRIMARY_REPLICA_TIMEOUT,
                SECONDS
        );

        assertThat(primaryReplicaFut, willCompleteSuccessfully());

        String primary = primaryReplicaFut.get().getLeaseholder();

        IgniteImpl ignite = node(primary);

        CompletableFuture<Boolean> primaryChangedHandling = new CompletableFuture<>();

        ignite.placementDriver().listen(PrimaryReplicaEvent.PRIMARY_REPLICA_EXPIRED, evt -> primaryChangedHandling);

        log.info("Primary replica is: " + primary);

        Collection<IgniteImpl> nodes = cluster.runningNodes().collect(toSet());

        NodeUtils.transferPrimary(nodes, tblReplicationGrp, null);

        CompletableFuture<String> primaryChangeTask =
                IgniteTestUtils.runAsync(() -> NodeUtils.transferPrimary(nodes, tblReplicationGrp, primary));

        waitingForLeaderCache(tbl, primary);

        assertFalse(primaryChangeTask.isDone());

        primaryChangedHandling.complete(false);

        assertThat(primaryChangeTask, willCompleteSuccessfully());

        assertEquals(primary, primaryChangeTask.get());
    }

    /**
     * The test checks cleanup two types of resources: locks (which are used to support transaction logic) and cursors (which are used to
     * hold a context of scan operations on the server side).
     *
     * @throws Exception If failed.
     */
    @Test
    public void testClearingTransactionResourcesWhenPrimaryChange() throws Exception {
        Table publicTableOnNode0 = node(0).tables().table(TABLE_NAME);
        TableViewInternal unwrappedTableOnNode0 = unwrapTableViewInternal(publicTableOnNode0);

        for (int i = 0; i < 10; i++) {
            assertTrue(publicTableOnNode0.recordView().insert(null, Tuple.create().set("key", i).set("val", "preload val")));
        }

        var tblReplicationGrp = new TablePartitionId(unwrappedTableOnNode0.tableId(), PART_ID);

        CompletableFuture<ReplicaMeta> primaryReplicaFut = node(0).placementDriver().awaitPrimaryReplica(
                tblReplicationGrp,
                node(0).clock().now(),
                AWAIT_PRIMARY_REPLICA_TIMEOUT,
                SECONDS
        );

        assertThat(primaryReplicaFut, willCompleteSuccessfully());

        String primary = primaryReplicaFut.get().getLeaseholder();

        IgniteImpl primaryIgnite = node(primary);

        int hashIdxId = getIndexId(HASH_IDX);
        int sortedIdxId = getIndexId(SORTED_IDX);

        InternalTransaction rwTx = (InternalTransaction) node(0).transactions().begin();
        InternalTransaction roTx = (InternalTransaction) node(0).transactions().begin(new TransactionOptions().readOnly(true));

        assertTrue(publicTableOnNode0.recordView().insert(rwTx, Tuple.create().set("key", 42).set("val", "val 42")));

        BinaryTuple idxKey = new BinaryTuple(1, new BinaryTupleBuilder(1).appendString("preload val").build());

        // Start cursors in the RW transaction.
        scanSingleEntryAndLeaveCursorOpen(unwrappedTableOnNode0, rwTx, null, null);
        scanSingleEntryAndLeaveCursorOpen(unwrappedTableOnNode0, rwTx, hashIdxId, idxKey);
        scanSingleEntryAndLeaveCursorOpen(unwrappedTableOnNode0, rwTx, sortedIdxId, null);

        // Start cursors in the RO transaction.
        scanSingleEntryAndLeaveCursorOpen(unwrappedTableOnNode0, roTx, null, null);
        scanSingleEntryAndLeaveCursorOpen(unwrappedTableOnNode0, roTx, hashIdxId, idxKey);
        scanSingleEntryAndLeaveCursorOpen(unwrappedTableOnNode0, roTx, sortedIdxId, null);

        TableViewInternal unwrappedTableFromPrimary = unwrapTableViewInternal(primaryIgnite.tables().table(TABLE_NAME));
        TestMvPartitionStorage partitionStorage = unwrapNullable(
                unwrappedTableFromPrimary.internalTable().storage().getMvPartition(PART_ID),
                TestMvPartitionStorage.class
        );

        TestHashIndexStorage hashIdxStorage = unwrapNullable(
                unwrappedTableFromPrimary.internalTable().storage().getIndex(PART_ID, hashIdxId),
                TestHashIndexStorage.class
        );

        TestSortedIndexStorage sortedIdxStorage = unwrapNullable(
                unwrappedTableFromPrimary.internalTable().storage().getIndex(PART_ID, sortedIdxId),
                TestSortedIndexStorage.class
        );

        assertTrue(primaryIgnite.txManager().lockManager().locks(rwTx.id()).hasNext());
        assertEquals(6, partitionStorage.pendingCursors() + hashIdxStorage.pendingCursors() + sortedIdxStorage.pendingCursors());

<<<<<<< HEAD
        NodeUtils.transferPrimary(unwrappedTableOnNode0, null, this::node);
=======
        NodeUtils.transferPrimary(cluster.runningNodes().collect(toSet()), tblReplicationGrp, null);
>>>>>>> 6f297164

        assertTrue(primaryIgnite.txManager().lockManager().locks(rwTx.id()).hasNext());
        assertEquals(6, partitionStorage.pendingCursors() + hashIdxStorage.pendingCursors() + sortedIdxStorage.pendingCursors());

        rwTx.rollback();

        assertFalse(primaryIgnite.txManager().lockManager().locks(rwTx.id()).hasNext());
        assertEquals(3, partitionStorage.pendingCursors() + hashIdxStorage.pendingCursors() + sortedIdxStorage.pendingCursors());
    }

    /**
     * Starts a scan procedure for a specific transaction and reads only the first line from the cursor.
     *
     * @param unwrappedTable Scanned table.
     * @param tx Transaction.
     * @param idxId Index id.
     */
    private void scanSingleEntryAndLeaveCursorOpen(
            TableViewInternal unwrappedTable,
            InternalTransaction tx,
            Integer idxId,
            BinaryTuple exactKey
    ) {
        bypassingThreadAssertions(() -> {
            try {
                scanSingleEntryAndLeaveCursorOpen0(unwrappedTable, tx, idxId, exactKey);
            } catch (Exception e) {
                throw new RuntimeException(e);
            }
        });
    }

    private void scanSingleEntryAndLeaveCursorOpen0(
            TableViewInternal unwrappedTable,
            InternalTransaction tx,
            Integer idxId,
            BinaryTuple exactKey
    ) throws Exception {
        InternalTable internalTable = unwrappedTable.internalTable();

        Publisher<BinaryRow> publisher;

        if (tx.isReadOnly()) {
            CompletableFuture<ReplicaMeta> primaryReplicaFut = node(0).placementDriver().getPrimaryReplica(
                    new TablePartitionId(unwrappedTable.tableId(), PART_ID),
                    node(0).clock().now()
            );

            assertThat(primaryReplicaFut, willCompleteSuccessfully());

            assertNotNull(primaryReplicaFut.join());

            String primaryId = primaryReplicaFut.get().getLeaseholderId();

            ClusterNode primaryNode = node(0).clusterNodes().stream().filter(node -> node.id().equals(primaryId)).findAny().get();

            if (idxId == null) {
                publisher = internalTable.scan(PART_ID, tx.id(), tx.readTimestamp(), primaryNode, tx.coordinatorId());
            } else if (exactKey == null) {
                publisher = internalTable.scan(PART_ID, tx.id(), tx.readTimestamp(), primaryNode, idxId, null, null, 0, null,
                        tx.coordinatorId());
            } else {
                publisher = internalTable.lookup(PART_ID, tx.id(), tx.readTimestamp(), primaryNode, idxId, exactKey, null,
                        tx.coordinatorId());
            }
        } else if (idxId == null) {
            publisher = unwrappedTable.internalTable().scan(PART_ID, tx);
        } else if (exactKey == null) {
            publisher = unwrappedTable.internalTable().scan(PART_ID, tx, idxId, null, null, 0, null);
        } else {
            ReadWriteTransactionImpl rwTx = Wrappers.unwrap(tx, ReadWriteTransactionImpl.class);

            CompletableFuture<ReplicaMeta> primaryReplicaFut = node(0).placementDriver().getPrimaryReplica(
                    new TablePartitionId(unwrappedTable.tableId(), PART_ID),
                    node(0).clock().now()
            );

            assertThat(primaryReplicaFut, willCompleteSuccessfully());

            assertNotNull(primaryReplicaFut.join());

            String primaryId = primaryReplicaFut.get().getLeaseholderId();

            ClusterNode primaryNode = node(0).clusterNodes().stream().filter(node -> node.id().equals(primaryId)).findAny().get();

            publisher = unwrappedTable.internalTable().lookup(
                    PART_ID,
                    rwTx.id(),
                    rwTx.commitPartition(),
                    rwTx.coordinatorId(),
                    new PrimaryReplica(primaryNode, primaryReplicaFut.get().getStartTime().longValue()),
                    idxId,
                    exactKey,
                    null
            );
        }

        ArrayList<BinaryRow> scannedRows = new ArrayList<>();
        CompletableFuture<Void> scanned = new CompletableFuture<>();

        Subscription subscription = TestFlowUtils.subscribeToPublisher(scannedRows, publisher, scanned);

        subscription.request(1);

        assertTrue(waitForCondition(() -> scannedRows.size() == 1, 10_000));

        assertFalse(scanned.isDone());
    }

    /**
     * Gets index id by name.
     *
     * @param idxName Index name.
     * @return Index id.
     */
    private int getIndexId(String idxName) {
        CatalogManager catalogManager = node(0).catalogManager();

        int catalogVersion = catalogManager.latestCatalogVersion();

        return catalogManager.indexes(catalogVersion).stream()
                .filter(index -> {
                    log.info("Scanned idx " + index.name());

                    return idxName.equalsIgnoreCase(index.name());
                })
                .mapToInt(CatalogObjectDescriptor::id)
                .findFirst()
                .getAsInt();
    }

    /**
     * Waits when the leader would be a different with the current primary replica.
     *
     * @param tbl Table.
     * @param primary Current primary replica name.
     * @throws InterruptedException If fail.
     */
    private static void waitingForLeaderCache(TableViewInternal tbl, String primary) throws InterruptedException {
        RaftGroupService raftSrvc = tbl.internalTable().tableRaftService().partitionRaftGroupService(0);

        assertTrue(waitForCondition(() -> {
            raftSrvc.refreshLeader();

            Peer leader = raftSrvc.leader();

            return leader != null;
        }, 10_000));
    }

    /**
     * Gets Ignite instance by the name.
     *
     * @param name Node name.
     * @return Ignite instance.
     */
    private @Nullable IgniteImpl node(String name) {
        for (int i = 0; i < initialNodes(); i++) {
            if (node(i).name().equals(name)) {
                return node(i);
            }
        }

        return null;
    }
}<|MERGE_RESOLUTION|>--- conflicted
+++ resolved
@@ -77,18 +77,19 @@
  * TODO: IGNITE-20485 Configure the lease interval as less as possible to decrease the duration of tests.
  * The test class checks invariant of a primary replica choice.
  */
+@SuppressWarnings("resource")
 public class ItPrimaryReplicaChoiceTest extends ClusterPerTestIntegrationTest {
     private static final int AWAIT_PRIMARY_REPLICA_TIMEOUT = 10;
 
-    public static final int PART_ID = 0;
+    private static final int PART_ID = 0;
 
     private static final String ZONE_NAME = "ZONE_TABLE";
 
     private static final String TABLE_NAME = "TEST_TABLE";
 
-    public static final String HASH_IDX = "HASH_IDX";
-
-    public static final String SORTED_IDX = "SORTED_IDX";
+    private static final String HASH_IDX = "HASH_IDX";
+
+    private static final String SORTED_IDX = "SORTED_IDX";
 
     @BeforeEach
     @Override
@@ -262,11 +263,7 @@
         assertTrue(primaryIgnite.txManager().lockManager().locks(rwTx.id()).hasNext());
         assertEquals(6, partitionStorage.pendingCursors() + hashIdxStorage.pendingCursors() + sortedIdxStorage.pendingCursors());
 
-<<<<<<< HEAD
-        NodeUtils.transferPrimary(unwrappedTableOnNode0, null, this::node);
-=======
         NodeUtils.transferPrimary(cluster.runningNodes().collect(toSet()), tblReplicationGrp, null);
->>>>>>> 6f297164
 
         assertTrue(primaryIgnite.txManager().lockManager().locks(rwTx.id()).hasNext());
         assertEquals(6, partitionStorage.pendingCursors() + hashIdxStorage.pendingCursors() + sortedIdxStorage.pendingCursors());
