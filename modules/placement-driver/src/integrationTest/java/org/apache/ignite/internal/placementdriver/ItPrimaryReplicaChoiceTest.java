/*
 * Licensed to the Apache Software Foundation (ASF) under one or more
 * contributor license agreements. See the NOTICE file distributed with
 * this work for additional information regarding copyright ownership.
 * The ASF licenses this file to You under the Apache License, Version 2.0
 * (the "License"); you may not use this file except in compliance with
 * the License. You may obtain a copy of the License at
 *
 *      http://www.apache.org/licenses/LICENSE-2.0
 *
 * Unless required by applicable law or agreed to in writing, software
 * distributed under the License is distributed on an "AS IS" BASIS,
 * WITHOUT WARRANTIES OR CONDITIONS OF ANY KIND, either express or implied.
 * See the License for the specific language governing permissions and
 * limitations under the License.
 */

package org.apache.ignite.internal.placementdriver;

import static java.util.concurrent.TimeUnit.SECONDS;
import static org.apache.ignite.internal.SessionUtils.executeUpdate;
import static org.apache.ignite.internal.testframework.IgniteTestUtils.waitForCondition;
import static org.apache.ignite.internal.testframework.matchers.CompletableFutureMatcher.willCompleteSuccessfully;
import static org.apache.ignite.internal.util.CompletableFutures.falseCompletedFuture;
import static org.apache.ignite.internal.util.Constants.DUMMY_STORAGE_PROFILE;
import static org.hamcrest.MatcherAssert.assertThat;
import static org.junit.jupiter.api.Assertions.assertEquals;
import static org.junit.jupiter.api.Assertions.assertFalse;
import static org.junit.jupiter.api.Assertions.assertNotNull;
import static org.junit.jupiter.api.Assertions.assertTrue;

import java.util.ArrayList;
import java.util.concurrent.CompletableFuture;
import java.util.concurrent.Flow.Publisher;
import java.util.concurrent.Flow.Subscription;
import java.util.concurrent.atomic.AtomicBoolean;
import org.apache.ignite.internal.ClusterPerTestIntegrationTest;
import org.apache.ignite.internal.app.IgniteImpl;
import org.apache.ignite.internal.binarytuple.BinaryTupleBuilder;
import org.apache.ignite.internal.catalog.CatalogManager;
import org.apache.ignite.internal.catalog.descriptors.CatalogObjectDescriptor;
import org.apache.ignite.internal.lang.IgniteStringFormatter;
import org.apache.ignite.internal.placementdriver.event.PrimaryReplicaEvent;
import org.apache.ignite.internal.raft.Peer;
import org.apache.ignite.internal.raft.service.RaftGroupService;
import org.apache.ignite.internal.replicator.TablePartitionId;
import org.apache.ignite.internal.schema.BinaryRow;
import org.apache.ignite.internal.schema.BinaryTuple;
import org.apache.ignite.internal.storage.impl.TestMvPartitionStorage;
import org.apache.ignite.internal.storage.impl.TestStorageEngine;
import org.apache.ignite.internal.storage.index.impl.TestHashIndexStorage;
import org.apache.ignite.internal.storage.index.impl.TestSortedIndexStorage;
import org.apache.ignite.internal.table.NodeUtils;
import org.apache.ignite.internal.table.TableViewInternal;
import org.apache.ignite.internal.testframework.IgniteTestUtils;
import org.apache.ignite.internal.testframework.flow.TestFlowUtils;
import org.apache.ignite.internal.tx.InternalTransaction;
import org.apache.ignite.internal.tx.impl.ReadWriteTransactionImpl;
import org.apache.ignite.internal.utils.PrimaryReplica;
import org.apache.ignite.network.ClusterNode;
import org.apache.ignite.table.Tuple;
import org.apache.ignite.tx.TransactionOptions;
import org.jetbrains.annotations.Nullable;
import org.junit.jupiter.api.BeforeEach;
import org.junit.jupiter.api.Test;
import org.junit.jupiter.api.TestInfo;

/**
 * TODO: IGNITE-20485 Configure the lease interval as less as possible to decrease the duration of tests.
 * The test class checks invariant of a primary replica choice.
 */
public class ItPrimaryReplicaChoiceTest extends ClusterPerTestIntegrationTest {
    private static final int AWAIT_PRIMARY_REPLICA_TIMEOUT = 10;

    public static final int PART_ID = 0;

    private static final String ZONE_NAME = "ZONE_TABLE";

    private static final String TABLE_NAME = "TEST_TABLE";

    public static final String HASH_IDX = "HASH_IDX";

    public static final String SORTED_IDX = "SORTED_IDX";

    @BeforeEach
    @Override
    public void setup(TestInfo testInfo) throws Exception {
        super.setup(testInfo);

<<<<<<< HEAD
        String zoneSql = "create zone test_zone with partitions=1, replicas=3, storage_profiles='" + DUMMY_STORAGE_PROFILE + "'";
        String sql = "create table " + TABLE_NAME + " (key int primary key, val varchar(20)) with primary_zone='TEST_ZONE'";
=======
        String zoneSql = IgniteStringFormatter.format("CREATE ZONE IF NOT EXISTS {} ENGINE {} WITH REPLICAS={}, PARTITIONS={}",
                ZONE_NAME, TestStorageEngine.ENGINE_NAME, 3, 1
        );

        String sql = IgniteStringFormatter.format(
                "CREATE TABLE {} (key INT PRIMARY KEY, val VARCHAR(20)) WITH PRIMARY_ZONE='{}'",
                TABLE_NAME, ZONE_NAME
        );

        String hashIdxSql = IgniteStringFormatter.format("CREATE INDEX {} ON {} USING HASH (val)",
                HASH_IDX, TABLE_NAME);

        String sortedIdxSql = IgniteStringFormatter.format("CREATE INDEX {} ON {} USING TREE (val)",
                SORTED_IDX, TABLE_NAME);
>>>>>>> b768928f

        cluster.doInSession(0, session -> {
            executeUpdate(zoneSql, session);
            executeUpdate(sql, session);
            executeUpdate(hashIdxSql, session);
            executeUpdate(sortedIdxSql, session);
        });
    }

    @Test
    public void testPrimaryChangeSubscription() throws Exception {
        TableViewInternal tbl = (TableViewInternal) node(0).tables().table(TABLE_NAME);

        var tblReplicationGrp = new TablePartitionId(tbl.tableId(), PART_ID);

        CompletableFuture<ReplicaMeta> primaryReplicaFut = node(0).placementDriver().awaitPrimaryReplica(
                tblReplicationGrp,
                node(0).clock().now(),
                AWAIT_PRIMARY_REPLICA_TIMEOUT,
                SECONDS
        );

        assertThat(primaryReplicaFut, willCompleteSuccessfully());

        String primary = primaryReplicaFut.get().getLeaseholder();

        IgniteImpl ignite = node(primary);

        AtomicBoolean primaryChanged = new AtomicBoolean();

        ignite.placementDriver().listen(PrimaryReplicaEvent.PRIMARY_REPLICA_EXPIRED, (evt, e) -> {
            primaryChanged.set(true);

            return falseCompletedFuture();
        });

        NodeUtils.transferPrimary(tbl, null, this::node);

        assertTrue(primaryChanged.get());
    }

    @Test
    public void testPrimaryChangeLongHandling() throws Exception {
        TableViewInternal tbl = (TableViewInternal) node(0).tables().table(TABLE_NAME);

        var tblReplicationGrp = new TablePartitionId(tbl.tableId(), PART_ID);

        CompletableFuture<ReplicaMeta> primaryReplicaFut = node(0).placementDriver().awaitPrimaryReplica(
                tblReplicationGrp,
                node(0).clock().now(),
                AWAIT_PRIMARY_REPLICA_TIMEOUT,
                SECONDS
        );

        assertThat(primaryReplicaFut, willCompleteSuccessfully());

        String primary = primaryReplicaFut.get().getLeaseholder();

        IgniteImpl ignite = node(primary);

        CompletableFuture<Boolean> primaryChangedHandling = new CompletableFuture<>();

        ignite.placementDriver().listen(PrimaryReplicaEvent.PRIMARY_REPLICA_EXPIRED, (evt, e) -> primaryChangedHandling);

        log.info("Primary replica is: " + primary);

        NodeUtils.transferPrimary(tbl, null, this::node);

        CompletableFuture<String> primaryChangeTask = IgniteTestUtils.runAsync(() -> NodeUtils.transferPrimary(tbl, primary, this::node));

        waitingForLeaderCache(tbl, primary);

        assertFalse(primaryChangeTask.isDone());

        primaryChangedHandling.complete(false);

        assertThat(primaryChangeTask, willCompleteSuccessfully());

        assertEquals(primary, primaryChangeTask.get());
    }

    /**
     * The test checks cleanup two types of resources: locks (which are used to support transaction logic) and cursors (which are used to
     * hold a context of scan operations on the server side).
     *
     * @throws Exception If failed.
     */
    @Test
    public void testClearingTransactionResourcesWhenPrimaryChange() throws Exception {
        TableViewInternal tbl = (TableViewInternal) node(0).tables().table(TABLE_NAME);

        for (int i = 0; i < 10; i++) {
            assertTrue(tbl.recordView().insert(null, Tuple.create().set("key", i).set("val", "preload val")));
        }

        var tblReplicationGrp = new TablePartitionId(tbl.tableId(), PART_ID);

        CompletableFuture<ReplicaMeta> primaryReplicaFut = node(0).placementDriver().awaitPrimaryReplica(
                tblReplicationGrp,
                node(0).clock().now(),
                AWAIT_PRIMARY_REPLICA_TIMEOUT,
                SECONDS
        );

        assertThat(primaryReplicaFut, willCompleteSuccessfully());

        String primary = primaryReplicaFut.get().getLeaseholder();

        IgniteImpl ignite = node(primary);

        int hashIdxId = getIndexId(HASH_IDX);
        int sortedIdxId = getIndexId(SORTED_IDX);

        InternalTransaction rwTx = (InternalTransaction) node(0).transactions().begin();
        InternalTransaction roTx = (InternalTransaction) node(0).transactions().begin(new TransactionOptions().readOnly(true));

        assertTrue(tbl.recordView().insert(rwTx, Tuple.create().set("key", 42).set("val", "val 42")));

        BinaryTuple idxKey = new BinaryTuple(1, new BinaryTupleBuilder(1).appendString("preload val").build());

        // Start cursors in the RW transaction.
        scanSingleEntryAndLeaveCursorOpen(tbl, rwTx, null, null);
        scanSingleEntryAndLeaveCursorOpen(tbl, rwTx, hashIdxId, idxKey);
        scanSingleEntryAndLeaveCursorOpen(tbl, rwTx, sortedIdxId, null);

        // Start cursors in the RO transaction.
        scanSingleEntryAndLeaveCursorOpen(tbl, roTx, null, null);
        scanSingleEntryAndLeaveCursorOpen(tbl, roTx, hashIdxId, idxKey);
        scanSingleEntryAndLeaveCursorOpen(tbl, roTx, sortedIdxId, null);

        var partitionStorage = (TestMvPartitionStorage) ((TableViewInternal) ignite.tables().table(TABLE_NAME))
                .internalTable().storage().getMvPartition(PART_ID);

        var hashIdxStorage = (TestHashIndexStorage) ((TableViewInternal) ignite.tables().table(TABLE_NAME))
                .internalTable().storage().getIndex(PART_ID, hashIdxId);

        var sortedIdxStorage = (TestSortedIndexStorage) ((TableViewInternal) ignite.tables().table(TABLE_NAME))
                .internalTable().storage().getIndex(PART_ID, sortedIdxId);

        assertTrue(ignite.txManager().lockManager().locks(rwTx.id()).hasNext());
        assertEquals(6, partitionStorage.pendingCursors() + hashIdxStorage.pendingCursors() + sortedIdxStorage.pendingCursors());

        NodeUtils.transferPrimary(tbl, null, this::node);

        assertFalse(ignite.txManager().lockManager().locks(rwTx.id()).hasNext());
        assertEquals(3, partitionStorage.pendingCursors() + hashIdxStorage.pendingCursors() + sortedIdxStorage.pendingCursors());
    }

    /**
     * Starts a scan procedure for a specific transaction and reads only the first line from the cursor.
     *
     * @param tbl Scanned table.
     * @param tx Transaction.
     * @param idxId Index id.
     * @throws Exception If failed.
     */
    private void scanSingleEntryAndLeaveCursorOpen(TableViewInternal tbl, InternalTransaction tx, Integer idxId, BinaryTuple exactKey)
            throws Exception {
        Publisher<BinaryRow> publisher;

        if (tx.isReadOnly()) {
            CompletableFuture<ReplicaMeta> primaryReplicaFut = node(0).placementDriver().getPrimaryReplica(
                    new TablePartitionId(tbl.tableId(), PART_ID),
                    node(0).clock().now()
            );

            assertThat(primaryReplicaFut, willCompleteSuccessfully());

            assertNotNull(primaryReplicaFut.join());

            String primaryId = primaryReplicaFut.get().getLeaseholderId();

            ClusterNode primaryNode = node(0).clusterNodes().stream().filter(node -> node.id().equals(primaryId)).findAny().get();

            if (idxId == null) {
                publisher = tbl.internalTable().scan(PART_ID, tx.readTimestamp(), primaryNode);
            } else if (exactKey == null) {
                publisher = tbl.internalTable().scan(PART_ID, tx.readTimestamp(), primaryNode, idxId, null, null, 0, null);
            } else {
                publisher = tbl.internalTable().lookup(PART_ID, tx.readTimestamp(), primaryNode, idxId, exactKey, null);
            }
        } else if (idxId == null) {
            publisher = tbl.internalTable().scan(PART_ID, tx);
        } else if (exactKey == null) {
            publisher = tbl.internalTable().scan(PART_ID, tx, idxId, null, null, 0, null);
        } else {
            var rwTx = (ReadWriteTransactionImpl) tx;

            CompletableFuture<ReplicaMeta> primaryReplicaFut = node(0).placementDriver().getPrimaryReplica(
                    new TablePartitionId(tbl.tableId(), PART_ID),
                    node(0).clock().now()
            );

            assertThat(primaryReplicaFut, willCompleteSuccessfully());

            assertNotNull(primaryReplicaFut.join());

            String primaryId = primaryReplicaFut.get().getLeaseholderId();

            ClusterNode primaryNode = node(0).clusterNodes().stream().filter(node -> node.id().equals(primaryId)).findAny().get();

            publisher = tbl.internalTable().lookup(
                    PART_ID,
                    rwTx.id(),
                    rwTx.commitPartition(),
                    new PrimaryReplica(primaryNode, primaryReplicaFut.get().getStartTime().longValue()),
                    idxId,
                    exactKey,
                    null
            );
        }

        ArrayList<BinaryRow> scannedRows = new ArrayList<>();
        CompletableFuture<Void> scanned = new CompletableFuture<>();

        Subscription subscription = TestFlowUtils.subscribeToPublisher(scannedRows, publisher, scanned);

        subscription.request(1);

        assertTrue(waitForCondition(() -> scannedRows.size() == 1, 10_000));

        assertFalse(scanned.isDone());
    }

    /**
     * Gets index id by name.
     *
     * @param idxName Index name.
     * @return Index id.
     */
    private int getIndexId(String idxName) {
        CatalogManager catalogManager = node(0).catalogManager();

        int catalogVersion = catalogManager.latestCatalogVersion();

        return catalogManager.indexes(catalogVersion).stream()
                .filter(index -> {
                    log.info("Scanned idx " + index.name());

                    return idxName.equalsIgnoreCase(index.name());
                })
                .mapToInt(CatalogObjectDescriptor::id)
                .findFirst()
                .getAsInt();
    }

    /**
     * Waits when the leader would be a different with the current primary replica.
     *
     * @param tbl Table.
     * @param primary Current primary replica name.
     * @throws InterruptedException If fail.
     */
    private static void waitingForLeaderCache(TableViewInternal tbl, String primary) throws InterruptedException {
        RaftGroupService raftSrvc = tbl.internalTable().partitionRaftGroupService(0);

        assertTrue(IgniteTestUtils.waitForCondition(() -> {
            raftSrvc.refreshLeader();

            Peer leader = raftSrvc.leader();

            return leader != null && !leader.consistentId().equals(primary);
        }, 10_000));
    }

    /**
     * Gets Ignite instance by the name.
     *
     * @param name Node name.
     * @return Ignite instance.
     */
    private @Nullable IgniteImpl node(String name) {
        for (int i = 0; i < initialNodes(); i++) {
            if (node(i).name().equals(name)) {
                return node(i);
            }
        }

        return null;
    }
}<|MERGE_RESOLUTION|>--- conflicted
+++ resolved
@@ -87,12 +87,9 @@
     public void setup(TestInfo testInfo) throws Exception {
         super.setup(testInfo);
 
-<<<<<<< HEAD
-        String zoneSql = "create zone test_zone with partitions=1, replicas=3, storage_profiles='" + DUMMY_STORAGE_PROFILE + "'";
-        String sql = "create table " + TABLE_NAME + " (key int primary key, val varchar(20)) with primary_zone='TEST_ZONE'";
-=======
-        String zoneSql = IgniteStringFormatter.format("CREATE ZONE IF NOT EXISTS {} ENGINE {} WITH REPLICAS={}, PARTITIONS={}",
-                ZONE_NAME, TestStorageEngine.ENGINE_NAME, 3, 1
+        String zoneSql = IgniteStringFormatter.format(
+                "CREATE ZONE IF NOT EXISTS {} ENGINE {} WITH REPLICAS={}, PARTITIONS={}, STORAGE_PROFILES='{}'",
+                ZONE_NAME, TestStorageEngine.ENGINE_NAME, 3, 1, DUMMY_STORAGE_PROFILE
         );
 
         String sql = IgniteStringFormatter.format(
@@ -105,7 +102,6 @@
 
         String sortedIdxSql = IgniteStringFormatter.format("CREATE INDEX {} ON {} USING TREE (val)",
                 SORTED_IDX, TABLE_NAME);
->>>>>>> b768928f
 
         cluster.doInSession(0, session -> {
             executeUpdate(zoneSql, session);
