/*
 * Licensed to the Apache Software Foundation (ASF) under one or more
 * contributor license agreements. See the NOTICE file distributed with
 * this work for additional information regarding copyright ownership.
 * The ASF licenses this file to You under the Apache License, Version 2.0
 * (the "License"); you may not use this file except in compliance with
 * the License. You may obtain a copy of the License at
 *
 *      http://www.apache.org/licenses/LICENSE-2.0
 *
 * Unless required by applicable law or agreed to in writing, software
 * distributed under the License is distributed on an "AS IS" BASIS,
 * WITHOUT WARRANTIES OR CONDITIONS OF ANY KIND, either express or implied.
 * See the License for the specific language governing permissions and
 * limitations under the License.
 */

package org.apache.ignite.internal.placementdriver;

import static java.util.concurrent.CompletableFuture.completedFuture;
import static java.util.stream.Collectors.toSet;
import static org.apache.ignite.internal.distributionzones.rebalance.RebalanceUtil.STABLE_ASSIGNMENTS_PREFIX;
import static org.apache.ignite.internal.lang.ByteArray.fromString;
import static org.apache.ignite.internal.metastorage.impl.StandaloneMetaStorageManager.configureCmgManagerToStartMetastorage;
import static org.apache.ignite.internal.partitiondistribution.PartitionDistributionUtils.calculateAssignmentForPartition;
import static org.apache.ignite.internal.placementdriver.PlacementDriverManager.PLACEMENTDRIVER_LEASES_KEY;
import static org.apache.ignite.internal.testframework.IgniteTestUtils.testNodeName;
import static org.apache.ignite.internal.testframework.IgniteTestUtils.waitForCondition;
import static org.apache.ignite.internal.testframework.matchers.CompletableFutureMatcher.willCompleteSuccessfully;
import static org.apache.ignite.internal.util.CompletableFutures.falseCompletedFuture;
import static org.apache.ignite.internal.util.IgniteUtils.closeAll;
import static org.apache.ignite.internal.util.IgniteUtils.startAsync;
import static org.apache.ignite.internal.util.IgniteUtils.stopAsync;
import static org.hamcrest.MatcherAssert.assertThat;
import static org.junit.jupiter.api.Assertions.assertEquals;
import static org.junit.jupiter.api.Assertions.assertFalse;
import static org.junit.jupiter.api.Assertions.assertNotEquals;
import static org.junit.jupiter.api.Assertions.assertNotNull;
import static org.junit.jupiter.api.Assertions.assertTrue;
import static org.junit.jupiter.api.Assertions.fail;
import static org.mockito.Mockito.mock;
import static org.mockito.Mockito.when;

import java.util.ArrayList;
import java.util.Collections;
import java.util.List;
import java.util.Map;
import java.util.Objects;
import java.util.Set;
import java.util.UUID;
import java.util.concurrent.CompletableFuture;
import java.util.concurrent.ConcurrentHashMap;
import java.util.concurrent.CountDownLatch;
import java.util.concurrent.atomic.AtomicBoolean;
import java.util.concurrent.atomic.AtomicInteger;
import java.util.concurrent.atomic.AtomicReference;
import java.util.function.BiFunction;
import java.util.stream.Collectors;
import java.util.stream.Stream;
import org.apache.ignite.internal.cluster.management.ClusterManagementGroupManager;
import org.apache.ignite.internal.cluster.management.network.messages.CmgMessagesFactory;
import org.apache.ignite.internal.cluster.management.topology.api.LogicalNode;
import org.apache.ignite.internal.cluster.management.topology.api.LogicalTopologyEventListener;
import org.apache.ignite.internal.cluster.management.topology.api.LogicalTopologyService;
import org.apache.ignite.internal.cluster.management.topology.api.LogicalTopologySnapshot;
import org.apache.ignite.internal.components.SystemPropertiesNodeProperties;
import org.apache.ignite.internal.configuration.ComponentWorkingDir;
import org.apache.ignite.internal.configuration.RaftGroupOptionsConfigHelper;
import org.apache.ignite.internal.configuration.SystemDistributedConfiguration;
import org.apache.ignite.internal.configuration.testframework.ConfigurationExtension;
import org.apache.ignite.internal.configuration.testframework.InjectConfiguration;
import org.apache.ignite.internal.distributionzones.rebalance.ZoneRebalanceUtil;
import org.apache.ignite.internal.failure.FailureProcessor;
import org.apache.ignite.internal.hlc.ClockService;
import org.apache.ignite.internal.hlc.HybridClock;
import org.apache.ignite.internal.hlc.HybridClockImpl;
import org.apache.ignite.internal.hlc.HybridTimestamp;
import org.apache.ignite.internal.hlc.TestClockService;
import org.apache.ignite.internal.manager.ComponentContext;
import org.apache.ignite.internal.manager.IgniteComponent;
import org.apache.ignite.internal.metastorage.Entry;
import org.apache.ignite.internal.metastorage.impl.MetaStorageManagerImpl;
import org.apache.ignite.internal.metastorage.server.ReadOperationForCompactionTracker;
import org.apache.ignite.internal.metastorage.server.SimpleInMemoryKeyValueStorage;
import org.apache.ignite.internal.metastorage.server.raft.MetastorageGroupId;
import org.apache.ignite.internal.metrics.MetricManager;
import org.apache.ignite.internal.metrics.NoOpMetricManager;
import org.apache.ignite.internal.network.ClusterService;
import org.apache.ignite.internal.network.NetworkMessageHandler;
import org.apache.ignite.internal.network.StaticNodeFinder;
import org.apache.ignite.internal.network.utils.ClusterServiceTestUtils;
import org.apache.ignite.internal.partitiondistribution.Assignment;
import org.apache.ignite.internal.partitiondistribution.Assignments;
import org.apache.ignite.internal.placementdriver.event.PrimaryReplicaEvent;
import org.apache.ignite.internal.placementdriver.leases.Lease;
import org.apache.ignite.internal.placementdriver.message.LeaseGrantedMessage;
import org.apache.ignite.internal.placementdriver.message.LeaseGrantedMessageResponse;
import org.apache.ignite.internal.placementdriver.message.PlacementDriverMessageGroup;
import org.apache.ignite.internal.placementdriver.message.PlacementDriverMessagesFactory;
import org.apache.ignite.internal.raft.Loza;
import org.apache.ignite.internal.raft.RaftGroupOptionsConfigurer;
import org.apache.ignite.internal.raft.TestLozaFactory;
import org.apache.ignite.internal.raft.client.TopologyAwareRaftGroupServiceFactory;
import org.apache.ignite.internal.raft.configuration.RaftConfiguration;
import org.apache.ignite.internal.raft.storage.LogStorageFactory;
import org.apache.ignite.internal.raft.util.SharedLogStorageFactoryUtils;
import org.apache.ignite.internal.replicator.PartitionGroupId;
import org.apache.ignite.internal.replicator.configuration.ReplicationConfiguration;
import org.apache.ignite.network.ClusterNode;
import org.apache.ignite.network.NetworkAddress;
import org.apache.ignite.raft.jraft.rpc.impl.RaftGroupEventsClientListener;
import org.junit.jupiter.api.AfterEach;
import org.junit.jupiter.api.BeforeEach;
import org.junit.jupiter.api.Test;
import org.junit.jupiter.api.TestInfo;
import org.junit.jupiter.api.extension.ExtendWith;

/**
 * There are tests for Placement driver manager.
 */
@ExtendWith(ConfigurationExtension.class)
public class PlacementDriverManagerTest extends BasePlacementDriverTest {
    public static final int PORT = 1234;

    private static final PlacementDriverMessagesFactory PLACEMENT_DRIVER_MESSAGES_FACTORY = new PlacementDriverMessagesFactory();

    private String nodeName;

    /** Another node name. The node name is matched to {@code anotherClusterService}. */
    private String anotherNodeName;

    private HybridClock nodeClock = new HybridClockImpl();

    private ClusterService clusterService;

    private LogicalTopologyServiceTestImpl logicalTopologyService;

    /** This service is used to redirect a lease proposal. */
    private ClusterService anotherClusterService;

    private Loza raftManager;

    private LogStorageFactory partitionsLogStorageFactory;

    private LogStorageFactory msLogStorageFactory;

    @InjectConfiguration
    private RaftConfiguration raftConfiguration;

    @InjectConfiguration
    private SystemDistributedConfiguration systemDistributedConfiguration;

    @InjectConfiguration
    private ReplicationConfiguration replicationConfiguration;

    private MetaStorageManagerImpl metaStorageManager;

    private PlacementDriverManager placementDriverManager;

    private TestInfo testInfo;

    /** This closure handles {@link LeaseGrantedMessage} to check the placement driver manager behavior. */
    private BiFunction<LeaseGrantedMessage, String, LeaseGrantedMessageResponse> leaseGrantHandler;

    private final AtomicInteger nextTableOrZoneId = new AtomicInteger();

    private final long assignmentsTimestamp = new HybridTimestamp(0, 1).longValue();

    @BeforeEach
    public void beforeTest(TestInfo testInfo) {
        this.nodeName = testNodeName(testInfo, PORT);
        this.anotherNodeName = testNodeName(testInfo, PORT + 1);
        this.testInfo = testInfo;

        assertTrue(nodeName.hashCode() < anotherNodeName.hashCode(),
                "Node for the first lease grant message should be determined strictly.");

        startPlacementDriverManager();
    }

    private void startPlacementDriverManager() {
        var nodeFinder = new StaticNodeFinder(Collections.singletonList(new NetworkAddress("localhost", PORT)));

        clusterService = ClusterServiceTestUtils.clusterService(testInfo, PORT, nodeFinder);
        anotherClusterService = ClusterServiceTestUtils.clusterService(testInfo, PORT + 1, nodeFinder);

        anotherClusterService.messagingService().addMessageHandler(
                PlacementDriverMessageGroup.class,
                leaseGrantMessageHandler(anotherNodeName)
        );

        clusterService.messagingService().addMessageHandler(PlacementDriverMessageGroup.class, leaseGrantMessageHandler(nodeName));

        ClusterManagementGroupManager cmgManager = mock(ClusterManagementGroupManager.class);

        Set<String> metastorageNodes = Set.of(clusterService.nodeName());
        when(cmgManager.metaStorageNodes()).thenReturn(completedFuture(metastorageNodes));
        when(cmgManager.metaStorageInfo()).thenReturn(completedFuture(
                new CmgMessagesFactory().metaStorageInfo().metaStorageNodes(metastorageNodes).build()
        ));
        configureCmgManagerToStartMetastorage(cmgManager);

        RaftGroupEventsClientListener eventsClientListener = new RaftGroupEventsClientListener();

        logicalTopologyService = new LogicalTopologyServiceTestImpl(clusterService);

        TopologyAwareRaftGroupServiceFactory topologyAwareRaftGroupServiceFactory = new TopologyAwareRaftGroupServiceFactory(
                clusterService,
                logicalTopologyService,
                Loza.FACTORY,
                eventsClientListener
        );

        ComponentWorkingDir workingDir = new ComponentWorkingDir(workDir.resolve("loza"));

        partitionsLogStorageFactory = SharedLogStorageFactoryUtils.create(
                clusterService.nodeName(),
                workingDir.raftLogPath()
        );

        raftManager = TestLozaFactory.create(
                clusterService,
                raftConfiguration,
                nodeClock,
                eventsClientListener
        );

        var readOperationForCompactionTracker = new ReadOperationForCompactionTracker();

        var storage = new SimpleInMemoryKeyValueStorage(nodeName, readOperationForCompactionTracker);

        ClockService clockService = new TestClockService(nodeClock);

        ComponentWorkingDir metastorageWorkDir = new ComponentWorkingDir(workDir.resolve("metastorage"));

        msLogStorageFactory =
                SharedLogStorageFactoryUtils.create(clusterService.nodeName(), metastorageWorkDir.raftLogPath());

        RaftGroupOptionsConfigurer msRaftConfigurer =
                RaftGroupOptionsConfigHelper.configureProperties(msLogStorageFactory, metastorageWorkDir.metaPath());

        metaStorageManager = new MetaStorageManagerImpl(
                clusterService,
                cmgManager,
                logicalTopologyService,
                raftManager,
                storage,
                nodeClock,
                topologyAwareRaftGroupServiceFactory,
                new NoOpMetricManager(),
                systemDistributedConfiguration,
                msRaftConfigurer,
                readOperationForCompactionTracker
        );

        placementDriverManager = new PlacementDriverManager(
                nodeName,
                metaStorageManager,
                MetastorageGroupId.INSTANCE,
                clusterService,
                cmgManager::metaStorageNodes,
                logicalTopologyService,
                raftManager,
                topologyAwareRaftGroupServiceFactory,
                clockService,
                mock(FailureProcessor.class),
                new SystemPropertiesNodeProperties(),
                replicationConfiguration,
<<<<<<< HEAD
                mock(MetricManager.class)
=======
                Runnable::run
>>>>>>> ac029ad9
        );

        ComponentContext componentContext = new ComponentContext();

        assertThat(
                startAsync(componentContext,
                        clusterService,
                        anotherClusterService,
                        partitionsLogStorageFactory,
                        msLogStorageFactory,
                        raftManager,
                        metaStorageManager
                )
                        .thenCompose(unused -> metaStorageManager.recoveryFinishedFuture())
                        .thenCompose(unused -> placementDriverManager.startAsync(componentContext))
                        .thenCompose(unused -> metaStorageManager.notifyRevisionUpdateListenerOnStart())
                        .thenCompose(unused -> metaStorageManager.deployWatches()),
                willCompleteSuccessfully()
        );
    }

    /**
     * Handles a lease grant message.
     *
     * @param handlerNode Node which will handles the message.
     * @return Response message.
     */
    private NetworkMessageHandler leaseGrantMessageHandler(String handlerNode) {
        return (msg, sender, correlationId) -> {
            assert msg instanceof LeaseGrantedMessage : "Message type is unexpected [type=" + msg.getClass().getSimpleName() + ']';

            log.info("Lease is being granted [actor={}, recipient={}, force={}]", sender, handlerNode,
                    ((LeaseGrantedMessage) msg).force());

            LeaseGrantedMessageResponse resp = null;

            if (leaseGrantHandler != null) {
                resp = leaseGrantHandler.apply((LeaseGrantedMessage) msg, handlerNode);
            }

            if (resp == null) {
                resp = PLACEMENT_DRIVER_MESSAGES_FACTORY.leaseGrantedMessageResponse()
                        .accepted(true)
                        .build();
            }

            clusterService.messagingService().respond(sender, resp, correlationId);
        };
    }

    @AfterEach
    public void afterEach() throws Exception {
        stopPlacementDriverManager();
    }

    private void stopPlacementDriverManager() throws Exception {
        List<IgniteComponent> igniteComponents = List.of(
                placementDriverManager,
                metaStorageManager,
                raftManager,
                partitionsLogStorageFactory,
                msLogStorageFactory,
                clusterService,
                anotherClusterService
        );

        closeAll(Stream.concat(
                igniteComponents.stream().filter(Objects::nonNull).map(component -> component::beforeNodeStop),
                Stream.of(() -> assertThat(stopAsync(new ComponentContext(), igniteComponents), willCompleteSuccessfully())))
        );
    }

    @Test
    public void testLeaseCreate() throws Exception {
        PartitionGroupId grpPart0 = createAssignments();

        checkLeaseCreated(grpPart0, false);
    }

    @Test
    public void testLeaseRenew() throws Exception {
        assertThat(
                replicationConfiguration.change(change -> change.changeLeaseAgreementAcceptanceTimeLimitMillis(200)),
                willCompleteSuccessfully()
        );

        PartitionGroupId grpPart0 = createAssignments();

        checkLeaseCreated(grpPart0, false);

        CompletableFuture<Entry> leaseFut = metaStorageManager.get(PLACEMENTDRIVER_LEASES_KEY);

        Lease lease = leaseFromBytes(sync(leaseFut).value(), grpPart0);

        assertNotNull(lease);

        assertTrue(waitForCondition(() -> {
            CompletableFuture<Entry> fut = metaStorageManager.get(PLACEMENTDRIVER_LEASES_KEY);

            Lease leaseRenew = leaseFromBytes(sync(fut).value(), grpPart0);

            return lease.getExpirationTime().compareTo(leaseRenew.getExpirationTime()) < 0;

        }, 10_000));
    }

    private static <T> T sync(CompletableFuture<T> future) {
        assertThat(future, willCompleteSuccessfully());
        return future.join();
    }

    @Test
    public void testLeaseholderUpdate() throws Exception {
        assertThat(
                replicationConfiguration.change(change -> change.changeLeaseAgreementAcceptanceTimeLimitMillis(200)),
                willCompleteSuccessfully()
        );

        PartitionGroupId grpPart0 = createAssignments();

        checkLeaseCreated(grpPart0, false);

        Set<Assignment> assignments = Set.of();

        String stableAssignmentsPrefix =
                enabledColocation ? ZoneRebalanceUtil.STABLE_ASSIGNMENTS_PREFIX : STABLE_ASSIGNMENTS_PREFIX;

        metaStorageManager.put(fromString(stableAssignmentsPrefix + grpPart0), Assignments.toBytes(assignments, assignmentsTimestamp));

        assertTrue(waitForCondition(() -> {
            CompletableFuture<Entry> fut = metaStorageManager.get(PLACEMENTDRIVER_LEASES_KEY);

            Lease lease = leaseFromBytes(sync(fut).value(), grpPart0);

            return lease.getExpirationTime().compareTo(nodeClock.now()) < 0;

        }, 10_000));

        assignments = calculateAssignmentForPartition(Collections.singleton(nodeName), 1, 2, 1, 1);

        metaStorageManager.put(fromString(stableAssignmentsPrefix + grpPart0), Assignments.toBytes(assignments, assignmentsTimestamp));

        assertTrue(waitForCondition(() -> {
            CompletableFuture<Entry> fut = metaStorageManager.get(PLACEMENTDRIVER_LEASES_KEY);

            Lease lease = leaseFromBytes(sync(fut).value(), grpPart0);

            return lease.getExpirationTime().compareTo(nodeClock.now()) > 0;
        }, 10_000));
    }

    @Test
    public void testPrimaryReplicaEvents() throws Exception {
        PartitionGroupId grpPart0 =
                createAssignments(metaStorageManager, nextTableOrZoneId.incrementAndGet(), List.of(nodeName), assignmentsTimestamp);

        Lease lease1 = checkLeaseCreated(grpPart0, true);

        ConcurrentHashMap<UUID, HybridTimestamp> electedEvts = new ConcurrentHashMap<>(2);
        ConcurrentHashMap<UUID, HybridTimestamp> expiredEvts = new ConcurrentHashMap<>(2);

        placementDriverManager.placementDriver().listen(PrimaryReplicaEvent.PRIMARY_REPLICA_ELECTED, evt -> {
            log.info("Primary replica is elected [grp={}]", evt.groupId());

            electedEvts.put(evt.leaseholderId(), evt.startTime());

            return falseCompletedFuture();
        });

        placementDriverManager.placementDriver().listen(PrimaryReplicaEvent.PRIMARY_REPLICA_EXPIRED, evt -> {
            log.info("Primary replica is expired [grp={}]", evt.groupId());

            expiredEvts.put(evt.leaseholderId(), evt.startTime());

            return falseCompletedFuture();
        });

        Set<Assignment> assignments = calculateAssignmentForPartition(Collections.singleton(anotherNodeName), 1, 2, 1, 1);

        metaStorageManager.put(
                fromString((enabledColocation ? ZoneRebalanceUtil.STABLE_ASSIGNMENTS_PREFIX : STABLE_ASSIGNMENTS_PREFIX) + grpPart0),
                Assignments.toBytes(assignments, assignmentsTimestamp)
        );

        assertTrue(waitForCondition(() -> {
            CompletableFuture<ReplicaMeta> fut = placementDriverManager.placementDriver()
                    .getPrimaryReplica(grpPart0, lease1.getExpirationTime());

            ReplicaMeta meta = sync(fut);

            return meta != null && meta.getLeaseholder().equals(anotherNodeName);
        }, 10_000));

        Lease lease2 = checkLeaseCreated(grpPart0, true);

        assertNotEquals(lease1.getLeaseholder(), lease2.getLeaseholder());

        assertEquals(1, electedEvts.size());
        assertEquals(1, expiredEvts.size());

        assertTrue(electedEvts.containsKey(lease2.getLeaseholderId()));
        assertTrue(expiredEvts.containsKey(lease1.getLeaseholderId()));

        stopAnotherNode(anotherClusterService);
        anotherClusterService = startAnotherNode(anotherNodeName, PORT + 1);

        assertTrue(waitForCondition(() -> {
            CompletableFuture<ReplicaMeta> fut = placementDriverManager.placementDriver()
                    .getPrimaryReplica(grpPart0, lease2.getExpirationTime());

            ReplicaMeta meta = sync(fut);

            return meta != null && meta.getLeaseholderId().equals(anotherClusterService.topologyService().localMember().id());
        }, 10_000));

        Lease lease3 = checkLeaseCreated(grpPart0, true);

        assertEquals(2, electedEvts.size());
        assertEquals(2, expiredEvts.size());

        assertTrue(electedEvts.containsKey(lease3.getLeaseholderId()));
        assertTrue(expiredEvts.containsKey(lease2.getLeaseholderId()));
    }

    /**
     * Stops another node.
     *
     * @param nodeClusterService Node service to stop.
     * @throws Exception If failed.
     */
    private void stopAnotherNode(ClusterService nodeClusterService) throws Exception {
        nodeClusterService.beforeNodeStop();
        assertThat(nodeClusterService.stopAsync(new ComponentContext()), willCompleteSuccessfully());

        assertTrue(waitForCondition(
                () -> !clusterService.topologyService().allMembers().contains(nodeClusterService.topologyService().localMember()),
                10_000
        ));

        logicalTopologyService.updateTopology();
    }

    /**
     * Starts another node.
     *
     * @param nodeName Node name.
     * @param port Node port.
     * @return Cluster service for the newly started node.
     * @throws Exception If failed.
     */
    private ClusterService startAnotherNode(String nodeName, int port) throws Exception {
        ClusterService nodeClusterService = ClusterServiceTestUtils.clusterService(
                testInfo,
                port,
                new StaticNodeFinder(Collections.singletonList(new NetworkAddress("localhost", PORT)))
        );

        nodeClusterService.messagingService().addMessageHandler(
                PlacementDriverMessageGroup.class,
                leaseGrantMessageHandler(nodeName)
        );

        assertThat(nodeClusterService.startAsync(new ComponentContext()), willCompleteSuccessfully());

        assertTrue(waitForCondition(
                () -> clusterService.topologyService().allMembers().contains(nodeClusterService.topologyService().localMember()),
                10_000
        ));

        logicalTopologyService.updateTopology();

        return nodeClusterService;
    }

    @Test
    public void testLeaseRemovedAfterExpirationAndAssignmetnsRemoval() throws Exception {
        List<PartitionGroupId> groupIds = List.of(
                createAssignments(metaStorageManager, nextTableOrZoneId.incrementAndGet(), List.of(nodeName), assignmentsTimestamp),
                createAssignments(metaStorageManager, nextTableOrZoneId.incrementAndGet(), List.of(nodeName), assignmentsTimestamp)
        );

        Map<PartitionGroupId, AtomicBoolean> leaseExpirationMap =
                groupIds.stream().collect(Collectors.toMap(id -> id, id -> new AtomicBoolean()));

        groupIds.forEach(groupId -> {
            placementDriverManager.placementDriver().listen(PrimaryReplicaEvent.PRIMARY_REPLICA_EXPIRED, evt -> {
                log.info("Primary replica is expired [grp={}]", groupId);

                leaseExpirationMap.get(groupId).set(true);

                return falseCompletedFuture();
            });
        });

        checkLeaseCreated(groupIds.get(0), true);
        checkLeaseCreated(groupIds.get(1), true);

        assertFalse(leaseExpirationMap.get(groupIds.get(0)).get());
        assertFalse(leaseExpirationMap.get(groupIds.get(1)).get());

        metaStorageManager.remove(
                fromString((enabledColocation ? ZoneRebalanceUtil.STABLE_ASSIGNMENTS_PREFIX : STABLE_ASSIGNMENTS_PREFIX) + groupIds.get(0))
        );

        assertTrue(waitForCondition(() -> {
            CompletableFuture<Entry> fut = metaStorageManager.get(PLACEMENTDRIVER_LEASES_KEY);
            Entry entry = sync(fut);

            // Only lease from grpPart0 should be removed.
            return leaseFromBytes(entry.value(), groupIds.get(0)) == null
                    && leaseFromBytes(entry.value(), groupIds.get(1)) != null;

        }, 10_000));
    }

    @Test
    public void testLeaseAccepted() throws Exception {
        PartitionGroupId grpPart0 = createAssignments();

        checkLeaseCreated(grpPart0, true);
    }

    @Test
    public void testLeaseForceAccepted() throws Exception {
        leaseGrantHandler = (req, handler) ->
                PLACEMENT_DRIVER_MESSAGES_FACTORY
                        .leaseGrantedMessageResponse()
                        .accepted(req.force())
                        .build();

        PartitionGroupId grpPart0 = createAssignments();

        checkLeaseCreated(grpPart0, true);
    }

    @Test
    public void testExceptionOnAcceptance() throws Exception {
        CountDownLatch latch = new CountDownLatch(1);

        leaseGrantHandler = (req, handler) -> {
            latch.countDown();

            throw new RuntimeException("test");
        };

        PartitionGroupId grpPart0 = createAssignments();

        checkLeaseCreated(grpPart0, false);

        latch.await();

        Lease lease = checkLeaseCreated(grpPart0, false);

        assertFalse(lease.isAccepted());
    }

    @Test
    public void testRedirectionAcceptance() throws Exception {
        AtomicReference<String> redirect = new AtomicReference<>();
        AtomicBoolean forceDetected = new AtomicBoolean(false);

        leaseGrantHandler = (req, handler) -> {
            if (req.force()) {
                forceDetected.set(true);
            }

            if (redirect.get() == null) {
                redirect.set(handler.equals(nodeName) ? anotherNodeName : nodeName);
            }

            return PLACEMENT_DRIVER_MESSAGES_FACTORY
                    .leaseGrantedMessageResponse()
                    .accepted(redirect.get().equals(handler))
                    .redirectProposal(redirect.get().equals(handler) ? null : redirect.get())
                    .build();
        };

        PartitionGroupId grpPart0 = createAssignments();

        checkLeaseCreated(grpPart0, true);

        if (forceDetected.get()) {
            fail("Unexpected force leaseGrantedMessage detected");
        }
    }

    @Test
    public void testLeaseRestore() throws Exception {
        PartitionGroupId grpPart0 = createAssignments();

        checkLeaseCreated(grpPart0, false);

        stopPlacementDriverManager();
        startPlacementDriverManager();

        checkLeaseCreated(grpPart0, false);
    }

    @Test
    public void testLeaseMatchGrantMessage() throws Exception {
        var leaseGrantReqRef = new AtomicReference<LeaseGrantedMessage>();

        leaseGrantHandler = (req, handler) -> {
            leaseGrantReqRef.set(req);

            return null;
        };

        PartitionGroupId grpPart0 = createAssignments();

        Lease lease = checkLeaseCreated(grpPart0, false);

        assertTrue(waitForCondition(() -> leaseGrantReqRef.get() != null, 10_000));

        assertEquals(leaseGrantReqRef.get().leaseStartTime(), lease.getStartTime());
        assertTrue(leaseGrantReqRef.get().leaseExpirationTime().compareTo(lease.getExpirationTime()) >= 0);
    }

    /**
     * Checks if a group lease is created during the timeout.
     *
     * @param grpPartId Replication group id.
     * @param waitAccept Await a lease with the accepted flag.
     * @return A lease that is read from Meta storage.
     * @throws InterruptedException If the waiting is interrupted.
     */
    private Lease checkLeaseCreated(PartitionGroupId grpPartId, boolean waitAccept) throws InterruptedException {
        AtomicReference<Lease> leaseRef = new AtomicReference<>();

        assertTrue(waitForCondition(() -> {
            CompletableFuture<Entry> leaseFut = metaStorageManager.get(PLACEMENTDRIVER_LEASES_KEY);

            Entry leaseEntry = sync(leaseFut);

            if (leaseEntry != null && !leaseEntry.empty()) {
                Lease lease = leaseFromBytes(leaseEntry.value(), grpPartId);

                if (lease == null) {
                    return false;
                }

                if (!waitAccept) {
                    leaseRef.set(lease);
                } else if (lease.isAccepted()) {
                    leaseRef.set(lease);
                }
            }

            return leaseRef.get() != null;
        }, 10_000));

        return leaseRef.get();
    }

    /**
     * Creates an assignment for the fake table.
     *
     * @return Replication group id.
     */
    private PartitionGroupId createAssignments() {
        return createAssignments(
                metaStorageManager,
                nextTableOrZoneId.incrementAndGet(),
                List.of(nodeName, anotherNodeName),
                assignmentsTimestamp
        );
    }

    /**
     * Test implementation of {@link LogicalTopologyService}.
     */
    protected static class LogicalTopologyServiceTestImpl implements LogicalTopologyService {
        private final ClusterService clusterService;

        private List<LogicalTopologyEventListener> listeners;

        private int ver = 1;

        public LogicalTopologyServiceTestImpl(ClusterService clusterService) {
            this.clusterService = clusterService;
            this.listeners = new ArrayList<>();
        }

        @Override
        public void addEventListener(LogicalTopologyEventListener listener) {
            this.listeners.add(listener);
        }

        @Override
        public void removeEventListener(LogicalTopologyEventListener listener) {
            this.listeners.remove(listener);
        }

        /**
         * Updates logical topology to the physical one.
         */
        public void updateTopology() {
            if (listeners != null) {
                var topologySnapshot = new LogicalTopologySnapshot(
                        ++ver,
                        clusterService.topologyService().allMembers().stream().map(LogicalNode::new).collect(toSet())
                );

                listeners.forEach(lnsr -> lnsr.onTopologyLeap(topologySnapshot));
            }
        }

        @Override
        public CompletableFuture<LogicalTopologySnapshot> logicalTopologyOnLeader() {
            return completedFuture(new LogicalTopologySnapshot(
                    ver,
                    clusterService.topologyService().allMembers().stream().map(LogicalNode::new).collect(toSet()))
            );
        }

        @Override
        public LogicalTopologySnapshot localLogicalTopology() {
            return new LogicalTopologySnapshot(
                    ver,
                    clusterService.topologyService().allMembers().stream().map(LogicalNode::new).collect(toSet()));
        }

        @Override
        public CompletableFuture<Set<ClusterNode>> validatedNodesOnLeader() {
            return completedFuture(Set.copyOf(clusterService.topologyService().allMembers()));
        }
    }
}<|MERGE_RESOLUTION|>--- conflicted
+++ resolved
@@ -266,11 +266,8 @@
                 mock(FailureProcessor.class),
                 new SystemPropertiesNodeProperties(),
                 replicationConfiguration,
-<<<<<<< HEAD
+                Runnable::run,
                 mock(MetricManager.class)
-=======
-                Runnable::run
->>>>>>> ac029ad9
         );
 
         ComponentContext componentContext = new ComponentContext();
