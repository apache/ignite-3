--- conflicted
+++ resolved
@@ -483,12 +483,12 @@
         int zoneId = createZone();
 
         tblsCfg.tables().change(tableViewTableChangeNamedListChange -> {
-<<<<<<< HEAD
                     tableViewTableChangeNamedListChange.create("test-table", tableChange -> {
                         var extConfCh = ((ExtendedTableChange) tableChange);
+
+                        extConfCh.changeId(tableId);
+
                         extConfCh.changeZoneId(zoneId);
-
-                        tblIdRef.set(extConfCh.id());
                     });
                 }).thenCompose(v -> {
                     Map<ByteArray, byte[]> partitionAssignments = new HashMap<>(assignments.size());
@@ -496,7 +496,7 @@
                     for (int i = 0; i < assignments.size(); i++) {
                         partitionAssignments.put(
                                 stablePartAssignmentsKey(
-                                        new TablePartitionId(tblIdRef.get(), i)),
+                                        new TablePartitionId(tableId, i)),
                                 ByteUtils.toBytes(assignments.get(i)));
 
                     }
@@ -504,16 +504,6 @@
                     return metaStorageManager.putAll(partitionAssignments);
                 })
                 .get();
-=======
-            tableViewTableChangeNamedListChange.create("test-table", tableChange -> {
-                var extConfCh = ((ExtendedTableChange) tableChange);
-                extConfCh.changeId(tableId);
-                extConfCh.changeZoneId(zoneId);
-
-                extConfCh.changeAssignments(ByteUtils.toBytes(assignments));
-            });
-        }).get();
->>>>>>> c6ee1d2b
 
         var grpPart0 = new TablePartitionId(tableId, 0);
 
