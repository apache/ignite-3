--- conflicted
+++ resolved
@@ -327,11 +327,8 @@
                     mock(FailureProcessor.class),
                     new SystemPropertiesNodeProperties(),
                     replicationConfiguration,
-<<<<<<< HEAD
+                    Runnable::run,
                     mock(MetricManager.class)
-=======
-                    Runnable::run
->>>>>>> ac029ad9
             );
 
             res.add(new Node(
