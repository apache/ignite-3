/*
 * Licensed to the Apache Software Foundation (ASF) under one or more
 * contributor license agreements. See the NOTICE file distributed with
 * this work for additional information regarding copyright ownership.
 * The ASF licenses this file to You under the Apache License, Version 2.0
 * (the "License"); you may not use this file except in compliance with
 * the License. You may obtain a copy of the License at
 *
 *      http://www.apache.org/licenses/LICENSE-2.0
 *
 * Unless required by applicable law or agreed to in writing, software
 * distributed under the License is distributed on an "AS IS" BASIS,
 * WITHOUT WARRANTIES OR CONDITIONS OF ANY KIND, either express or implied.
 * See the License for the specific language governing permissions and
 * limitations under the License.
 */

package org.apache.ignite.internal.placementdriver;

import static java.util.concurrent.CompletableFuture.completedFuture;
import static org.apache.ignite.internal.placementdriver.PlacementDriverManager.PLACEMENTDRIVER_LEASES_KEY;
import static org.apache.ignite.internal.testframework.IgniteTestUtils.testNodeName;
import static org.apache.ignite.internal.testframework.IgniteTestUtils.waitForCondition;
import static org.apache.ignite.internal.testframework.matchers.CompletableFutureMatcher.willCompleteSuccessfully;
import static org.hamcrest.MatcherAssert.assertThat;
import static org.junit.jupiter.api.Assertions.assertEquals;
import static org.junit.jupiter.api.Assertions.assertTrue;
import static org.mockito.Mockito.mock;
import static org.mockito.Mockito.when;

import java.io.Closeable;
import java.nio.file.Path;
import java.util.ArrayList;
import java.util.HashMap;
import java.util.HashSet;
import java.util.List;
import java.util.Map;
import java.util.concurrent.CompletableFuture;
import java.util.concurrent.atomic.AtomicInteger;
import java.util.concurrent.atomic.AtomicReference;
import java.util.stream.Collectors;
import java.util.stream.IntStream;
import org.apache.ignite.internal.cluster.management.ClusterManagementGroupManager;
import org.apache.ignite.internal.configuration.testframework.ConfigurationExtension;
import org.apache.ignite.internal.configuration.testframework.InjectConfiguration;
import org.apache.ignite.internal.hlc.HybridClock;
import org.apache.ignite.internal.hlc.HybridClockImpl;
import org.apache.ignite.internal.metastorage.configuration.MetaStorageConfiguration;
import org.apache.ignite.internal.metastorage.impl.MetaStorageManagerImpl;
import org.apache.ignite.internal.metastorage.server.SimpleInMemoryKeyValueStorage;
import org.apache.ignite.internal.metastorage.server.raft.MetastorageGroupId;
import org.apache.ignite.internal.placementdriver.PlacementDriverManagerTest.LogicalTopologyServiceTestImpl;
import org.apache.ignite.internal.placementdriver.leases.Lease;
import org.apache.ignite.internal.placementdriver.message.LeaseGrantedMessage;
import org.apache.ignite.internal.placementdriver.message.LeaseGrantedMessageResponse;
import org.apache.ignite.internal.placementdriver.message.PlacementDriverMessageGroup;
import org.apache.ignite.internal.placementdriver.message.PlacementDriverMessagesFactory;
import org.apache.ignite.internal.placementdriver.message.PlacementDriverReplicaMessage;
import org.apache.ignite.internal.raft.Loza;
import org.apache.ignite.internal.raft.client.TopologyAwareRaftGroupServiceFactory;
import org.apache.ignite.internal.raft.configuration.RaftConfiguration;
import org.apache.ignite.internal.replicator.TablePartitionId;
<<<<<<< HEAD
import org.apache.ignite.internal.schema.configuration.TablesConfiguration;
import org.apache.ignite.internal.testframework.IgniteAbstractTest;
=======
>>>>>>> 6c9fd45c
import org.apache.ignite.internal.testframework.WorkDirectory;
import org.apache.ignite.internal.util.IgniteUtils;
import org.apache.ignite.internal.vault.VaultManager;
import org.apache.ignite.internal.vault.inmemory.InMemoryVaultService;
import org.apache.ignite.lang.IgniteTriFunction;
import org.apache.ignite.network.ClusterService;
import org.apache.ignite.network.NetworkAddress;
import org.apache.ignite.network.NetworkMessageHandler;
import org.apache.ignite.network.StaticNodeFinder;
import org.apache.ignite.raft.jraft.rpc.impl.RaftGroupEventsClientListener;
import org.apache.ignite.utils.ClusterServiceTestUtils;
import org.junit.jupiter.api.AfterEach;
import org.junit.jupiter.api.BeforeEach;
import org.junit.jupiter.api.Disabled;
import org.junit.jupiter.api.Test;
import org.junit.jupiter.api.TestInfo;
import org.junit.jupiter.api.extension.ExtendWith;

/**
 * There are tests of muti-nodes for placement driver.
 */
@ExtendWith(ConfigurationExtension.class)
public class MultiActorPlacementDriverTest extends BasePlacementDriverTest {
    public static final int BASE_PORT = 1234;

    private static final PlacementDriverMessagesFactory PLACEMENT_DRIVER_MESSAGES_FACTORY = new PlacementDriverMessagesFactory();

    private final HybridClock clock = new HybridClockImpl();

    @InjectConfiguration
    private RaftConfiguration raftConfiguration;

    @InjectConfiguration
    private MetaStorageConfiguration metaStorageConfiguration;

    private List<String> placementDriverNodeNames;

    private List<String> nodeNames;

    private List<Closeable> servicesToClose;

    /** The manager is used to read a data from Meta storage in the tests. */
    private MetaStorageManagerImpl metaStorageManager;

    /** Cluster service by node name. */
    private Map<String, ClusterService> clusterServices;

    /** This closure handles {@link LeaseGrantedMessage} to check the placement driver manager behavior. */
    private IgniteTriFunction<LeaseGrantedMessage, String, String, LeaseGrantedMessageResponse> leaseGrantHandler;

    private final AtomicInteger nextTableId = new AtomicInteger(1);

    @BeforeEach
    public void beforeTest(TestInfo testInfo, @WorkDirectory Path workDir) {
        this.placementDriverNodeNames = IntStream.range(BASE_PORT, BASE_PORT + 3).mapToObj(port -> testNodeName(testInfo, port))
                .collect(Collectors.toList());
        this.nodeNames = IntStream.range(BASE_PORT, BASE_PORT + 5).mapToObj(port -> testNodeName(testInfo, port))
                .collect(Collectors.toList());

        this.clusterServices = startNodes();

        List<LogicalTopologyServiceTestImpl> logicalTopManagers = new ArrayList<>();

        servicesToClose = startPlacementDriver(clusterServices, logicalTopManagers, workDir);

        for (String nodeName : nodeNames) {
            if (!placementDriverNodeNames.contains(nodeName)) {
                var service = clusterServices.get(nodeName);

                service.start();

                servicesToClose.add(() -> {
                    try {
                        service.beforeNodeStop();

                        service.stop();
                    } catch (Exception e) {
                        log.info("Fail to stop services [node={}]", e, nodeName);
                    }
                });
            }
        }

        logicalTopManagers.forEach(LogicalTopologyServiceTestImpl::updateTopology);
    }

    @AfterEach
    public void afterTest() throws Exception {
        IgniteUtils.closeAll(servicesToClose);
    }

    /**
     * Handles a lease grant message.
     *
     * @param handlerService Node service which will handles the message.
     * @return Response message.
     */
    private NetworkMessageHandler leaseGrantMessageHandler(ClusterService handlerService) {
        return (msg, sender, correlationId) -> {
            if (!(msg instanceof PlacementDriverReplicaMessage)) {
                return;
            }

            var handlerNode = handlerService.topologyService().localMember();

            log.info("Lease is being granted [actor={}, recipient={}, force={}]", sender, handlerNode.name(),
                    ((LeaseGrantedMessage) msg).force());

            LeaseGrantedMessageResponse resp = null;

            if (leaseGrantHandler != null) {
                resp = leaseGrantHandler.apply((LeaseGrantedMessage) msg, sender, handlerNode.name());
            }

            if (resp == null) {
                resp = PLACEMENT_DRIVER_MESSAGES_FACTORY.leaseGrantedMessageResponse()
                        .accepted(true)
                        .build();
            }

            handlerService.messagingService().respond(sender, resp, correlationId);
        };
    }

    /**
     * Starts cluster nodes.
     *
     * @return Cluster services.
     */
    public Map<String, ClusterService> startNodes() {
        var res = new HashMap<String, ClusterService>(nodeNames.size());

        var nodeFinder = new StaticNodeFinder(IntStream.range(BASE_PORT, BASE_PORT + 5)
                .mapToObj(p -> new NetworkAddress("localhost", p))
                .collect(Collectors.toList()));

        int port = BASE_PORT;

        for (String nodeName : nodeNames) {
            var srvc = ClusterServiceTestUtils.clusterService(nodeName, port++, nodeFinder);

            srvc.messagingService().addMessageHandler(PlacementDriverMessageGroup.class, leaseGrantMessageHandler(srvc));

            res.put(nodeName, srvc);
        }

        return res;
    }

    /**
     * Starts placement driver.
     *
     * @param services Cluster services.
     * @param logicalTopManagers The list to update in the method. The list might be used for driving of the logical topology.
     * @return List of closures to stop the services.
     */
    public List<Closeable> startPlacementDriver(
            Map<String, ClusterService> services,
            List<LogicalTopologyServiceTestImpl> logicalTopManagers,
            Path workDir
    ) {
        var res = new ArrayList<Closeable>(placementDriverNodeNames.size());

        var msFutures = new CompletableFuture[placementDriverNodeNames.size()];

        for (int i = 0; i < placementDriverNodeNames.size(); i++) {
            String nodeName = placementDriverNodeNames.get(i);
            var vaultManager = new VaultManager(new InMemoryVaultService());
            var clusterService = services.get(nodeName);

            ClusterManagementGroupManager cmgManager = mock(ClusterManagementGroupManager.class);

            when(cmgManager.metaStorageNodes()).thenReturn(completedFuture(new HashSet<>(placementDriverNodeNames)));

            RaftGroupEventsClientListener eventsClientListener = new RaftGroupEventsClientListener();

            var logicalTopologyService = new LogicalTopologyServiceTestImpl(clusterService);

            logicalTopManagers.add(logicalTopologyService);

            TopologyAwareRaftGroupServiceFactory topologyAwareRaftGroupServiceFactory = new TopologyAwareRaftGroupServiceFactory(
                    clusterService,
                    logicalTopologyService,
                    Loza.FACTORY,
                    eventsClientListener
            );

            HybridClock nodeClock = new HybridClockImpl();

            var raftManager = new Loza(
                    clusterService,
                    raftConfiguration,
                    workDir.resolve(nodeName + "_loza"),
                    nodeClock,
                    eventsClientListener
            );

            var storage = new SimpleInMemoryKeyValueStorage(nodeName);

            var metaStorageManager = new MetaStorageManagerImpl(
                    vaultManager,
                    clusterService,
                    cmgManager,
                    logicalTopologyService,
                    raftManager,
                    storage,
                    nodeClock,
                    topologyAwareRaftGroupServiceFactory,
                    metaStorageConfiguration
            );

            if (this.metaStorageManager == null) {
                this.metaStorageManager = metaStorageManager;
            }

            var placementDriverManager = new PlacementDriverManager(
                    nodeName,
                    metaStorageManager,
                    vaultManager,
                    MetastorageGroupId.INSTANCE,
                    clusterService,
                    cmgManager::metaStorageNodes,
                    logicalTopologyService,
                    raftManager,
                    topologyAwareRaftGroupServiceFactory,
                    clock
            );

            vaultManager.start();
            clusterService.start();
            raftManager.start();
            metaStorageManager.start();
            placementDriverManager.start();

            msFutures[i] = metaStorageManager.deployWatches();

            res.add(() -> {
                        try {
                            placementDriverManager.beforeNodeStop();
                            metaStorageManager.beforeNodeStop();
                            raftManager.beforeNodeStop();
                            clusterService.beforeNodeStop();
                            vaultManager.beforeNodeStop();

                            placementDriverManager.stop();
                            metaStorageManager.stop();
                            raftManager.stop();
                            clusterService.stop();
                            vaultManager.stop();
                        } catch (Exception e) {
                            log.info("Fail to stop services [node={}]", e, nodeName);
                        }
                    }
            );
        }

        assertThat("Nodes were not started", CompletableFuture.allOf(msFutures), willCompleteSuccessfully());

        return res;
    }

    @Test
    public void testLeaseCreate() throws Exception {
        TablePartitionId grpPart0 = createTableAssignment();

        checkLeaseCreated(grpPart0, true);
    }

    @Test
    public void testLeaseProlong() throws Exception {
        var acceptedNodeRef = new AtomicReference<String>();

        leaseGrantHandler = (msg, from, to) -> {
            acceptedNodeRef.compareAndSet(null, to);

            return PLACEMENT_DRIVER_MESSAGES_FACTORY.leaseGrantedMessageResponse()
                    .accepted(true)
                    .build();
        };

        TablePartitionId grpPart0 = createTableAssignment();

        Lease lease = checkLeaseCreated(grpPart0, true);
        Lease leaseRenew = waitForProlong(grpPart0, lease);

        assertEquals(acceptedNodeRef.get(), leaseRenew.getLeaseholder());
    }

    @Test
    @Disabled("https://issues.apache.org/jira/browse/IGNITE-19325")
    public void prolongAfterActiveActorChanger() throws Exception {
        var acceptedNodeRef = new AtomicReference<String>();

        leaseGrantHandler = (msg, from, to) -> {
            acceptedNodeRef.compareAndSet(null, to);

            return PLACEMENT_DRIVER_MESSAGES_FACTORY.leaseGrantedMessageResponse()
                    .accepted(true)
                    .build();
        };

        TablePartitionId grpPart0 = createTableAssignment();

        Lease lease = checkLeaseCreated(grpPart0, true);

        var msRaftClient = metaStorageManager.getService().raftGroupService();

        msRaftClient.refreshLeader().join();

        var previousLeader = msRaftClient.leader();

        var newLeader = msRaftClient.peers().stream().filter(peer -> !peer.equals(previousLeader)).findAny().get();

        log.info("Leader transfer [from={}, to={}]", previousLeader, newLeader);

        msRaftClient.transferLeadership(newLeader).get();

        Lease leaseRenew = waitForProlong(grpPart0, lease);
    }


    @Test
    public void testLeaseProlongAfterRedirect() throws Exception {
        var declinedNodeRef = new AtomicReference<String>();
        var acceptedNodeRef = new AtomicReference<String>();

        leaseGrantHandler = (msg, from, to) -> {
            if (declinedNodeRef.compareAndSet(null, to)) {
                var redirectNode = nodeNames.stream().filter(nodeName -> !nodeName.equals(to)).findAny().get();

                acceptedNodeRef.compareAndSet(null, redirectNode);

                log.info("Leaseholder candidate proposes other node to hold the lease [candidate={}, proposal={}]", to, redirectNode);

                return PLACEMENT_DRIVER_MESSAGES_FACTORY.leaseGrantedMessageResponse()
                        .accepted(false)
                        .redirectProposal(redirectNode)
                        .build();
            } else {
                log.info("Lease is accepted [leaseholder={}]", to);

                return PLACEMENT_DRIVER_MESSAGES_FACTORY.leaseGrantedMessageResponse()
                        .accepted(true)
                        .build();
            }
        };

        TablePartitionId grpPart0 = createTableAssignment();

        Lease lease = checkLeaseCreated(grpPart0, true);

        assertEquals(lease.getLeaseholder(), acceptedNodeRef.get());

        waitForProlong(grpPart0, lease);
    }

    @Test
    public void testDeclineLeaseByLeaseholder() throws Exception {
        var acceptedNodeRef = new AtomicReference<String>();
        var activeActorRef = new AtomicReference<String>();

        leaseGrantHandler = (msg, from, to) -> {
            acceptedNodeRef.set(to);
            activeActorRef.set(from);

            return PLACEMENT_DRIVER_MESSAGES_FACTORY.leaseGrantedMessageResponse()
                    .accepted(true)
                    .build();
        };

        TablePartitionId grpPart = createTableAssignment();

        Lease lease = checkLeaseCreated(grpPart, true);

        lease = waitForProlong(grpPart, lease);

        assertEquals(acceptedNodeRef.get(), lease.getLeaseholder());
        assertTrue(lease.isAccepted());

        var service = clusterServices.get(acceptedNodeRef.get());

        leaseGrantHandler = (msg, from, to) -> {
            if (acceptedNodeRef.get().equals(to)) {
                var redirectNode = nodeNames.stream().filter(nodeName -> !nodeName.equals(to)).findAny().get();

                return PLACEMENT_DRIVER_MESSAGES_FACTORY.leaseGrantedMessageResponse()
                        .redirectProposal(redirectNode)
                        .accepted(false)
                        .build();
            } else {
                return PLACEMENT_DRIVER_MESSAGES_FACTORY.leaseGrantedMessageResponse()
                        .accepted(true)
                        .build();
            }
        };

        service.messagingService().send(
                clusterServices.get(activeActorRef.get()).topologyService().localMember(),
                PLACEMENT_DRIVER_MESSAGES_FACTORY.stopLeaseProlongationMessage().groupId(grpPart).build()
        );

        Lease leaseRenew = waitNewLeaseholder(grpPart, lease);

        log.info("Lease move from {} to {}", lease.getLeaseholder(), leaseRenew.getLeaseholder());
    }

    /**
     * Waits for a new leaseholder.
     *
     * @param grpPart Replication group id.
     * @param lease Previous lease.
     * @return Renewed lease.
     * @throws InterruptedException If the waiting is interrupted.
     */
    private Lease waitNewLeaseholder(TablePartitionId grpPart, Lease lease) throws InterruptedException {
        var leaseRenewRef = new AtomicReference<Lease>();

        assertTrue(waitForCondition(() -> {
            var fut = metaStorageManager.get(PLACEMENTDRIVER_LEASES_KEY);

            Lease leaseRenew = leaseFromBytes(fut.join().value(), grpPart);

            if (lease == null) {
                return false;
            }

            if (!lease.getLeaseholder().equals(leaseRenew.getLeaseholder())) {
                leaseRenewRef.set(leaseRenew);

                return true;
            }

            return false;
        }, 10_000));

        assertTrue(lease.getExpirationTime().compareTo(leaseRenewRef.get().getStartTime()) < 0);

        return leaseRenewRef.get();
    }

    /**
     * Waits for a lease prolong.
     *
     * @param grpPart Replication group id.
     * @param lease Lease which waits for prolong.
     * @return Renewed lease.
     * @throws InterruptedException If the waiting is interrupted.
     */
    private Lease waitForProlong(TablePartitionId grpPart, Lease lease) throws InterruptedException {
        var leaseRenewRef = new AtomicReference<Lease>();

        assertTrue(waitForCondition(() -> {
            var fut = metaStorageManager.get(PLACEMENTDRIVER_LEASES_KEY);

            Lease leaseRenew = leaseFromBytes(fut.join().value(), grpPart);

            if (lease == null) {
                return false;
            }

            if (lease.getExpirationTime().compareTo(leaseRenew.getExpirationTime()) < 0) {
                leaseRenewRef.set(leaseRenew);

                return true;
            }

            return false;
        }, 10_000));

        assertEquals(lease.getLeaseholder(), leaseRenewRef.get().getLeaseholder());

        return leaseRenewRef.get();
    }

    /**
     * Checks if a group lease is created during the timeout.
     *
     * @param grpPartId Replication group id.
     * @param waitAccept Await a lease with the accepted flag.
     * @return A lease that is read from Meta storage.
     * @throws InterruptedException If the waiting is interrupted.
     */
    private Lease checkLeaseCreated(TablePartitionId grpPartId, boolean waitAccept) throws InterruptedException {
        AtomicReference<Lease> leaseRef = new AtomicReference<>();

        assertTrue(waitForCondition(() -> {
            var leaseFut = metaStorageManager.get(PLACEMENTDRIVER_LEASES_KEY);

            var leaseEntry = leaseFut.join();

            if (leaseEntry != null && !leaseEntry.empty()) {
                Lease lease = leaseFromBytes(leaseEntry.value(), grpPartId);

                if (lease == null) {
                    return false;
                }

                if (!waitAccept) {
                    leaseRef.set(lease);
                } else if (lease.isAccepted()) {
                    leaseRef.set(lease);
                }
            }

            return leaseRef.get() != null;
        }, 10_000));

        return leaseRef.get();
    }

    /**
     * Creates an assignment for the fake table.
     *
     * @return Replication group id.
     */
<<<<<<< HEAD
    private TablePartitionId createTableAssignment() throws Exception {
        int tableId = nextTableId.incrementAndGet();

        var grpPart0 = new TablePartitionId(tableId, 0);

        log.info("Fake table created [id={}, repGrp={}]", tableId, grpPart0);

        return grpPart0;
    }

    private Lease leaseFromBytes(byte[] bytes, ReplicationGroupId groupId) {
        LeaseBatch leaseBatch = LeaseBatch.fromBytes(ByteBuffer.wrap(bytes).order(ByteOrder.LITTLE_ENDIAN));

        return leaseBatch.leases().stream().filter(l -> l.replicationGroupId().equals(groupId)).findAny().orElse(null);
=======
    private TablePartitionId createTableAssignment() {
        return createTableAssignment(metaStorageManager, nextTableId.get(), nodeNames);
>>>>>>> 6c9fd45c
    }
}<|MERGE_RESOLUTION|>--- conflicted
+++ resolved
@@ -60,11 +60,6 @@
 import org.apache.ignite.internal.raft.client.TopologyAwareRaftGroupServiceFactory;
 import org.apache.ignite.internal.raft.configuration.RaftConfiguration;
 import org.apache.ignite.internal.replicator.TablePartitionId;
-<<<<<<< HEAD
-import org.apache.ignite.internal.schema.configuration.TablesConfiguration;
-import org.apache.ignite.internal.testframework.IgniteAbstractTest;
-=======
->>>>>>> 6c9fd45c
 import org.apache.ignite.internal.testframework.WorkDirectory;
 import org.apache.ignite.internal.util.IgniteUtils;
 import org.apache.ignite.internal.vault.VaultManager;
@@ -580,24 +575,7 @@
      *
      * @return Replication group id.
      */
-<<<<<<< HEAD
-    private TablePartitionId createTableAssignment() throws Exception {
-        int tableId = nextTableId.incrementAndGet();
-
-        var grpPart0 = new TablePartitionId(tableId, 0);
-
-        log.info("Fake table created [id={}, repGrp={}]", tableId, grpPart0);
-
-        return grpPart0;
-    }
-
-    private Lease leaseFromBytes(byte[] bytes, ReplicationGroupId groupId) {
-        LeaseBatch leaseBatch = LeaseBatch.fromBytes(ByteBuffer.wrap(bytes).order(ByteOrder.LITTLE_ENDIAN));
-
-        return leaseBatch.leases().stream().filter(l -> l.replicationGroupId().equals(groupId)).findAny().orElse(null);
-=======
     private TablePartitionId createTableAssignment() {
         return createTableAssignment(metaStorageManager, nextTableId.get(), nodeNames);
->>>>>>> 6c9fd45c
     }
 }