/*
 * Licensed to the Apache Software Foundation (ASF) under one or more
 * contributor license agreements. See the NOTICE file distributed with
 * this work for additional information regarding copyright ownership.
 * The ASF licenses this file to You under the Apache License, Version 2.0
 * (the "License"); you may not use this file except in compliance with
 * the License. You may obtain a copy of the License at
 *
 *      http://www.apache.org/licenses/LICENSE-2.0
 *
 * Unless required by applicable law or agreed to in writing, software
 * distributed under the License is distributed on an "AS IS" BASIS,
 * WITHOUT WARRANTIES OR CONDITIONS OF ANY KIND, either express or implied.
 * See the License for the specific language governing permissions and
 * limitations under the License.
 */

package org.apache.ignite.internal.placementdriver;

import static java.util.concurrent.CompletableFuture.completedFuture;
import static java.util.stream.Collectors.toList;
import static java.util.stream.Collectors.toSet;
import static org.apache.ignite.internal.testframework.IgniteTestUtils.waitForCondition;
import static org.apache.ignite.internal.util.CompletableFutures.trueCompletedFuture;
import static org.apache.ignite.internal.util.IgniteUtils.closeAll;
import static org.junit.jupiter.api.Assertions.assertTrue;
import static org.mockito.ArgumentMatchers.any;
import static org.mockito.ArgumentMatchers.anyLong;
import static org.mockito.Mockito.mock;
import static org.mockito.Mockito.when;

import java.nio.file.Path;
import java.util.HashMap;
import java.util.List;
import java.util.Map;
import java.util.Set;
import org.apache.ignite.internal.cluster.management.topology.api.LogicalTopologyService;
import org.apache.ignite.internal.hlc.HybridClockImpl;
import org.apache.ignite.internal.metastorage.Entry;
import org.apache.ignite.internal.metastorage.MetaStorageManager;
import org.apache.ignite.internal.metastorage.dsl.Operation;
import org.apache.ignite.internal.network.ClusterService;
import org.apache.ignite.internal.raft.Loza;
import org.apache.ignite.internal.raft.Peer;
import org.apache.ignite.internal.raft.PeersAndLearners;
import org.apache.ignite.internal.raft.client.AbstractTopologyAwareGroupServiceTest;
import org.apache.ignite.internal.raft.client.TopologyAwareRaftGroupServiceFactory;
import org.apache.ignite.raft.jraft.rpc.impl.RaftGroupEventsClientListener;
import org.junit.jupiter.api.AfterEach;
import org.junit.jupiter.api.BeforeEach;
import org.junit.jupiter.api.extension.ExtendWith;
import org.mockito.Mock;
import org.mockito.junit.jupiter.MockitoExtension;
import org.mockito.junit.jupiter.MockitoSettings;
import org.mockito.quality.Strictness;

/**
 * Placement driver active actor test.
 */
@ExtendWith(MockitoExtension.class)
@MockitoSettings(strictness = Strictness.LENIENT)
public class ActiveActorTest extends AbstractTopologyAwareGroupServiceTest {
    private final Map<String, PlacementDriverManager> placementDriverManagers = new HashMap<>();

    @Mock
    MetaStorageManager msm;

    @BeforeEach
    public void setUp() {
        when(msm.recoveryFinishedFuture()).thenReturn(completedFuture(0L));
        when(msm.invoke(any(), any(Operation.class), any(Operation.class))).thenReturn(trueCompletedFuture());
        when(msm.getLocally(any(), anyLong())).then(invocation -> emptyMetastoreEntry());
    }

    @AfterEach
    @Override
    public void tearDown() throws Exception {
        super.tearDown();

        List<AutoCloseable> closeables = placementDriverManagers.values().stream().map(p -> (AutoCloseable) p::stop).collect(toList());

        closeAll(closeables);

        placementDriverManagers.clear();
    }

    @Override
    protected void afterNodeStart(
            String nodeName,
            ClusterService clusterService,
            Path dataPath,
            PeersAndLearners peersAndLearners,
            RaftGroupEventsClientListener eventsClientListener,
            LogicalTopologyService logicalTopologyService
    ) {
        Set<String> placementDriverNodesNames = peersAndLearners.peers().stream().map(Peer::consistentId).collect(toSet());

        var raftManager = new Loza(clusterService, raftConfiguration, dataPath, new HybridClockImpl(), eventsClientListener);

        var raftGroupServiceFactory = new TopologyAwareRaftGroupServiceFactory(
                clusterService,
                logicalTopologyService,
                Loza.FACTORY,
                eventsClientListener
        );

        PlacementDriverManager placementDriverManager = new PlacementDriverManager(
                nodeName,
                msm,
                GROUP_ID,
                clusterService,
                () -> completedFuture(placementDriverNodesNames),
                logicalTopologyService,
                raftManager,
                raftGroupServiceFactory,
                new HybridClockImpl()
        );

        placementDriverManager.start();

        placementDriverManagers.put(nodeName, placementDriverManager);
    }

    @Override
    protected void afterNodeStop(String nodeName) throws Exception {
        PlacementDriverManager placementDriverManager = placementDriverManagers.remove(nodeName);

        placementDriverManager.stop();
    }

    private boolean checkSingleActiveActor(String leaderName) {
        for (Map.Entry<String, PlacementDriverManager> e : placementDriverManagers.entrySet()) {
            if (e.getValue().isActiveActor() != e.getKey().equals(leaderName)) {
                return false;
            }
        }

        return true;
    }

    @Override
    protected void afterClusterInit(String leaderName) throws InterruptedException {
        assertTrue(waitForCondition(() -> checkSingleActiveActor(leaderName), WAIT_TIMEOUT_MILLIS));
    }

<<<<<<< HEAD
    /**
     * Stops cluster.
     *
     * @param clusterServices Cluster services.
     * @param raftServers     RAFT services.
     * @param raftClients     RAFT clients.
     * @param nodes           Node count.
     * @throws Exception If failed.
     */
    private void stopCluster(
            HashMap<NetworkAddress, ClusterService> clusterServices,
            HashMap<NetworkAddress, JraftServerImpl> raftServers,
            List<TopologyAwareRaftGroupService> raftClients,
            int nodes
    ) throws Exception {
        if (raftClients != null) {
            raftClients.forEach(client -> client.shutdown());
        }

        for (NetworkAddress addr : getNetworkAddresses(nodes)) {
            if (raftServers.containsKey(addr)) {
                raftServers.get(addr).stopRaftNodes(GROUP_ID);

                raftServers.get(addr).stop();
            }

            if (clusterServices.containsKey(addr)) {
                clusterServices.get(addr).stop();
            }
        }
    }

    /**
     * Starts cluster.
     *
     * @param testInfo        Test info.
     * @param clusterServices Cluster services.
     * @param raftServers     RAFT services.
     * @param isServerAddress Closure to determine a server node.
     * @param nodes           Node count.
     * @param clientPort      Port of node where a client will start.
     * @return Topology aware client.
     */
    private TopologyAwareRaftGroupService startCluster(
            TestInfo testInfo,
            HashMap<NetworkAddress, ClusterService> clusterServices,
            HashMap<NetworkAddress, JraftServerImpl> raftServers,
            Predicate<NetworkAddress> isServerAddress,
            int nodes,
            int clientPort
    ) {
        when(msm.recoveryFinishedFuture()).thenReturn(completedFuture(0L));
        when(msm.invoke(any(), any(Operation.class), any(Operation.class))).thenReturn(trueCompletedFuture());
        when(msm.getLocally(any(), anyLong())).then(invocation -> emptyMetastoreEntry());

        List<NetworkAddress> addresses = getNetworkAddresses(nodes);

        var nodeFinder = new StaticNodeFinder(addresses);

        TopologyAwareRaftGroupService raftClient = null;

        for (NetworkAddress addr : addresses) {
            var cluster = clusterService(testInfo, addr.port(), nodeFinder);

            cluster.start();

            clusterServices.put(addr, cluster);
        }

        PeersAndLearners peersAndLearners = peersAndLearners(clusterServices, isServerAddress, nodes);

        Set<String> placementDriverNodesNames = peersAndLearners.peers().stream().map(Peer::consistentId).collect(toSet());

        for (NetworkAddress addr : addresses) {
            var cluster = clusterServices.get(addr);

            RaftGroupEventsClientListener eventsClientListener = new RaftGroupEventsClientListener();

            if (isServerAddress.test(addr)) { //RAFT server node
                var localPeer = peersAndLearners.peers().stream()
                        .filter(peer -> peer.consistentId().equals(cluster.topologyService().localMember().name())).findAny().get();

                var dataPath = workDir.resolve("raft_" + localPeer.consistentId());

                NodeOptions nodeOptions = new NodeOptions();
                nodeOptions.setCommandsMarshaller(new ThreadLocalOptimizedMarshaller(cluster.serializationRegistry()));
                var raftServer = new JraftServerImpl(
                        cluster,
                        dataPath,
                        nodeOptions,
                        eventsClientListener
                );
                raftServer.start();

                raftServer.startRaftNode(
                        new RaftNodeId(GROUP_ID, localPeer),
                        peersAndLearners,
                        new TestRaftGroupListener(),
                        RaftGroupOptions.defaults()
                );

                raftServers.put(addr, raftServer);

                afterNodeStart(localPeer.consistentId(), cluster, dataPath, placementDriverNodesNames, eventsClientListener);
            }

            if (addr.port() == clientPort) {
                assertTrue(isServerAddress.test(addr));

                raftClient = startTopologyAwareClient(cluster, clusterServices, isServerAddress, nodes, eventsClientListener, true);
            }
        }

        return raftClient;
    }

    private TopologyAwareRaftGroupService startTopologyAwareClient(
            ClusterService localClusterService,
            Map<NetworkAddress, ClusterService> clusterServices,
            Predicate<NetworkAddress> isServerAddress,
            int nodes,
            RaftGroupEventsClientListener eventsClientListener,
            boolean notifyOnSubscription
    ) {
        if (eventsClientListener == null) {
            eventsClientListener = new RaftGroupEventsClientListener();

            var finalEventsClientListener = eventsClientListener;
            localClusterService.messagingService().addMessageHandler(RaftMessageGroup.class, (msg, sender, correlationId) -> {
                if (msg instanceof LeaderChangeNotification) {
                    LeaderChangeNotification msg0 = (LeaderChangeNotification) msg;

                    ClusterNode node = localClusterService.topologyService().getByConsistentId(sender);
                    finalEventsClientListener.onLeaderElected(msg0.groupId(), node, msg0.term());
                }
            });
        }

        return TopologyAwareRaftGroupService.start(
                GROUP_ID,
                localClusterService,
                FACTORY,
                raftConfiguration,
                peersAndLearners(clusterServices, isServerAddress, nodes),
                true,
                executor,
                new LogicalTopologyServiceTestImpl(localClusterService),
                eventsClientListener,
                notifyOnSubscription,
                new ThreadLocalOptimizedMarshaller(localClusterService.serializationRegistry())
        ).join();
    }

    private static PeersAndLearners peersAndLearners(
            Map<NetworkAddress, ClusterService> clusterServices,
            Predicate<NetworkAddress> isServerAddress,
            int nodes
    ) {
        return PeersAndLearners.fromConsistentIds(
                getNetworkAddresses(nodes).stream().filter(isServerAddress)
                        .map(netAddr -> clusterServices.get(netAddr).topologyService().localMember().name()).collect(
                                toSet()));
    }

    /**
     * Generates a node address for each node.
     *
     * @param nodes Node count.
     * @return List on network addresses.
     */
    private static List<NetworkAddress> getNetworkAddresses(int nodes) {
        List<NetworkAddress> addresses = IntStream.range(PORT_BASE, PORT_BASE + nodes)
                .mapToObj(port -> new NetworkAddress("localhost", port))
                .collect(Collectors.toList());
        return addresses;
    }

    /**
     * Checks the condition after cluster and raft clients initialization, waiting for this condition.
     *
     * @param leaderName Current leader name.
     * @throws InterruptedException If failed.
     */
    private void afterInitCheckConditionWithWait(String leaderName) throws InterruptedException {
        assertTrue(waitForCondition(() -> afterInitCheckCondition(leaderName), 10_000));
    }

    /**
     * Checks the condition after cluster and raft clients initialization.
     *
     * @param leaderName Current leader name.
     * @return Condition result.
     */
    private boolean afterInitCheckCondition(String leaderName) {
        return checkSingleActiveActor(leaderName);
    }

    /**
     * Checks the condition after leader change, waiting for this condition.
     *
     * @param leaderName Current leader name.
     * @throws InterruptedException If failed.
     */
    private void afterLeaderChangeCheckConditionWithWait(String leaderName) throws InterruptedException {
        assertTrue(waitForCondition(() -> afterLeaderChangeCheckCondition(leaderName), 10_000));
    }

    /**
     * Checks the condition after leader change.
     *
     * @param leaderName Current leader name.
     * @return Condition result.
     */
    private boolean afterLeaderChangeCheckCondition(String leaderName) {
        return checkSingleActiveActor(leaderName);
    }

    /**
     * Replication test group class.
     */
    public enum TestReplicationGroup implements ReplicationGroupId {
        /** Replication group id. */
        GROUP_ID;

        /** {@inheritDoc} */
        @Override
        public String toString() {
            return "TestReplicationGroup";
        }
    }

    private static class TestRaftGroupListener implements RaftGroupListener {
        @Override
        public void onWrite(Iterator<CommandClosure<WriteCommand>> iterator) {
            iterator.forEachRemaining(closure -> {
                closure.result(null);
            });
        }

        @Override
        public void onRead(Iterator<CommandClosure<ReadCommand>> iterator) {
        }

        @Override
        public void onSnapshotSave(Path path, Consumer<Throwable> doneClo) {
        }

        @Override
        public boolean onSnapshotLoad(Path path) {
            return true;
        }

        @Override
        public void onShutdown() {
        }
    }

    /**
     * Test implementation of {@link LogicalTopologyService}.
     */
    protected static class LogicalTopologyServiceTestImpl implements LogicalTopologyService {
        private final ClusterService clusterService;

        public LogicalTopologyServiceTestImpl(ClusterService clusterService) {
            this.clusterService = clusterService;
        }

        @Override
        public void addEventListener(LogicalTopologyEventListener listener) {

        }

        @Override
        public void removeEventListener(LogicalTopologyEventListener listener) {

        }

        @Override
        public CompletableFuture<LogicalTopologySnapshot> logicalTopologyOnLeader() {
            return completedFuture(new LogicalTopologySnapshot(
                    1,
                    clusterService.topologyService().allMembers().stream().map(LogicalNode::new).collect(toSet()))
            );
        }

        @Override
        public LogicalTopologySnapshot getLogicalTopology() {
            return new LogicalTopologySnapshot(
                    1,
                    clusterService.topologyService().allMembers().stream().map(LogicalNode::new).collect(toSet()));
        }

        @Override
        public CompletableFuture<Set<ClusterNode>> validatedNodesOnLeader() {
            return completedFuture(Set.copyOf(clusterService.topologyService().allMembers()));
        }
=======
    @Override
    protected void afterLeaderChange(String leaderName) throws InterruptedException {
        assertTrue(waitForCondition(() -> checkSingleActiveActor(leaderName), WAIT_TIMEOUT_MILLIS));
>>>>>>> 090e8ee3
    }

    private static Entry emptyMetastoreEntry() {
        Entry entry = mock(Entry.class);

        when(entry.empty()).thenReturn(true);

        return entry;
    }
}<|MERGE_RESOLUTION|>--- conflicted
+++ resolved
@@ -143,308 +143,9 @@
         assertTrue(waitForCondition(() -> checkSingleActiveActor(leaderName), WAIT_TIMEOUT_MILLIS));
     }
 
-<<<<<<< HEAD
-    /**
-     * Stops cluster.
-     *
-     * @param clusterServices Cluster services.
-     * @param raftServers     RAFT services.
-     * @param raftClients     RAFT clients.
-     * @param nodes           Node count.
-     * @throws Exception If failed.
-     */
-    private void stopCluster(
-            HashMap<NetworkAddress, ClusterService> clusterServices,
-            HashMap<NetworkAddress, JraftServerImpl> raftServers,
-            List<TopologyAwareRaftGroupService> raftClients,
-            int nodes
-    ) throws Exception {
-        if (raftClients != null) {
-            raftClients.forEach(client -> client.shutdown());
-        }
-
-        for (NetworkAddress addr : getNetworkAddresses(nodes)) {
-            if (raftServers.containsKey(addr)) {
-                raftServers.get(addr).stopRaftNodes(GROUP_ID);
-
-                raftServers.get(addr).stop();
-            }
-
-            if (clusterServices.containsKey(addr)) {
-                clusterServices.get(addr).stop();
-            }
-        }
-    }
-
-    /**
-     * Starts cluster.
-     *
-     * @param testInfo        Test info.
-     * @param clusterServices Cluster services.
-     * @param raftServers     RAFT services.
-     * @param isServerAddress Closure to determine a server node.
-     * @param nodes           Node count.
-     * @param clientPort      Port of node where a client will start.
-     * @return Topology aware client.
-     */
-    private TopologyAwareRaftGroupService startCluster(
-            TestInfo testInfo,
-            HashMap<NetworkAddress, ClusterService> clusterServices,
-            HashMap<NetworkAddress, JraftServerImpl> raftServers,
-            Predicate<NetworkAddress> isServerAddress,
-            int nodes,
-            int clientPort
-    ) {
-        when(msm.recoveryFinishedFuture()).thenReturn(completedFuture(0L));
-        when(msm.invoke(any(), any(Operation.class), any(Operation.class))).thenReturn(trueCompletedFuture());
-        when(msm.getLocally(any(), anyLong())).then(invocation -> emptyMetastoreEntry());
-
-        List<NetworkAddress> addresses = getNetworkAddresses(nodes);
-
-        var nodeFinder = new StaticNodeFinder(addresses);
-
-        TopologyAwareRaftGroupService raftClient = null;
-
-        for (NetworkAddress addr : addresses) {
-            var cluster = clusterService(testInfo, addr.port(), nodeFinder);
-
-            cluster.start();
-
-            clusterServices.put(addr, cluster);
-        }
-
-        PeersAndLearners peersAndLearners = peersAndLearners(clusterServices, isServerAddress, nodes);
-
-        Set<String> placementDriverNodesNames = peersAndLearners.peers().stream().map(Peer::consistentId).collect(toSet());
-
-        for (NetworkAddress addr : addresses) {
-            var cluster = clusterServices.get(addr);
-
-            RaftGroupEventsClientListener eventsClientListener = new RaftGroupEventsClientListener();
-
-            if (isServerAddress.test(addr)) { //RAFT server node
-                var localPeer = peersAndLearners.peers().stream()
-                        .filter(peer -> peer.consistentId().equals(cluster.topologyService().localMember().name())).findAny().get();
-
-                var dataPath = workDir.resolve("raft_" + localPeer.consistentId());
-
-                NodeOptions nodeOptions = new NodeOptions();
-                nodeOptions.setCommandsMarshaller(new ThreadLocalOptimizedMarshaller(cluster.serializationRegistry()));
-                var raftServer = new JraftServerImpl(
-                        cluster,
-                        dataPath,
-                        nodeOptions,
-                        eventsClientListener
-                );
-                raftServer.start();
-
-                raftServer.startRaftNode(
-                        new RaftNodeId(GROUP_ID, localPeer),
-                        peersAndLearners,
-                        new TestRaftGroupListener(),
-                        RaftGroupOptions.defaults()
-                );
-
-                raftServers.put(addr, raftServer);
-
-                afterNodeStart(localPeer.consistentId(), cluster, dataPath, placementDriverNodesNames, eventsClientListener);
-            }
-
-            if (addr.port() == clientPort) {
-                assertTrue(isServerAddress.test(addr));
-
-                raftClient = startTopologyAwareClient(cluster, clusterServices, isServerAddress, nodes, eventsClientListener, true);
-            }
-        }
-
-        return raftClient;
-    }
-
-    private TopologyAwareRaftGroupService startTopologyAwareClient(
-            ClusterService localClusterService,
-            Map<NetworkAddress, ClusterService> clusterServices,
-            Predicate<NetworkAddress> isServerAddress,
-            int nodes,
-            RaftGroupEventsClientListener eventsClientListener,
-            boolean notifyOnSubscription
-    ) {
-        if (eventsClientListener == null) {
-            eventsClientListener = new RaftGroupEventsClientListener();
-
-            var finalEventsClientListener = eventsClientListener;
-            localClusterService.messagingService().addMessageHandler(RaftMessageGroup.class, (msg, sender, correlationId) -> {
-                if (msg instanceof LeaderChangeNotification) {
-                    LeaderChangeNotification msg0 = (LeaderChangeNotification) msg;
-
-                    ClusterNode node = localClusterService.topologyService().getByConsistentId(sender);
-                    finalEventsClientListener.onLeaderElected(msg0.groupId(), node, msg0.term());
-                }
-            });
-        }
-
-        return TopologyAwareRaftGroupService.start(
-                GROUP_ID,
-                localClusterService,
-                FACTORY,
-                raftConfiguration,
-                peersAndLearners(clusterServices, isServerAddress, nodes),
-                true,
-                executor,
-                new LogicalTopologyServiceTestImpl(localClusterService),
-                eventsClientListener,
-                notifyOnSubscription,
-                new ThreadLocalOptimizedMarshaller(localClusterService.serializationRegistry())
-        ).join();
-    }
-
-    private static PeersAndLearners peersAndLearners(
-            Map<NetworkAddress, ClusterService> clusterServices,
-            Predicate<NetworkAddress> isServerAddress,
-            int nodes
-    ) {
-        return PeersAndLearners.fromConsistentIds(
-                getNetworkAddresses(nodes).stream().filter(isServerAddress)
-                        .map(netAddr -> clusterServices.get(netAddr).topologyService().localMember().name()).collect(
-                                toSet()));
-    }
-
-    /**
-     * Generates a node address for each node.
-     *
-     * @param nodes Node count.
-     * @return List on network addresses.
-     */
-    private static List<NetworkAddress> getNetworkAddresses(int nodes) {
-        List<NetworkAddress> addresses = IntStream.range(PORT_BASE, PORT_BASE + nodes)
-                .mapToObj(port -> new NetworkAddress("localhost", port))
-                .collect(Collectors.toList());
-        return addresses;
-    }
-
-    /**
-     * Checks the condition after cluster and raft clients initialization, waiting for this condition.
-     *
-     * @param leaderName Current leader name.
-     * @throws InterruptedException If failed.
-     */
-    private void afterInitCheckConditionWithWait(String leaderName) throws InterruptedException {
-        assertTrue(waitForCondition(() -> afterInitCheckCondition(leaderName), 10_000));
-    }
-
-    /**
-     * Checks the condition after cluster and raft clients initialization.
-     *
-     * @param leaderName Current leader name.
-     * @return Condition result.
-     */
-    private boolean afterInitCheckCondition(String leaderName) {
-        return checkSingleActiveActor(leaderName);
-    }
-
-    /**
-     * Checks the condition after leader change, waiting for this condition.
-     *
-     * @param leaderName Current leader name.
-     * @throws InterruptedException If failed.
-     */
-    private void afterLeaderChangeCheckConditionWithWait(String leaderName) throws InterruptedException {
-        assertTrue(waitForCondition(() -> afterLeaderChangeCheckCondition(leaderName), 10_000));
-    }
-
-    /**
-     * Checks the condition after leader change.
-     *
-     * @param leaderName Current leader name.
-     * @return Condition result.
-     */
-    private boolean afterLeaderChangeCheckCondition(String leaderName) {
-        return checkSingleActiveActor(leaderName);
-    }
-
-    /**
-     * Replication test group class.
-     */
-    public enum TestReplicationGroup implements ReplicationGroupId {
-        /** Replication group id. */
-        GROUP_ID;
-
-        /** {@inheritDoc} */
-        @Override
-        public String toString() {
-            return "TestReplicationGroup";
-        }
-    }
-
-    private static class TestRaftGroupListener implements RaftGroupListener {
-        @Override
-        public void onWrite(Iterator<CommandClosure<WriteCommand>> iterator) {
-            iterator.forEachRemaining(closure -> {
-                closure.result(null);
-            });
-        }
-
-        @Override
-        public void onRead(Iterator<CommandClosure<ReadCommand>> iterator) {
-        }
-
-        @Override
-        public void onSnapshotSave(Path path, Consumer<Throwable> doneClo) {
-        }
-
-        @Override
-        public boolean onSnapshotLoad(Path path) {
-            return true;
-        }
-
-        @Override
-        public void onShutdown() {
-        }
-    }
-
-    /**
-     * Test implementation of {@link LogicalTopologyService}.
-     */
-    protected static class LogicalTopologyServiceTestImpl implements LogicalTopologyService {
-        private final ClusterService clusterService;
-
-        public LogicalTopologyServiceTestImpl(ClusterService clusterService) {
-            this.clusterService = clusterService;
-        }
-
-        @Override
-        public void addEventListener(LogicalTopologyEventListener listener) {
-
-        }
-
-        @Override
-        public void removeEventListener(LogicalTopologyEventListener listener) {
-
-        }
-
-        @Override
-        public CompletableFuture<LogicalTopologySnapshot> logicalTopologyOnLeader() {
-            return completedFuture(new LogicalTopologySnapshot(
-                    1,
-                    clusterService.topologyService().allMembers().stream().map(LogicalNode::new).collect(toSet()))
-            );
-        }
-
-        @Override
-        public LogicalTopologySnapshot getLogicalTopology() {
-            return new LogicalTopologySnapshot(
-                    1,
-                    clusterService.topologyService().allMembers().stream().map(LogicalNode::new).collect(toSet()));
-        }
-
-        @Override
-        public CompletableFuture<Set<ClusterNode>> validatedNodesOnLeader() {
-            return completedFuture(Set.copyOf(clusterService.topologyService().allMembers()));
-        }
-=======
     @Override
     protected void afterLeaderChange(String leaderName) throws InterruptedException {
         assertTrue(waitForCondition(() -> checkSingleActiveActor(leaderName), WAIT_TIMEOUT_MILLIS));
->>>>>>> 090e8ee3
     }
 
     private static Entry emptyMetastoreEntry() {
