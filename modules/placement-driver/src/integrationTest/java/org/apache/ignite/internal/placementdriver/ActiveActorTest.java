/*
 * Licensed to the Apache Software Foundation (ASF) under one or more
 * contributor license agreements. See the NOTICE file distributed with
 * this work for additional information regarding copyright ownership.
 * The ASF licenses this file to You under the Apache License, Version 2.0
 * (the "License"); you may not use this file except in compliance with
 * the License. You may obtain a copy of the License at
 *
 *      http://www.apache.org/licenses/LICENSE-2.0
 *
 * Unless required by applicable law or agreed to in writing, software
 * distributed under the License is distributed on an "AS IS" BASIS,
 * WITHOUT WARRANTIES OR CONDITIONS OF ANY KIND, either express or implied.
 * See the License for the specific language governing permissions and
 * limitations under the License.
 */

package org.apache.ignite.internal.placementdriver;

import static java.util.concurrent.CompletableFuture.completedFuture;
import static java.util.stream.Collectors.toList;
import static org.apache.ignite.internal.util.IgniteUtils.closeAll;

import java.nio.file.Path;
import java.util.HashMap;
import java.util.List;
import java.util.Map;
import java.util.Set;
<<<<<<< HEAD
import org.apache.ignite.internal.hlc.HybridClockImpl;
import org.apache.ignite.internal.raft.Loza;
import org.apache.ignite.internal.raft.client.TopologyAwareRaftGroupServiceFactory;
=======
import org.apache.ignite.internal.configuration.testframework.InjectConfiguration;
import org.apache.ignite.internal.hlc.HybridClockImpl;
import org.apache.ignite.internal.metastorage.MetaStorageManager;
>>>>>>> 80e48d76
import org.apache.ignite.internal.raft.client.TopologyAwareRaftGroupServiceTest;
import org.apache.ignite.internal.schema.configuration.TablesConfiguration;
import org.apache.ignite.internal.vault.VaultManager;
import org.apache.ignite.internal.vault.inmemory.InMemoryVaultService;
import org.apache.ignite.network.ClusterService;
import org.apache.ignite.raft.jraft.rpc.impl.RaftGroupEventsClientListener;
import org.junit.jupiter.api.AfterEach;
import org.junit.jupiter.api.extension.ExtendWith;
import org.mockito.Mock;
import org.mockito.junit.jupiter.MockitoExtension;
import org.mockito.junit.jupiter.MockitoSettings;
import org.mockito.quality.Strictness;

/**
 * Placement driver active actor test.
 */
@ExtendWith(MockitoExtension.class)
@MockitoSettings(strictness = Strictness.LENIENT)
public class ActiveActorTest extends TopologyAwareRaftGroupServiceTest {
    private Map<String, PlacementDriverManager> placementDriverManagers = new HashMap<>();

    @Mock
    MetaStorageManager msm;

    @InjectConfiguration()
    private TablesConfiguration tblsCfg;

    @AfterEach
    @Override
    protected void afterTest() throws Exception {
        List<AutoCloseable> closeables = placementDriverManagers.values().stream().map(p -> (AutoCloseable) p::stop).collect(toList());

        closeAll(closeables);

        placementDriverManagers.clear();

        super.afterTest();
    }

    /** {@inheritDoc} */
    @Override
<<<<<<< HEAD
    protected void afterNodeStart(String nodeName, ClusterService clusterService, Path dataPath, Set<String> placementDriverNodesNames) {
        var raftManager = new Loza(clusterService, raftConfiguration, dataPath, new HybridClockImpl());

        var raftGroupServiceFactory = new TopologyAwareRaftGroupServiceFactory(
                clusterService,
                new LogicalTopologyServiceTestImpl(clusterService),
                Loza.FACTORY
        );

=======
    protected void afterNodeStart(
            String nodeName,
            ClusterService clusterService,
            Set<String> placementDriverNodesNames,
            RaftGroupEventsClientListener eventsClientListener
    ) {
>>>>>>> 80e48d76
        PlacementDriverManager placementDriverManager = new PlacementDriverManager(
                msm,
                new VaultManager(new InMemoryVaultService()),
                TestReplicationGroup.GROUP_ID,
                clusterService,
                () -> completedFuture(placementDriverNodesNames),
<<<<<<< HEAD
                raftManager,
                raftGroupServiceFactory
=======
                new LogicalTopologyServiceTestImpl(clusterService),
                executor,
                tblsCfg,
                new HybridClockImpl(),
                eventsClientListener
>>>>>>> 80e48d76
        );

        placementDriverManager.start();

        placementDriverManagers.put(nodeName, placementDriverManager);
    }

    /**
     * The method is called after every node of the cluster starts.
     *
     * @param nodeName Node name.
     */
    @Override
    protected void afterNodeStop(String nodeName) {
        placementDriverManagers.remove(nodeName);
    }

    /** {@inheritDoc} */
    @Override
    protected boolean afterInitCheckCondition(String leaderName) {
        return checkSingleActiveActor(leaderName);
    }

    /** {@inheritDoc} */
    @Override
    protected boolean afterLeaderChangeCheckCondition(String leaderName) {
        return checkSingleActiveActor(leaderName);
    }

    private boolean checkSingleActiveActor(String leaderName) {
        for (Map.Entry<String, PlacementDriverManager> e : placementDriverManagers.entrySet()) {
            if (e.getValue().isActiveActor() != e.getKey().equals(leaderName)) {
                return false;
            }
        }

        return true;
    }
}<|MERGE_RESOLUTION|>--- conflicted
+++ resolved
@@ -26,15 +26,12 @@
 import java.util.List;
 import java.util.Map;
 import java.util.Set;
-<<<<<<< HEAD
 import org.apache.ignite.internal.hlc.HybridClockImpl;
 import org.apache.ignite.internal.raft.Loza;
 import org.apache.ignite.internal.raft.client.TopologyAwareRaftGroupServiceFactory;
-=======
 import org.apache.ignite.internal.configuration.testframework.InjectConfiguration;
 import org.apache.ignite.internal.hlc.HybridClockImpl;
 import org.apache.ignite.internal.metastorage.MetaStorageManager;
->>>>>>> 80e48d76
 import org.apache.ignite.internal.raft.client.TopologyAwareRaftGroupServiceTest;
 import org.apache.ignite.internal.schema.configuration.TablesConfiguration;
 import org.apache.ignite.internal.vault.VaultManager;
@@ -76,8 +73,13 @@
 
     /** {@inheritDoc} */
     @Override
-<<<<<<< HEAD
-    protected void afterNodeStart(String nodeName, ClusterService clusterService, Path dataPath, Set<String> placementDriverNodesNames) {
+    protected void afterNodeStart(
+            String nodeName,
+            ClusterService clusterService,
+            Path dataPath,
+            Set<String> placementDriverNodesNames,
+            RaftGroupEventsClientListener eventsClientListener
+    ) {
         var raftManager = new Loza(clusterService, raftConfiguration, dataPath, new HybridClockImpl());
 
         var raftGroupServiceFactory = new TopologyAwareRaftGroupServiceFactory(
@@ -86,30 +88,13 @@
                 Loza.FACTORY
         );
 
-=======
-    protected void afterNodeStart(
-            String nodeName,
-            ClusterService clusterService,
-            Set<String> placementDriverNodesNames,
-            RaftGroupEventsClientListener eventsClientListener
-    ) {
->>>>>>> 80e48d76
         PlacementDriverManager placementDriverManager = new PlacementDriverManager(
                 msm,
                 new VaultManager(new InMemoryVaultService()),
-                TestReplicationGroup.GROUP_ID,
                 clusterService,
                 () -> completedFuture(placementDriverNodesNames),
-<<<<<<< HEAD
                 raftManager,
                 raftGroupServiceFactory
-=======
-                new LogicalTopologyServiceTestImpl(clusterService),
-                executor,
-                tblsCfg,
-                new HybridClockImpl(),
-                eventsClientListener
->>>>>>> 80e48d76
         );
 
         placementDriverManager.start();
