/*
 * Licensed to the Apache Software Foundation (ASF) under one or more
 * contributor license agreements. See the NOTICE file distributed with
 * this work for additional information regarding copyright ownership.
 * The ASF licenses this file to You under the Apache License, Version 2.0
 * (the "License"); you may not use this file except in compliance with
 * the License. You may obtain a copy of the License at
 *
 *      http://www.apache.org/licenses/LICENSE-2.0
 *
 * Unless required by applicable law or agreed to in writing, software
 * distributed under the License is distributed on an "AS IS" BASIS,
 * WITHOUT WARRANTIES OR CONDITIONS OF ANY KIND, either express or implied.
 * See the License for the specific language governing permissions and
 * limitations under the License.
 */

package org.apache.ignite.internal.placementdriver;

import static java.util.Collections.emptyMap;
import static java.util.UUID.randomUUID;
import static java.util.concurrent.CompletableFuture.completedFuture;
import static java.util.stream.Collectors.toSet;
import static org.apache.ignite.internal.distributionzones.rebalance.RebalanceUtil.PENDING_ASSIGNMENTS_PREFIX;
import static org.apache.ignite.internal.distributionzones.rebalance.RebalanceUtil.STABLE_ASSIGNMENTS_PREFIX;
import static org.apache.ignite.internal.distributionzones.rebalance.RebalanceUtil.pendingPartAssignmentsKey;
import static org.apache.ignite.internal.distributionzones.rebalance.RebalanceUtil.stablePartAssignmentsKey;
import static org.apache.ignite.internal.util.ArrayUtils.BYTE_EMPTY_ARRAY;
import static org.apache.ignite.internal.util.CompletableFutures.trueCompletedFuture;
import static org.junit.jupiter.api.Assertions.assertEquals;
import static org.junit.jupiter.api.Assertions.assertFalse;
import static org.junit.jupiter.api.Assertions.assertNotNull;
import static org.junit.jupiter.api.Assertions.assertTrue;
import static org.junit.jupiter.api.Assertions.fail;
import static org.mockito.ArgumentMatchers.any;
import static org.mockito.ArgumentMatchers.anyLong;
<<<<<<< HEAD
import static org.mockito.ArgumentMatchers.anyString;
=======
import static org.mockito.ArgumentMatchers.eq;
>>>>>>> f9659dd3
import static org.mockito.Mockito.lenient;
import static org.mockito.Mockito.mock;
import static org.mockito.Mockito.when;

import java.nio.ByteOrder;
import java.util.List;
import java.util.Random;
import java.util.Set;
import java.util.concurrent.BrokenBarrierException;
import java.util.concurrent.CyclicBarrier;
import java.util.concurrent.TimeUnit;
import java.util.concurrent.TimeoutException;
import java.util.concurrent.atomic.AtomicReference;
import java.util.function.Consumer;
import org.apache.ignite.internal.cluster.management.topology.api.LogicalNode;
import org.apache.ignite.internal.cluster.management.topology.api.LogicalTopologyService;
import org.apache.ignite.internal.cluster.management.topology.api.LogicalTopologySnapshot;
import org.apache.ignite.internal.configuration.testframework.ConfigurationExtension;
import org.apache.ignite.internal.configuration.testframework.InjectConfiguration;
import org.apache.ignite.internal.hlc.HybridClockImpl;
import org.apache.ignite.internal.hlc.HybridTimestamp;
import org.apache.ignite.internal.hlc.TestClockService;
import org.apache.ignite.internal.lang.ByteArray;
import org.apache.ignite.internal.metastorage.Entry;
import org.apache.ignite.internal.metastorage.MetaStorageManager;
import org.apache.ignite.internal.metastorage.Revisions;
import org.apache.ignite.internal.metastorage.dsl.Condition;
import org.apache.ignite.internal.metastorage.dsl.Operation;
import org.apache.ignite.internal.metastorage.dsl.OperationImpl;
import org.apache.ignite.internal.metastorage.impl.EntryImpl;
import org.apache.ignite.internal.network.ClusterService;
import org.apache.ignite.internal.network.MessagingService;
import org.apache.ignite.internal.partitiondistribution.Assignment;
import org.apache.ignite.internal.partitiondistribution.Assignments;
import org.apache.ignite.internal.placementdriver.leases.Lease;
import org.apache.ignite.internal.placementdriver.leases.LeaseBatch;
import org.apache.ignite.internal.placementdriver.leases.LeaseTracker;
import org.apache.ignite.internal.placementdriver.leases.Leases;
import org.apache.ignite.internal.placementdriver.message.PlacementDriverMessagesFactory;
import org.apache.ignite.internal.replicator.ReplicationGroupId;
import org.apache.ignite.internal.replicator.TablePartitionId;
import org.apache.ignite.internal.replicator.configuration.ReplicationConfiguration;
import org.apache.ignite.internal.testframework.BaseIgniteAbstractTest;
import org.apache.ignite.internal.testframework.IgniteTestUtils;
import org.apache.ignite.internal.util.Cursor;
import org.apache.ignite.network.NetworkAddress;
import org.jetbrains.annotations.Nullable;
import org.junit.jupiter.api.AfterEach;
import org.junit.jupiter.api.BeforeEach;
import org.junit.jupiter.api.RepeatedTest;
import org.junit.jupiter.api.Test;
import org.junit.jupiter.api.extension.ExtendWith;
import org.mockito.Mock;
import org.mockito.junit.jupiter.MockitoExtension;

/**
 * TODO: IGNITE-20485 Configure the lease interval as less as possible to decrease the duration of tests.
 * The class contains unit tests for {@link LeaseUpdater}.
 */
@ExtendWith({MockitoExtension.class, ConfigurationExtension.class})
public class LeaseUpdaterTest extends BaseIgniteAbstractTest {
    private static final PlacementDriverMessagesFactory PLACEMENT_DRIVER_MESSAGES_FACTORY = new PlacementDriverMessagesFactory();
    /** Empty leases. */
    private final Leases leases = new Leases(emptyMap(), BYTE_EMPTY_ARRAY);
    /** Cluster nodes. */
    private final LogicalNode stableNode = new LogicalNode(randomUUID(), "test-node-stable", NetworkAddress.from("127.0.0.1:10000"));
    private final LogicalNode pendingNode = new LogicalNode(randomUUID(), "test-node-pending", NetworkAddress.from("127.0.0.1:10001"));
    @Mock
    private ClusterService clusterService;
    @Mock
    private MetaStorageManager metaStorageManager;
    @Mock
    private LogicalTopologyService topologyService;
    @Mock
    private LeaseTracker leaseTracker;
    @Mock
    private Cursor<Entry> msStableAssignmentsEntriesCursor;
    @Mock
    private Cursor<Entry> msPendingAssignmentsEntriesCursor;

    @InjectConfiguration
    private ReplicationConfiguration replicationConfiguration;

    /** Lease updater for tests. */
    private LeaseUpdater leaseUpdater;
    /** Closure to get a lease that is passed in Meta storage. */
    private volatile Consumer<Lease> renewLeaseConsumer = null;

    @BeforeEach
    void setUp() {
        HybridClockImpl clock = new HybridClockImpl();

        Entry stableEntry = new EntryImpl(
                stablePartAssignmentsKey(new TablePartitionId(1, 0)).bytes(),
                Assignments.of(HybridTimestamp.MIN_VALUE.longValue(), Assignment.forPeer(stableNode.name())).toBytes(),
                1,
                clock.now()
        );

        Entry pendingEntry = new EntryImpl(
                pendingPartAssignmentsKey(new TablePartitionId(1, 0)).bytes(),
                Assignments.of(HybridTimestamp.MIN_VALUE.longValue(), Assignment.forPeer(pendingNode.name())).toBytes(),
                1,
                clock.now()
        );

<<<<<<< HEAD
        MessagingService messagingService = mock(MessagingService.class);
        when(messagingService.invoke(anyString(), any(), anyLong()))
                .then(i -> completedFuture(PLACEMENT_DRIVER_MESSAGES_FACTORY.leaseGrantedMessageResponse().accepted(true).build()));

        when(mcEntriesCursor.iterator()).thenReturn(List.of(entry).iterator());
        when(clusterService.messagingService()).thenReturn(messagingService);
=======
        when(msStableAssignmentsEntriesCursor.iterator()).thenReturn(List.of(stableEntry).iterator());
        when(msPendingAssignmentsEntriesCursor.iterator()).thenReturn(List.of(pendingEntry).iterator());
        when(clusterService.messagingService()).thenReturn(mock(MessagingService.class));
>>>>>>> f9659dd3
        lenient().when(leaseTracker.leasesCurrent()).thenReturn(leases);
        lenient().when(leaseTracker.getLease(any(ReplicationGroupId.class))).then(i -> Lease.emptyLease(i.getArgument(0)));
        when(metaStorageManager.recoveryFinishedFuture()).thenReturn(completedFuture(new Revisions(1, -1)));
        when(metaStorageManager.getLocally(eq(ByteArray.fromString(STABLE_ASSIGNMENTS_PREFIX)), any(ByteArray.class), anyLong()))
                .thenReturn(msStableAssignmentsEntriesCursor);
        when(metaStorageManager.getLocally(eq(ByteArray.fromString(PENDING_ASSIGNMENTS_PREFIX)), any(ByteArray.class), anyLong()))
                .thenReturn(msPendingAssignmentsEntriesCursor);
        when(topologyService.logicalTopologyOnLeader()).thenReturn(completedFuture(new LogicalTopologySnapshot(1, List.of(stableNode))));

        lenient().when(metaStorageManager.invoke(any(Condition.class), any(Operation.class), any(Operation.class)))
                .thenAnswer(invocation -> {
                    Consumer<Lease> leaseConsumer = renewLeaseConsumer;

                    if (leaseConsumer != null) {
                        OperationImpl op = invocation.getArgument(1);

                        Lease lease = LeaseBatch.fromBytes(op.value().order(ByteOrder.LITTLE_ENDIAN)).leases().iterator()
                                .next();

                        leaseConsumer.accept(lease);
                    }

                    return trueCompletedFuture();
                });

        leaseUpdater = new LeaseUpdater(
                stableNode.name(),
                clusterService,
                metaStorageManager,
                topologyService,
                leaseTracker,
                new TestClockService(clock),
                new AssignmentsTracker(metaStorageManager),
                replicationConfiguration
        );

    }

    @AfterEach
    void tearDown() {
        leaseUpdater.deInit();

        leaseUpdater = null;
    }

    @Test
    public void testActiveDeactivate() throws Exception {
        initAndActivateLeaseUpdater();

        assertTrue(leaseUpdater.active());

        awaitForLease();

        AtomicReference<Thread> threadRef = new AtomicReference<>();

        assertTrue(IgniteTestUtils.waitForCondition(() -> {
            Thread t = getUpdaterThread();

            if (t != null) {
                threadRef.set(t);

                return true;
            }

            return false;
        }, 10_000));

        assertNotNull(threadRef.get());

        leaseUpdater.deactivate();

        assertFalse(leaseUpdater.active());

        assertTrue(IgniteTestUtils.waitForCondition(() -> getUpdaterThread() == null, 10_000));
    }

    /**
     * The test repeats to attempt to reproduce a race.
     *
     * @throws InterruptedException If failed.
     */
    @RepeatedTest(20)
    public void testActiveDeactivateMultiThread() throws InterruptedException {
        Thread[] threads = new Thread[10];
        CyclicBarrier barrier = new CyclicBarrier(threads.length);
        Random random = new Random();

        leaseUpdater.init();

        for (int i = 0; i < threads.length; i++) {
            threads[i] = new Thread(() -> {
                boolean active = random.nextBoolean();

                try {
                    barrier.await(10, TimeUnit.SECONDS);
                } catch (InterruptedException | BrokenBarrierException | TimeoutException e) {
                    fail(e.getMessage());
                }

                if (active) {
                    leaseUpdater.activate();
                } else {
                    leaseUpdater.deactivate();
                }
            });

            threads[i].start();
        }

        for (Thread t : threads) {
            t.join();
        }

        leaseUpdater.activate();

        assertTrue(IgniteTestUtils.waitForCondition(() -> getUpdaterThread() != null, 10_000));

        awaitForLease();

        leaseUpdater.deactivate();

        assertTrue(IgniteTestUtils.waitForCondition(() -> getUpdaterThread() == null, 10_000));
    }

    @Test
    public void testLeaseRenew() throws Exception {
        initAndActivateLeaseUpdater();

        Lease lease = awaitForLease(true);

        assertTrue(lease.getStartTime().compareTo(lease.getExpirationTime()) < 0);
        assertEquals(stableNode.name(), lease.getLeaseholder());

        Lease renewedLease = awaitForLease(true);

        assertTrue(lease.getStartTime().compareTo(renewedLease.getStartTime()) < 0);
        assertTrue(lease.getExpirationTime().compareTo(renewedLease.getExpirationTime()) < 0);
        assertEquals(lease.getLeaseholder(), renewedLease.getLeaseholder());

        leaseUpdater.deactivate();
    }

    @Test
    public void testLeaseAmongPendings() throws Exception {
        when(topologyService.logicalTopologyOnLeader()).thenReturn(completedFuture(new LogicalTopologySnapshot(1, List.of(pendingNode))));

        initAndActivateLeaseUpdater();

        Lease lease = awaitForLease();

        assertEquals(pendingNode.name(), lease.getLeaseholder());

        leaseUpdater.deactivate();
    }

    private void initAndActivateLeaseUpdater() {
        leaseUpdater.init();

        leaseUpdater.activate();
    }

    /**
     * Waits for lease write to Meta storage.
     *
     * @return A lease.
     * @throws InterruptedException if the wait is interrupted.
     */
    private Lease awaitForLease() throws InterruptedException {
        return awaitForLease(false);
    }

    /**
     * Waits for lease write to Meta storage.
     *
     * @param needAccepted Whether to wait only for accepted lease.
     * @return A lease.
     * @throws InterruptedException if the wait is interrupted.
     */
    private Lease awaitForLease(boolean needAccepted) throws InterruptedException {
        return awaitForLease(needAccepted, null);
    }

    /**
     * Waits for lease write to Meta storage.
     *
     * @param needAccepted Whether to wait only for accepted lease.
     * @param previousLease Previous lease. If not null, then wait for any lease having expiration time other than the previous has (i.e.
     *      either another lease or prolonged lease).
     * @return A lease.
     * @throws InterruptedException if the wait is interrupted.
     */
    private Lease awaitForLease(boolean needAccepted, @Nullable Lease previousLease) throws InterruptedException {
        AtomicReference<Lease> renewedLease = new AtomicReference<>();

        renewLeaseConsumer = lease -> {
            if (needAccepted && !lease.isAccepted()) {
                return;
            }

            if (previousLease != null && previousLease.getExpirationTime().equals(lease.getExpirationTime())) {
                return;
            }

            renewedLease.set(lease);

            renewLeaseConsumer = null;
        };

        assertTrue(IgniteTestUtils.waitForCondition(() -> renewedLease.get() != null, 10_000));

        return renewedLease.get();
    }

    /**
     * Gets a lease updater tread.
     *
     * @return The lease updater thread.
     */
    private Thread getUpdaterThread() {
        Set<Thread> threads = Thread.getAllStackTraces().keySet().stream()
                .filter(t -> t.getName().contains("lease-updater")).collect(toSet());

        return threads.isEmpty() ? null : threads.iterator().next();
    }
}<|MERGE_RESOLUTION|>--- conflicted
+++ resolved
@@ -34,11 +34,8 @@
 import static org.junit.jupiter.api.Assertions.fail;
 import static org.mockito.ArgumentMatchers.any;
 import static org.mockito.ArgumentMatchers.anyLong;
-<<<<<<< HEAD
 import static org.mockito.ArgumentMatchers.anyString;
-=======
 import static org.mockito.ArgumentMatchers.eq;
->>>>>>> f9659dd3
 import static org.mockito.Mockito.lenient;
 import static org.mockito.Mockito.mock;
 import static org.mockito.Mockito.when;
@@ -145,18 +142,13 @@
                 clock.now()
         );
 
-<<<<<<< HEAD
         MessagingService messagingService = mock(MessagingService.class);
         when(messagingService.invoke(anyString(), any(), anyLong()))
                 .then(i -> completedFuture(PLACEMENT_DRIVER_MESSAGES_FACTORY.leaseGrantedMessageResponse().accepted(true).build()));
 
-        when(mcEntriesCursor.iterator()).thenReturn(List.of(entry).iterator());
-        when(clusterService.messagingService()).thenReturn(messagingService);
-=======
         when(msStableAssignmentsEntriesCursor.iterator()).thenReturn(List.of(stableEntry).iterator());
         when(msPendingAssignmentsEntriesCursor.iterator()).thenReturn(List.of(pendingEntry).iterator());
-        when(clusterService.messagingService()).thenReturn(mock(MessagingService.class));
->>>>>>> f9659dd3
+        when(clusterService.messagingService()).thenReturn(messagingService);
         lenient().when(leaseTracker.leasesCurrent()).thenReturn(leases);
         lenient().when(leaseTracker.getLease(any(ReplicationGroupId.class))).then(i -> Lease.emptyLease(i.getArgument(0)));
         when(metaStorageManager.recoveryFinishedFuture()).thenReturn(completedFuture(new Revisions(1, -1)));
