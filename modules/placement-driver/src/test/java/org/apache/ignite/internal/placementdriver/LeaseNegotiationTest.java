--- conflicted
+++ resolved
@@ -298,7 +298,53 @@
     }
 
     @Test
-<<<<<<< HEAD
+    public void testAgreementCannotBeOverriddenWhileValid() throws InterruptedException {
+        ConditionalWatchInhibitor watchInhibitor = new ConditionalWatchInhibitor(metaStorageManager);
+        watchInhibitor.startInhibit(rev -> getLeaseFromMs() != null);
+
+        CompletableFuture<Void> lgmResponseFuture = new CompletableFuture<>();
+        AtomicInteger invokeFailCounter = new AtomicInteger();
+        AtomicInteger lgmCounter = new AtomicInteger();
+
+        metaStorageManager.setAfterInvokeInterceptor(res -> {
+            if (!res) {
+                invokeFailCounter.incrementAndGet();
+            }
+        });
+
+        AtomicLong negotiatedLeaseStartTime = new AtomicLong();
+
+        leaseGrantedMessageHandler = (n, lgm) -> {
+            lgmCounter.incrementAndGet();
+
+            log.info("Lease granted message received [node={}, leaseStartTime={}, cntr={}].", n, lgm.leaseStartTime().longValue(),
+                    lgmCounter.get());
+
+            if (negotiatedLeaseStartTime.get() == 0) {
+                negotiatedLeaseStartTime.set(lgm.leaseStartTime().longValue());
+            }
+
+            return lgmResponseFuture.thenApply(unused -> createLeaseGrantedMessageResponse(true));
+        };
+
+        metaStorageManager.put(stablePartAssignmentsKey(GROUP_ID), Assignments.toBytes(Set.of(forPeer(NODE_0_NAME)), assignmentsTimestamp));
+
+        assertTrue(waitForCondition(() -> lgmCounter.get() == 1, 3_000));
+
+        // Wait for a couple of iterations of LeaseUpdater.
+        Thread.sleep(1_000);
+
+        lgmResponseFuture.complete(null);
+        watchInhibitor.stopInhibit();
+
+        waitForAcceptedLease();
+
+        Lease lease = getLeaseFromMs();
+
+        assertEquals(negotiatedLeaseStartTime.get(), lease.getStartTime().longValue());
+    }
+
+    @Test
     public void testAllLeasesAreProlongedIfOneIs() throws InterruptedException {
         leaseGrantedMessageHandler = (n, lgm) -> createLeaseGrantedMessageResponse(true);
 
@@ -345,52 +391,6 @@
         metaStorageManager.remove(stablePartAssignmentsKey(GROUP_ID));
 
         assertTrue(waitForCondition(() -> getAllLeasesFromMs().isEmpty(), 20_000));
-=======
-    public void testAgreementCannotBeOverriddenWhileValid() throws InterruptedException {
-        ConditionalWatchInhibitor watchInhibitor = new ConditionalWatchInhibitor(metaStorageManager);
-        watchInhibitor.startInhibit(rev -> getLeaseFromMs() != null);
-
-        CompletableFuture<Void> lgmResponseFuture = new CompletableFuture<>();
-        AtomicInteger invokeFailCounter = new AtomicInteger();
-        AtomicInteger lgmCounter = new AtomicInteger();
-
-        metaStorageManager.setAfterInvokeInterceptor(res -> {
-            if (!res) {
-                invokeFailCounter.incrementAndGet();
-            }
-        });
-
-        AtomicLong negotiatedLeaseStartTime = new AtomicLong();
-
-        leaseGrantedMessageHandler = (n, lgm) -> {
-            lgmCounter.incrementAndGet();
-
-            log.info("Lease granted message received [node={}, leaseStartTime={}, cntr={}].", n, lgm.leaseStartTime().longValue(),
-                    lgmCounter.get());
-
-            if (negotiatedLeaseStartTime.get() == 0) {
-                negotiatedLeaseStartTime.set(lgm.leaseStartTime().longValue());
-            }
-
-            return lgmResponseFuture.thenApply(unused -> createLeaseGrantedMessageResponse(true));
-        };
-
-        metaStorageManager.put(stablePartAssignmentsKey(GROUP_ID), Assignments.toBytes(Set.of(forPeer(NODE_0_NAME)), assignmentsTimestamp));
-
-        assertTrue(waitForCondition(() -> lgmCounter.get() == 1, 3_000));
-
-        // Wait for a couple of iterations of LeaseUpdater.
-        Thread.sleep(1_000);
-
-        lgmResponseFuture.complete(null);
-        watchInhibitor.stopInhibit();
-
-        waitForAcceptedLease();
-
-        Lease lease = getLeaseFromMs();
-
-        assertEquals(negotiatedLeaseStartTime.get(), lease.getStartTime().longValue());
->>>>>>> e812214f
     }
 
     @Nullable
@@ -405,21 +405,13 @@
 
         Entry e = f.join();
 
-<<<<<<< HEAD
         if (e.empty()) {
             return emptyList();
-=======
-        if (e.empty() || e.tombstone()) {
-            return null;
->>>>>>> e812214f
         }
 
         LeaseBatch leases = LeaseBatch.fromBytes(ByteBuffer.wrap(e.value()).order(ByteOrder.LITTLE_ENDIAN));
 
-<<<<<<< HEAD
         return leases.leases();
-=======
-        return leases.leases().stream().findFirst().orElse(null);
     }
 
     private void waitForLease() throws InterruptedException {
@@ -428,7 +420,6 @@
 
             return lease != null;
         }, 10_000));
->>>>>>> e812214f
     }
 
     private void waitForAcceptedLease() throws InterruptedException {
