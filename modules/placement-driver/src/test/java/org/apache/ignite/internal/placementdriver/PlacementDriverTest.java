/*
 * Licensed to the Apache Software Foundation (ASF) under one or more
 * contributor license agreements. See the NOTICE file distributed with
 * this work for additional information regarding copyright ownership.
 * The ASF licenses this file to You under the Apache License, Version 2.0
 * (the "License"); you may not use this file except in compliance with
 * the License. You may obtain a copy of the License at
 *
 *      http://www.apache.org/licenses/LICENSE-2.0
 *
 * Unless required by applicable law or agreed to in writing, software
 * distributed under the License is distributed on an "AS IS" BASIS,
 * WITHOUT WARRANTIES OR CONDITIONS OF ANY KIND, either express or implied.
 * See the License for the specific language governing permissions and
 * limitations under the License.
 */

package org.apache.ignite.internal.placementdriver;

import static java.util.UUID.randomUUID;
import static java.util.concurrent.CompletableFuture.completedFuture;
import static java.util.concurrent.TimeUnit.MILLISECONDS;
import static java.util.concurrent.TimeUnit.SECONDS;
import static org.apache.ignite.internal.metastorage.dsl.Operations.noop;
import static org.apache.ignite.internal.metastorage.dsl.Operations.put;
import static org.apache.ignite.internal.partitiondistribution.Assignment.forPeer;
import static org.apache.ignite.internal.placementdriver.PlacementDriverManager.PLACEMENTDRIVER_LEASES_KEY;
import static org.apache.ignite.internal.placementdriver.event.PrimaryReplicaEvent.PRIMARY_REPLICA_ELECTED;
import static org.apache.ignite.internal.testframework.IgniteTestUtils.assertThrowsWithCause;
import static org.apache.ignite.internal.testframework.IgniteTestUtils.waitForCondition;
import static org.apache.ignite.internal.testframework.matchers.CompletableFutureExceptionMatcher.willThrow;
import static org.apache.ignite.internal.testframework.matchers.CompletableFutureExceptionMatcher.willTimeoutFast;
import static org.apache.ignite.internal.testframework.matchers.CompletableFutureMatcher.willBe;
import static org.apache.ignite.internal.testframework.matchers.CompletableFutureMatcher.willCompleteSuccessfully;
import static org.apache.ignite.internal.testframework.matchers.CompletableFutureMatcher.willSucceedFast;
import static org.apache.ignite.internal.util.CompletableFutures.falseCompletedFuture;
import static org.apache.ignite.internal.util.CompletableFutures.nullCompletedFuture;
import static org.apache.ignite.internal.util.IgniteUtils.closeAll;
import static org.hamcrest.MatcherAssert.assertThat;
import static org.hamcrest.Matchers.equalTo;
import static org.hamcrest.Matchers.greaterThanOrEqualTo;
import static org.hamcrest.Matchers.nullValue;
import static org.junit.jupiter.api.Assertions.assertEquals;
import static org.junit.jupiter.api.Assertions.assertFalse;
import static org.junit.jupiter.api.Assertions.assertNotEquals;
import static org.junit.jupiter.api.Assertions.assertNull;
import static org.junit.jupiter.api.Assertions.assertTrue;
import static org.mockito.Mockito.mock;

import java.util.List;
import java.util.Objects;
import java.util.Set;
import java.util.UUID;
import java.util.concurrent.CompletableFuture;
import java.util.concurrent.TimeUnit;
import java.util.concurrent.TimeoutException;
import org.apache.ignite.internal.components.SystemPropertiesNodeProperties;
import org.apache.ignite.internal.distributionzones.rebalance.RebalanceUtil;
import org.apache.ignite.internal.distributionzones.rebalance.ZoneRebalanceUtil;
import org.apache.ignite.internal.failure.FailureProcessor;
import org.apache.ignite.internal.hlc.ClockService;
import org.apache.ignite.internal.hlc.HybridClock;
import org.apache.ignite.internal.hlc.HybridClockImpl;
import org.apache.ignite.internal.hlc.HybridTimestamp;
import org.apache.ignite.internal.hlc.TestClockService;
import org.apache.ignite.internal.lang.ByteArray;
import org.apache.ignite.internal.lang.IgniteSystemProperties;
import org.apache.ignite.internal.manager.ComponentContext;
import org.apache.ignite.internal.metastorage.MetaStorageManager;
import org.apache.ignite.internal.metastorage.Revisions;
import org.apache.ignite.internal.metastorage.dsl.Conditions;
import org.apache.ignite.internal.metastorage.impl.StandaloneMetaStorageManager;
import org.apache.ignite.internal.network.ClusterNodeImpl;
import org.apache.ignite.internal.network.ClusterNodeResolver;
import org.apache.ignite.internal.network.InternalClusterNode;
import org.apache.ignite.internal.partitiondistribution.Assignment;
import org.apache.ignite.internal.partitiondistribution.Assignments;
import org.apache.ignite.internal.partitiondistribution.AssignmentsQueue;
import org.apache.ignite.internal.partitiondistribution.TokenizedAssignments;
import org.apache.ignite.internal.placementdriver.event.PrimaryReplicaEventParameters;
import org.apache.ignite.internal.placementdriver.leases.Lease;
import org.apache.ignite.internal.placementdriver.leases.LeaseBatch;
import org.apache.ignite.internal.placementdriver.leases.LeaseTracker;
import org.apache.ignite.internal.replicator.PartitionGroupId;
import org.apache.ignite.internal.replicator.ReplicationGroupId;
import org.apache.ignite.internal.replicator.TablePartitionId;
import org.apache.ignite.internal.replicator.ZonePartitionId;
import org.apache.ignite.internal.testframework.BaseIgniteAbstractTest;
import org.apache.ignite.internal.util.PendingComparableValuesTracker;
import org.apache.ignite.network.NetworkAddress;
import org.jetbrains.annotations.Nullable;
import org.junit.jupiter.api.AfterEach;
import org.junit.jupiter.api.BeforeEach;
import org.junit.jupiter.api.RepeatedTest;
import org.junit.jupiter.api.Test;

/** Tests to verify {@link LeaseTracker} implemented by {@link PlacementDriver}. */
public class PlacementDriverTest extends BaseIgniteAbstractTest {
    private static final HybridTimestamp AWAIT_TIME_1_000 = new HybridTimestamp(1_000, 0);

    private static final HybridTimestamp AWAIT_TIME_10_000 = new HybridTimestamp(10_000, 0);

    private static final ByteArray FAKE_KEY = new ByteArray("foobar");

    private final boolean enabledColocation = IgniteSystemProperties.colocationEnabled();

    private final PartitionGroupId group1 = replicationGroupId(1000, 0);

    private static final String LEASEHOLDER_1 = "leaseholder1";

    private static final UUID LEASEHOLDER_ID_1 = randomUUID();

    private static final InternalClusterNode FAKE_NODE = new ClusterNodeImpl(
            LEASEHOLDER_ID_1,
            LEASEHOLDER_1,
            mock(NetworkAddress.class)
    );

    private final Lease leaseFrom1To5000 = new Lease(
            LEASEHOLDER_1,
            LEASEHOLDER_ID_1,
            new HybridTimestamp(1, 0),
            new HybridTimestamp(5_000, 0),
            false,
            true,
            null,
            group1
    );

    private final Lease leaseFrom1To15000 = new Lease(
            LEASEHOLDER_1,
            LEASEHOLDER_ID_1,
            new HybridTimestamp(1, 0),
            new HybridTimestamp(15_000, 0),
            false,
            true,
            null,
            group1
    );

    private final Lease leaseFrom15000To30000 = new Lease(
            LEASEHOLDER_1,
            LEASEHOLDER_ID_1,
            new HybridTimestamp(15_000, 0),
            new HybridTimestamp(30_000, 0),
            false,
            true,
            null,
            group1
    );

    private static final String NODE_A_CONSITIENT_ID = "A";

    private static final String NODE_B_CONSITIENT_ID = "B";

    private static final String NODE_C_CONSITIENT_ID = "C";

    private static final Set<Assignment> ASSIGNMENTS_A = Set.of(forPeer(NODE_A_CONSITIENT_ID));

    private static final Set<Assignment> ASSIGNMENTS_AB = Set.of(forPeer(NODE_A_CONSITIENT_ID), forPeer(NODE_B_CONSITIENT_ID));

    private static final Set<Assignment> ASSIGNMENTS_ABC =
            Set.of(forPeer(NODE_A_CONSITIENT_ID), forPeer(NODE_B_CONSITIENT_ID), forPeer(NODE_C_CONSITIENT_ID));

    private static final int AWAIT_PERIOD_FOR_LOCAL_NODE_TO_BE_NOTIFIED_ABOUT_LEASE_UPDATES = 1_000;

    private static final int AWAIT_PRIMARY_REPLICA_TIMEOUT = 10;

    private MetaStorageManager metastore;

    private PendingComparableValuesTracker<Long, Void> revisionTracker;

    private final HybridClock clock = new HybridClockImpl();
    private final ClockService clockService = new TestClockService(clock);

    private LeaseTracker leasePlacementDriver;

    private AssignmentsTracker assignmentsPlacementDriver;

    private long assignmentsTimestamp;

    @Nullable
    private InternalClusterNode leaseholder;

    private PartitionGroupId replicationGroupId(int objectId, int partId) {
        return enabledColocation ? new ZonePartitionId(objectId, partId) : new TablePartitionId(objectId, partId);
    }

    @BeforeEach
    void setUp() {
        metastore = StandaloneMetaStorageManager.create(clock);

        revisionTracker = new PendingComparableValuesTracker<>(-1L);

        leasePlacementDriver = createPlacementDriver();

        assignmentsPlacementDriver = createAssignmentsPlacementDriver();

        metastore.registerRevisionUpdateListener(rev -> {
            revisionTracker.update(rev, null);

            return nullCompletedFuture();
        });

        assertThat(metastore.startAsync(new ComponentContext()), willCompleteSuccessfully());

        CompletableFuture<Revisions> recoveryFinishedFuture = metastore.recoveryFinishedFuture();

        assertThat(recoveryFinishedFuture, willCompleteSuccessfully());

        leasePlacementDriver.startTrack(recoveryFinishedFuture.join().revision());

        assignmentsPlacementDriver.startTrack();

        assertThat("Watches were not deployed", metastore.deployWatches(), willCompleteSuccessfully());

        leaseholder = FAKE_NODE;

        assignmentsTimestamp = clockService.now().longValue();
    }

    @AfterEach
    void tearDown() throws Exception {
        closeAll(
                assignmentsPlacementDriver == null ? null : assignmentsPlacementDriver::stopTrack,
                leasePlacementDriver == null ? null : leasePlacementDriver::stopTrack,
                metastore == null ? null : () -> assertThat(metastore.stopAsync(new ComponentContext()), willCompleteSuccessfully())
        );
    }

    /**
     * Test steps.
     * <ol>
     *     <li>Await primary replica for time 10.</li>
     *     <li>Publish primary replica for an interval [1, 5].</li>
     *     <li>Assert that primary await future isn't completed yet because corresponding await time 10 is greater than lease expiration
     *     time 5. </li>
     *     <li>Prolongate primary replica lease to an interval [1, 15].</li>
     *     <li>Assert that primary await future will succeed fast.</li>
     * </ol>
     */
    @Test
    public void testAwaitPrimaryReplicaInInterval() throws Exception {
        // Await primary replica for time 10.
        CompletableFuture<ReplicaMeta> primaryReplicaFuture = leasePlacementDriver.awaitPrimaryReplica(group1, AWAIT_TIME_10_000,
                AWAIT_PRIMARY_REPLICA_TIMEOUT, SECONDS);
        assertFalse(primaryReplicaFuture.isDone());

        // Publish primary replica for an interval [1, 5].
        publishLease(leaseFrom1To5000);

        // Await local node to be notified about new primary replica.
        assertTrue(waitForCondition(() -> leasePlacementDriver.getLease(group1).equals(leaseFrom1To5000), 1_000));

        // Assert that primary await future isn't completed yet because corresponding await time 10 is greater than lease expiration time 5.
        assertFalse(primaryReplicaFuture.isDone());

        // Prolongate primary replica lease to an interval [1, 15]
        publishLease(leaseFrom1To15000);

        // Assert that primary await future will succeed fast.
        assertThat(primaryReplicaFuture, willSucceedFast());

        assertEquals(LEASEHOLDER_1, primaryReplicaFuture.get().getLeaseholder());
        assertEquals(leaseFrom1To15000.getStartTime(), primaryReplicaFuture.get().getStartTime());
        assertEquals(leaseFrom1To15000.getExpirationTime(), primaryReplicaFuture.get().getExpirationTime());
    }

    /**
     * Test steps.
     * <ol>
     *     <li>Await primary replica for time 10.</li>
     *     <li>Publish primary replica for an interval [1, 5].</li>
     *     <li>Assert that primary await future isn't completed yet because corresponding await time 10 is greater than lease expiration
     *     time 5.</li>
     *     <li>Publish primary replica for non-overlapping interval [15, 30] with left border gt than await time 10.</li>
     *     <li>Assert that primary await future will succeed fast.</li>
     * </ol>
     */
    @Test
    public void testAwaitPrimaryReplicaBeforeInterval() throws Exception {
        // Await primary replica for time 10.
        CompletableFuture<ReplicaMeta> primaryReplicaFuture = leasePlacementDriver.awaitPrimaryReplica(group1, AWAIT_TIME_10_000,
                AWAIT_PRIMARY_REPLICA_TIMEOUT, SECONDS);
        assertFalse(primaryReplicaFuture.isDone());

        // Publish primary replica for an interval [1, 5].
        publishLease(leaseFrom1To5000);

        // Await local node to be notified about new primary replica.
        assertTrue(waitForCondition(() -> leasePlacementDriver.getLease(group1).equals(leaseFrom1To5000), 1_000));

        // Assert that primary await future isn't completed yet because corresponding await time 10 is greater than lease expiration time 5.
        assertFalse(primaryReplicaFuture.isDone());

        // Publish primary replica for non-overlapping interval [15, 30] with left border gt than await time 10.
        publishLease(leaseFrom15000To30000);

        // Assert that primary await future will succeed fast.
        assertThat(primaryReplicaFuture, willSucceedFast());

        assertEquals(LEASEHOLDER_1, primaryReplicaFuture.get().getLeaseholder());
        assertEquals(leaseFrom15000To30000.getStartTime(), primaryReplicaFuture.get().getStartTime());
        assertEquals(leaseFrom15000To30000.getExpirationTime(), primaryReplicaFuture.get().getExpirationTime());
    }

    /**
     * Test steps.
     * <ol>
     *     <li>Publish primary replica for an interval [1, 15].</li>
     *     <li>Await primary replica for time 10.</li>
     *     <li>Assert that primary waiter is completed.</li>
     * </ol>
     */
    @Test
    public void testAwaitPrimaryReplicaBeforeIntervalAfterPublishing() throws Exception {
        // Publish primary replica for an interval [1, 15].
        publishLease(leaseFrom1To15000);

        // Await local node to be notified about new primary replica.
        assertTrue(waitForCondition(() -> leasePlacementDriver.getLease(group1).equals(leaseFrom1To15000),
                AWAIT_PERIOD_FOR_LOCAL_NODE_TO_BE_NOTIFIED_ABOUT_LEASE_UPDATES));

        // Await primary replica for time 10.
        CompletableFuture<ReplicaMeta> primaryReplicaFuture = leasePlacementDriver.awaitPrimaryReplica(group1, AWAIT_TIME_10_000,
                AWAIT_PRIMARY_REPLICA_TIMEOUT, SECONDS);

        // Assert that primary waiter is completed.
        assertTrue(primaryReplicaFuture.isDone());

        assertEquals(LEASEHOLDER_1, primaryReplicaFuture.get().getLeaseholder());
        assertEquals(leaseFrom1To15000.getStartTime(), primaryReplicaFuture.get().getStartTime());
        assertEquals(leaseFrom1To15000.getExpirationTime(), primaryReplicaFuture.get().getExpirationTime());
    }

    /**
     * Common method for several tests. Test steps:
     * <ol>
     *     <li>Publish primary replica for an interval from 1 to {@code leaseDurationMilliseconds} inclusively.</li>
     *     <li>Leaseholder of the primary replica is offline.</li>
     *     <li>Await primary replica for timestamp 1, this shouldn't complete instantly.</li>
     *     <li>Publish a new lease for interval beginning at {@code newLeaseholderPhysicalStartTimeMilliseconds} and another leaseholder
     *         node that is online or offline depending on {@code newLeaseholderIsOnline}.</li>
     *     <li>If {@code newLeaseholderIsOnline} is true, then assert that primary waiter is completed and the new lease belongs
     *         to the online node. Otherwise, assert that the primary waiter is completed exceptionally with
     *         PrimaryReplicaAwaitTimeoutException within the timeout.</li>
     * </ol>
     *
     * @param leaseDurationMilliseconds Lease duration.
     * @param newLeaseholderPhysicalStartTimeMilliseconds Physical start time for a new lease.
     * @param awaitPrimaryReplicaTimeoutMilliseconds Timeout to pass to
     *     {@link PlacementDriver#awaitPrimaryReplica(ReplicationGroupId, HybridTimestamp, long, TimeUnit)}.
     * @param newLeaseholderIsOnline Whether the new leaseholder is online.
     */
    private void testAwaitCurrentPrimaryIsOffline(
            long leaseDurationMilliseconds,
            long newLeaseholderPhysicalStartTimeMilliseconds,
            int awaitPrimaryReplicaTimeoutMilliseconds,
            boolean newLeaseholderIsOnline
    ) {
        // Publish primary replica for an interval [1, 5].
        Lease firstLease = new Lease(
                LEASEHOLDER_1,
                LEASEHOLDER_ID_1,
                new HybridTimestamp(1, 0),
                new HybridTimestamp(leaseDurationMilliseconds, 0),
                false,
                true,
                null,
                group1
        );

        publishLease(firstLease);

        // Cluster node resolver will return null as if the current leaseholder would be offline.
        leaseholder = null;

        CompletableFuture<ReplicaMeta> primaryReplicaFuture =
                leasePlacementDriver.awaitPrimaryReplica(group1, AWAIT_TIME_1_000, awaitPrimaryReplicaTimeoutMilliseconds, MILLISECONDS);

        assertFalse(primaryReplicaFuture.isDone());

        String newLeaseholder = "newLeaseholder";
        UUID newLeaseholderId = randomUUID();
        Lease newLease = new Lease(
                newLeaseholder,
                newLeaseholderId,
                new HybridTimestamp(newLeaseholderPhysicalStartTimeMilliseconds, 0),
                new HybridTimestamp(newLeaseholderPhysicalStartTimeMilliseconds + leaseDurationMilliseconds, 0),
                false,
                true,
                null,
                group1
        );

        if (newLeaseholderIsOnline) {
            leaseholder = new ClusterNodeImpl(newLeaseholderId, newLeaseholder, mock(NetworkAddress.class));
        }

        // Publish the lease for the new leaseholder.
        publishLease(newLease);

        if (newLeaseholderIsOnline) {
            assertThat(primaryReplicaFuture, willCompleteSuccessfully());

            ReplicaMeta replicaMeta = primaryReplicaFuture.join();

            assertEquals(newLeaseholderId, replicaMeta.getLeaseholderId());
            assertEquals(newLeaseholder, replicaMeta.getLeaseholder());
            assertEquals(newLease.getStartTime(), replicaMeta.getStartTime());
            assertEquals(newLease.getExpirationTime(), replicaMeta.getExpirationTime());
        } else {
            // New leaseholder is offline, and the future fails to wait for an acceptable leaseholder that is online and completes
            // with PrimaryReplicaAwaitTimeoutException.
            assertThat(
                    primaryReplicaFuture,
                    willThrow(PrimaryReplicaAwaitTimeoutException.class, awaitPrimaryReplicaTimeoutMilliseconds + 1000, MILLISECONDS)
            );
        }
    }

    /**
     * Test steps.
     * <ol>
     *     <li>Publish primary replica for an interval [1, 5].</li>
     *     <li>Leaseholder of the primary replica is offline.</li>
     *     <li>Await primary replica for timestamp 1, this shouldn't complete instantly.</li>
     *     <li>Publish a new lease for interval (5, 10] and another leaseholder node that is online.</li>
     *     <li>Assert that primary waiter is completed and the new lease belongs to the online node.</li>
     * </ol>
     */
    @Test
    public void testAwaitCurrentPrimaryIsOffline() {
        testAwaitCurrentPrimaryIsOffline(5000, 5001, AWAIT_PRIMARY_REPLICA_TIMEOUT * 1000, true);
    }

    /**
     * Test steps.
     * <ol>
     *     <li>Publish primary replica for an interval [1, 5].</li>
     *     <li>Leaseholder of the primary replica is offline.</li>
     *     <li>Await primary replica for timestamp 1, this shouldn't complete instantly.</li>
     *     <li>Publish a new lease for interval (8, 10] with delay after the first lease expiration
     *     and another leaseholder node that is online.</li>
     *     <li>Assert that primary waiter is completed and the new lease belongs to the online node.</li>
     * </ol>
     */
    @Test
    public void testAwaitCurrentPrimaryIsOfflineWithPauseBeforeNewPrimaryElection() {
        testAwaitCurrentPrimaryIsOffline(5000, 8000, AWAIT_PRIMARY_REPLICA_TIMEOUT * 1000, true);
    }

    /**
     * Test steps.
     * <ol>
     *     <li>Publish primary replica for an interval [1, 2].</li>
     *     <li>Leaseholder of the primary replica is offline.</li>
     *     <li>Await primary replica for timestamp 1, this shouldn't complete instantly.</li>
     *     <li>Publish a new lease for interval (8, 10] and another leaseholder node also appears to be offline.</li>
     *     <li>Assert that primary waiter is completed exceptionally with PrimaryReplicaAwaitTimeoutException.</li>
     * </ol>
     */
    @Test
    public void testAwaitCurrentPrimaryIsOfflineWithTimeout() {
        testAwaitCurrentPrimaryIsOffline(2000, 3000, 4000, false);
    }

    /**
     * Test steps.
     * <ol>
     *     <li>Await primary replica for time 10 twice.</li>
     *     <li>Publish primary replica for an interval [15, 30] with left border gt than await time 10.</li>
     *     <li>Assert that both primary await futures will succeed fast.</li>
     * </ol>
     */
    @Test
    public void testTwoWaitersSameTime() throws Exception {
        // Await primary replica for time 10 twice.
        CompletableFuture<ReplicaMeta> primaryReplicaFuture1 = leasePlacementDriver.awaitPrimaryReplica(group1, AWAIT_TIME_10_000,
                AWAIT_PRIMARY_REPLICA_TIMEOUT, SECONDS);
        CompletableFuture<ReplicaMeta> primaryReplicaFuture2 = leasePlacementDriver.awaitPrimaryReplica(group1, AWAIT_TIME_10_000,
                AWAIT_PRIMARY_REPLICA_TIMEOUT, SECONDS);

        assertFalse(primaryReplicaFuture1.isDone());
        assertFalse(primaryReplicaFuture2.isDone());

        // Publish primary replica for an interval [15, 30] with left border gt than await time 10.
        publishLease(leaseFrom15000To30000);

        // Assert that both primary await futures will succeed fast.
        assertThat(primaryReplicaFuture1, willSucceedFast());
        assertThat(primaryReplicaFuture2, willSucceedFast());

        assertEquals(LEASEHOLDER_1, primaryReplicaFuture1.get().getLeaseholder());
        assertEquals(leaseFrom15000To30000.getStartTime(), primaryReplicaFuture1.get().getStartTime());
        assertEquals(leaseFrom15000To30000.getExpirationTime(), primaryReplicaFuture1.get().getExpirationTime());

        assertEquals(LEASEHOLDER_1, primaryReplicaFuture2.get().getLeaseholder());
        assertEquals(leaseFrom15000To30000.getStartTime(), primaryReplicaFuture2.get().getStartTime());
        assertEquals(leaseFrom15000To30000.getExpirationTime(), primaryReplicaFuture2.get().getExpirationTime());
    }

    /**
     * Test steps.
     * <ol>
     *     <li>Await primary replica for time 10 twice.</li>
     *     <li>Timeout first waiter, and assert that timeout occurred.</li>
     *     <li>Publish primary replica for an interval [15, 30] with left border gt than await time 10.</li>
     *     <li>Assert that second primary await future will succeed fast.</li>
     * </ol>
     */
    @Test
    public void testTwoWaitersSameTimeFirstTimedOutSecondSucceed() throws Exception {
        // Await primary replica for time 10 twice.
        CompletableFuture<ReplicaMeta> primaryReplicaFuture1 = leasePlacementDriver.awaitPrimaryReplica(group1, AWAIT_TIME_10_000,
                AWAIT_PRIMARY_REPLICA_TIMEOUT, SECONDS);
        CompletableFuture<ReplicaMeta> primaryReplicaFuture2 = leasePlacementDriver.awaitPrimaryReplica(group1, AWAIT_TIME_10_000,
                AWAIT_PRIMARY_REPLICA_TIMEOUT, SECONDS);

        assertFalse(primaryReplicaFuture1.isDone());
        assertFalse(primaryReplicaFuture2.isDone());

        // Timeout first waiter, and assert that timeout occurred.
        primaryReplicaFuture1.orTimeout(1, MILLISECONDS);

        //noinspection ThrowableNotThrown
        assertThrowsWithCause(primaryReplicaFuture1::get, TimeoutException.class);
        assertFalse(primaryReplicaFuture2.isDone());

        // Publish primary replica for an interval [15, 30] with left border gt than await time 10.
        publishLease(leaseFrom15000To30000);

        // Assert that second primary await future will succeed fast.
        assertThat(primaryReplicaFuture2, willSucceedFast());

        assertEquals(LEASEHOLDER_1, primaryReplicaFuture2.get().getLeaseholder());
        assertEquals(leaseFrom15000To30000.getStartTime(), primaryReplicaFuture2.get().getStartTime());
        assertEquals(leaseFrom15000To30000.getExpirationTime(), primaryReplicaFuture2.get().getExpirationTime());
    }

    /**
     * Test steps.
     * <ol>
     *     <li>Await primary replica for time 10.</li>
     *     <li>Publish primary replica for an interval [1, 15].</li>
     *     <li>Assert that primary await future will succeed fast.</li>
     *     <li>Assert that retrieved primary replica for same awaiting timestamp as within await ones will be completed immediately.</li>
     *     <li>Assert that retrieved primary replica for awaiting timestamp lt lease expiration time will be completed immediately.</li>
     *     <li>Assert that retrieved primary replica for awaiting timestamp gt lease expiration time will be completed soon with null./li>
     * </ol>
     */
    @Test
    public void testGetPrimaryReplica() throws Exception {
        // Await primary replica for time 10.
        CompletableFuture<ReplicaMeta> primaryReplicaFuture = leasePlacementDriver.awaitPrimaryReplica(group1, AWAIT_TIME_10_000,
                AWAIT_PRIMARY_REPLICA_TIMEOUT, SECONDS);
        assertFalse(primaryReplicaFuture.isDone());

        // Publish primary replica for an interval [1, 15].
        publishLease(leaseFrom1To15000);

        // Assert that primary await future will succeed fast.
        assertThat(primaryReplicaFuture, willSucceedFast());

        // Assert that retrieved primary replica for same awaiting timestamp as within await ones will be completed immediately.
        CompletableFuture<ReplicaMeta> retrievedPrimaryReplicaSameTime = leasePlacementDriver.getPrimaryReplica(group1, AWAIT_TIME_10_000);
        assertTrue(retrievedPrimaryReplicaSameTime.isDone());

        // Assert that retrieved primary replica for awaiting timestamp lt lease expiration time will be completed immediately.
        CompletableFuture<ReplicaMeta> retrievedPrimaryReplicaTimeLtLeaseExpiration =
                leasePlacementDriver.getPrimaryReplica(group1, new HybridTimestamp(14_000, 0));
        assertTrue(retrievedPrimaryReplicaTimeLtLeaseExpiration.isDone());

        // Assert that retrieved primary replica for awaiting timestamp gt lease expiration time will be completed soon with null.
        CompletableFuture<ReplicaMeta> retrievedPrimaryReplicaTimeGtLeaseExpiration =
                leasePlacementDriver.getPrimaryReplica(group1, new HybridTimestamp(16_000, 0));

        assertThat(retrievedPrimaryReplicaTimeGtLeaseExpiration, willSucceedFast());
        assertNull(retrievedPrimaryReplicaTimeGtLeaseExpiration.get());

        assertEquals(LEASEHOLDER_1, retrievedPrimaryReplicaSameTime.get().getLeaseholder());
        assertEquals(leaseFrom1To15000.getStartTime(), retrievedPrimaryReplicaSameTime.get().getStartTime());
        assertEquals(leaseFrom1To15000.getExpirationTime(), retrievedPrimaryReplicaSameTime.get().getExpirationTime());

        assertEquals(LEASEHOLDER_1, retrievedPrimaryReplicaTimeLtLeaseExpiration.get().getLeaseholder());
        assertEquals(leaseFrom1To15000.getStartTime(), retrievedPrimaryReplicaTimeLtLeaseExpiration.get().getStartTime());
        assertEquals(leaseFrom1To15000.getExpirationTime(), retrievedPrimaryReplicaTimeLtLeaseExpiration.get().getExpirationTime());
    }

    /**
     * Test steps.
     * <ol>
     *     <li>Await primary replica for time 10.</li>
     *     <li>Publish primary replica for an interval [1, 15].</li>
     *     <li>Assert that primary await future will succeed fast.</li>
     *     <li>Assert that retrieved primary replica for timestamp less than primaryReplica.expirationTimestamp - CLOCK_SKEW
     *     will return null./li>
     * </ol>
     */
    @Test
    public void testGetPrimaryReplicaWithLessThanClockSkewDiff() {
        // Await primary replica for time 10.
        CompletableFuture<ReplicaMeta> primaryReplicaFuture = leasePlacementDriver.awaitPrimaryReplica(group1, AWAIT_TIME_10_000,
                AWAIT_PRIMARY_REPLICA_TIMEOUT, SECONDS);
        assertFalse(primaryReplicaFuture.isDone());

        // Publish primary replica for an interval [1, 15].
        publishLease(leaseFrom1To15000);

        // Assert that primary await future will succeed fast.
        assertThat(primaryReplicaFuture, willSucceedFast());

        // Assert that retrieved primary replica for timestamp less than primaryReplica.expirationTimestamp - CLOCK_SKEW will return null.
        assertThat(
                leasePlacementDriver.getPrimaryReplica(
                        group1,
                        leaseFrom1To15000.getExpirationTime()
                                .subtractPhysicalTime(clockService.maxClockSkewMillis())
                                .addPhysicalTime(1L)
                ),
                willBe(nullValue())
        );
    }

    @Test
    void testListenReplicaBecomePrimaryEventCaseNoLeaseBefore() {
        CompletableFuture<PrimaryReplicaEventParameters> eventParametersFuture = listenAnyReplicaBecomePrimaryEvent();

        long publishLeaseRelease = publishLease(leaseFrom1To5000);

        assertThat(eventParametersFuture, willCompleteSuccessfully());

        PrimaryReplicaEventParameters parameters = eventParametersFuture.join();

        assertThat(parameters.causalityToken(), greaterThanOrEqualTo(publishLeaseRelease));

        checkReplicaBecomePrimaryEventParameters(leaseFrom1To5000, parameters);
    }

    @Test
    void testListenReplicaBecomePrimaryEventCaseFullTimeIntervalShifted() {
        publishLease(leaseFrom1To5000);

        CompletableFuture<PrimaryReplicaEventParameters> eventParametersFuture = listenAnyReplicaBecomePrimaryEvent();

        // It is important that startTime shifts because if only expirationTime changes, then this is an prolongation
        // (no need to fire the event).
        long publishLeaseRelease = publishLease(leaseFrom15000To30000);

        assertThat(eventParametersFuture, willCompleteSuccessfully());

        PrimaryReplicaEventParameters parameters = eventParametersFuture.join();

        assertThat(parameters.causalityToken(), greaterThanOrEqualTo(publishLeaseRelease));

        checkReplicaBecomePrimaryEventParameters(leaseFrom15000To30000, parameters);
    }

    @Test
    void testListenReplicaBecomePrimaryEventCaseOnlyExpirationTimeShifted() {
        publishLease(leaseFrom1To5000);

        CompletableFuture<PrimaryReplicaEventParameters> eventParametersFuture = listenAnyReplicaBecomePrimaryEvent();

        // Because if only expirationTime changes, then this is an prolongation (no need to fire the event).
        publishLease(leaseFrom1To15000);

        assertThat(eventParametersFuture, willTimeoutFast());
    }

    @Test
    void testListenNeighborGroupReplicaBecomePrimaryEvent() {
        Lease lease = leaseFrom1To15000;

        publishLease(lease);

        PartitionGroupId groupId = (PartitionGroupId) lease.replicationGroupId();

        CompletableFuture<PrimaryReplicaEventParameters> eventParametersFuture = listenSpecificGroupReplicaBecomePrimaryEvent(groupId);

        Lease neighborGroupLease = new Lease(
                LEASEHOLDER_1,
                LEASEHOLDER_ID_1,
                new HybridTimestamp(1, 0),
                new HybridTimestamp(15_000, 0),
                false,
                true,
                null,
                replicationGroupId(groupId.objectId() + 1, groupId.partitionId() + 1)
        );

        publishLeases(lease, neighborGroupLease);

        assertThat(eventParametersFuture, willTimeoutFast());
    }

    /**
     * Ensure that AssignmentsPlacementDriver#getAssignments will await cluster time and return stable assignments.
     *
     * <ol>
     *     <li>Request assignments for the timestamp < cluster time (MS safe time).</li>
     *     <li>Ensure that assignments future is not completed.</li>
     *     <li>Publish stable, pending and planned assignments in order to verify that pending and planed won't be retrieved by
     *     getAssignments.</li>
     *     <li>Ensure that assignments future was completed with published stable assignments./li>
     * </ol>
     */
    // Races are possible, so let's give it a better change to fail.
    @RepeatedTest(100)
    public void testGetAssignmentsAwaitsClusterTimeAndReturnAssignments() throws Exception {
        // Request assignments for the timestamp < cluster time (MS safe time).
        CompletableFuture<TokenizedAssignments> assignmentsFuture = assignmentsPlacementDriver.getAssignments(group1, clockService.now());

        // Ensure that assignments future is not completed.
        assertFalse(assignmentsFuture.isDone());

        // Publish stable, pending and planned assignments in order to verify that pending and planed won't be retrieved by getAssignments.
        publishStableAssignments(ASSIGNMENTS_ABC);
        publishPendingAssignments(ASSIGNMENTS_AB);
        publishPlannedAssignments(ASSIGNMENTS_AB);

        // Ensure that assignments future was completed with published stable assignments.
        assertThat(assignmentsFuture, willCompleteSuccessfully());
        assertEquals(ASSIGNMENTS_ABC, assignmentsFuture.get().nodes());
    }

    /**
     * Ensure that AssignmentsPlacementDriver#getAssignments will immediately return stable assignments if clusterTimeToAwait has already
     * passed.
     *
     * <ol>
     *     <li>Publish stable, pending and planned assignments in order to verify that pending and planed won't be retrieved by
     *     getAssignments.</li>
     *     <li>Request assignments for already passed cluster time (MS safe time).</li>
     *     <li>Ensure that assignments future is completed with published stable assignments.</li>
     * </ol>
     */
    // Races are possible, so let's give it a better change to fail.
    @RepeatedTest(100)
    public void testGetAssignmentsImmediatelyReturnAssignmentsIfClusterTimeAlreadyPassed() throws Exception {
        HybridTimestamp requestTimestamp = clockService.now();

        // Publish stable, pending and planned assignments in order to verify that pending and planed won't be retrieved by getAssignments.
        publishStableAssignments(ASSIGNMENTS_ABC);
        publishPendingAssignments(ASSIGNMENTS_AB);
        publishPlannedAssignments(ASSIGNMENTS_AB);

        assertThat(metastore.clusterTime().waitFor(requestTimestamp), willCompleteSuccessfully());

        // Request assignments for already passed cluster time (MS safe time).
        CompletableFuture<TokenizedAssignments> assignmentsFuture = assignmentsPlacementDriver.getAssignments(group1, requestTimestamp);

        // Ensure that assignments future is completed with published stable assignments.
        assertTrue(assignmentsFuture.isDone());
        assertEquals(ASSIGNMENTS_ABC, assignmentsFuture.get().nodes());
    }

    /**
     * Ensure that AssignmentsPlacementDriver#getAssignments will return the future with null value if there are no stable assignments
     * at the specified clusterAwaitTimestamp.
     *
     * <ol>
     *     <li>Request assignments for the timestamp < cluster time (MS safe time).</li>
     *     <li>Ensure that assignments future is not completed.</li>
     *     <li>Publish **pending** assignments in order to increase cluster time to the value greater then requested within
     *     getAssignments. Pay attention that not stable but pending assignments were published. It's used in order to move cluster time.
     *     </li>
     *     <li>Ensure that assignments future was completed with null value.</li>
     * </ol>
     */
    // Races are possible, so let's give it a better change to fail.
    @RepeatedTest(100)
    public void testGetAssignmentsMayReturnFutureWithNullValue() throws Exception {
        // Request assignments for the timestamp < cluster time (MS safe time).
        CompletableFuture<TokenizedAssignments> assignmentsFuture = assignmentsPlacementDriver.getAssignments(group1, clockService.now());

        // Ensure that assignments future is not completed.
        assertFalse(assignmentsFuture.isDone());

        // Publish **pending** assignments in order to increase cluster time to the value greater then requested within getAssignments.
        // Pay attention that not stable but pending assignments were published. It's used in order to move cluster time.
        publishPendingAssignments(ASSIGNMENTS_ABC);

        // Ensure that assignments future was completed with null value.
        assertThat(assignmentsFuture, willCompleteSuccessfully());
        assertNull(assignmentsFuture.get());
    }

    /**
     * Ensure that newest assignments are retrieved by AssignmentsPlacementDriver#getAssignments.
     *
     * <ol>
     *     <li>Publish stable assignments.</li>
     *     <li>Request assignments for not requestTimestamp >= ms.safeTime.</li>
     *     <li>Ensure that assignments future is not completed.</li>
     *     <li>Publish new stable assignments that besides publishing the assignments will move ms.safeTime.</li>
     *     <li>Ensure that assignments retrieval future will complete successfully with newest assignments and not initially published.</li>
     *     <li>Retrieve assignments one more time for the same request timestamp.</li>
     *     <li>Ensure that assignments retrieval future will complete successfully with same assignments and token.</li>
     *     <li>Publish yet another new stable assignments.</li>
     *     <li>Ensure that assignments retrieval future will complete successfully with newest assignments and not previously retrieved.
     *     </li>
     *     <li>Ensure that assignments token was updated.</li>
     * </ol>
     */
    // Races are possible, so let's give it a better change to fail.
    @RepeatedTest(100)
    public void testGetAssignmentsReturnsNewestAssignmentsAssociatedWithSafeTimeGreaterThanRequested() throws Exception {
        // Publish stable assignments.
        publishStableAssignments(ASSIGNMENTS_A);

        // requestTimestamp >= clusterTime
        HybridTimestamp requestTimestamp = HybridTimestamp.hybridTimestamp(clockService.nowLong() + 1);

        // Request assignments for not requestTimestamp >= ms.safeTime.
        CompletableFuture<TokenizedAssignments> assignmentsFuture = assignmentsPlacementDriver.getAssignments(group1, requestTimestamp);

        // Ensure that assignments future is not completed.
        assertFalse(assignmentsFuture.isDone());

        // Publish new stable assignments that besides publishing the assignments will move ms.safeTime.
        publishStableAssignments(ASSIGNMENTS_AB);

        // Ensure that assignments retrieval future will complete successfully with newest assignments and not initially published.
        assertThat(assignmentsFuture, willCompleteSuccessfully());
        assertEquals(ASSIGNMENTS_AB, assignmentsFuture.get().nodes());
        long assignmentsTokenAb = assignmentsFuture.get().token();

        // Retrieve assignments one more time for the same request timestamp.
        CompletableFuture<TokenizedAssignments> assignmentsFuture2 = assignmentsPlacementDriver.getAssignments(group1, requestTimestamp);

        // Ensure that assignments retrieval future will complete successfully with same assignments and token.
        assertEquals(ASSIGNMENTS_AB, assignmentsFuture.get().nodes());
        assertEquals(assignmentsTokenAb, assignmentsFuture2.get().token());

        // Publish yet another new stable assignments.
        publishStableAssignments(ASSIGNMENTS_ABC);

        // Request assignments for the same requestTimestamp
        CompletableFuture<TokenizedAssignments> assignmentsFuture3 = assignmentsPlacementDriver.getAssignments(group1, requestTimestamp);

        // Ensure that assignments retrieval future will complete successfully with newest assignments and not previously retrieved.
        assertThat(assignmentsFuture3, willCompleteSuccessfully());
        assertEquals(ASSIGNMENTS_ABC, assignmentsFuture3.get().nodes());
        // Ensure that assignments token was updated.
        assertNotEquals(assignmentsTokenAb, assignmentsFuture3.get().token());
    }

    private long publishLease(Lease lease) {
        return publishLeases(lease);
    }

    private long publishLeases(Lease... leases) {
        long rev = metastore.appliedRevision();

        metastore.invoke(
                Conditions.notExists(FAKE_KEY),
                put(PLACEMENTDRIVER_LEASES_KEY, new LeaseBatch(List.of(leases)).bytes()),
                noop()
        );

        long expRev = rev + 1;

        assertThat(revisionTracker.waitFor(expRev), willCompleteSuccessfully());

        return expRev;
    }

    private void publishAssignments(ByteArray assignmentsKey, byte[] assignmentsValue) {
        long timestampBeforeUpdate = clockService.nowLong();

        metastore.invoke(
                Conditions.notExists(FAKE_KEY),
                put(assignmentsKey, assignmentsValue),
                noop()
        );

        assertThat(
                metastore.clusterTime().waitFor(HybridTimestamp.hybridTimestamp(timestampBeforeUpdate + 1)),
                willCompleteSuccessfully()
        );
    }

    private void publishStableAssignments(Set<Assignment> assignments) {
        ByteArray key = enabledColocation ? ZoneRebalanceUtil.stablePartAssignmentsKey((ZonePartitionId) group1)
                : RebalanceUtil.stablePartAssignmentsKey((TablePartitionId) group1);
        publishAssignments(key, Assignments.toBytes(assignments, assignmentsTimestamp));
    }

    private void publishPendingAssignments(Set<Assignment> assignments) {
        ByteArray key = enabledColocation ? ZoneRebalanceUtil.pendingPartAssignmentsQueueKey((ZonePartitionId) group1)
                : RebalanceUtil.pendingPartAssignmentsQueueKey((TablePartitionId) group1);
        publishAssignments(key, AssignmentsQueue.toBytes(Assignments.of(assignments, assignmentsTimestamp)));
    }

    private void publishPlannedAssignments(Set<Assignment> assignments) {
        ByteArray key = enabledColocation ? ZoneRebalanceUtil.plannedPartAssignmentsKey((ZonePartitionId) group1)
                : RebalanceUtil.plannedPartAssignmentsKey((TablePartitionId) group1);
        publishAssignments(key, Assignments.toBytes(assignments, assignmentsTimestamp));
    }

    private CompletableFuture<PrimaryReplicaEventParameters> listenAnyReplicaBecomePrimaryEvent() {
        return listenReplicaBecomePrimaryEvent(null);
    }

    private CompletableFuture<PrimaryReplicaEventParameters> listenSpecificGroupReplicaBecomePrimaryEvent(ReplicationGroupId groupId) {
        return listenReplicaBecomePrimaryEvent(Objects.requireNonNull(groupId));
    }

    private CompletableFuture<PrimaryReplicaEventParameters> listenReplicaBecomePrimaryEvent(@Nullable ReplicationGroupId groupId) {
        var eventParametersFuture = new CompletableFuture<PrimaryReplicaEventParameters>();

        leasePlacementDriver.listen(PRIMARY_REPLICA_ELECTED, parameters -> {
            if (groupId == null || groupId.equals(parameters.groupId())) {
                eventParametersFuture.complete(parameters);
            }

            return falseCompletedFuture();
        });

        return eventParametersFuture;
    }

    private static void checkReplicaBecomePrimaryEventParameters(
            Lease expLease,
            PrimaryReplicaEventParameters parameters
    ) {
        assertThat(parameters.groupId(), equalTo(expLease.replicationGroupId()));
        assertThat(parameters.leaseholderId(), equalTo(expLease.getLeaseholderId()));
    }

    private LeaseTracker createPlacementDriver() {
        var clusterNodeResolver = new ClusterNodeResolver() {
            @Override
            public @Nullable InternalClusterNode getByConsistentId(String consistentId) {
                return leaseholder;
            }

            @Override
            public @Nullable InternalClusterNode getById(UUID id) {
                return leaseholder;
            }
        };

        return new LeaseTracker(
                metastore,
                clusterNodeResolver,
                clockService,
                zoneId -> completedFuture(Set.of("A")),
                id -> null,
                new SystemPropertiesNodeProperties()
        );
    }

    private AssignmentsTracker createAssignmentsPlacementDriver() {
        return new AssignmentsTracker(
                metastore,
                mock(FailureProcessor.class),
<<<<<<< HEAD
                new SystemPropertiesNodeProperties(),
                zoneId -> completedFuture(Set.of("A")),
                zoneId -> null
=======
                new SystemPropertiesNodeProperties()
>>>>>>> 92844b66
        );
    }
}<|MERGE_RESOLUTION|>--- conflicted
+++ resolved
@@ -956,13 +956,9 @@
         return new AssignmentsTracker(
                 metastore,
                 mock(FailureProcessor.class),
-<<<<<<< HEAD
                 new SystemPropertiesNodeProperties(),
                 zoneId -> completedFuture(Set.of("A")),
                 zoneId -> null
-=======
-                new SystemPropertiesNodeProperties()
->>>>>>> 92844b66
         );
     }
 }