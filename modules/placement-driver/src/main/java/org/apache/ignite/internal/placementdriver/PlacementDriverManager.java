/*
 * Licensed to the Apache Software Foundation (ASF) under one or more
 * contributor license agreements. See the NOTICE file distributed with
 * this work for additional information regarding copyright ownership.
 * The ASF licenses this file to You under the Apache License, Version 2.0
 * (the "License"); you may not use this file except in compliance with
 * the License. You may obtain a copy of the License at
 *
 *      http://www.apache.org/licenses/LICENSE-2.0
 *
 * Unless required by applicable law or agreed to in writing, software
 * distributed under the License is distributed on an "AS IS" BASIS,
 * WITHOUT WARRANTIES OR CONDITIONS OF ANY KIND, either express or implied.
 * See the License for the specific language governing permissions and
 * limitations under the License.
 */

package org.apache.ignite.internal.placementdriver;

import static java.util.concurrent.CompletableFuture.failedFuture;
import static org.apache.ignite.internal.util.CompletableFutures.nullCompletedFuture;
import static org.apache.ignite.internal.util.IgniteUtils.inBusyLock;

import java.util.List;
import java.util.Set;
import java.util.concurrent.CompletableFuture;
import java.util.concurrent.Executor;
import java.util.concurrent.TimeUnit;
import java.util.concurrent.atomic.AtomicBoolean;
import java.util.function.Consumer;
import java.util.function.Supplier;
import org.apache.ignite.internal.cluster.management.topology.api.LogicalTopologyService;
import org.apache.ignite.internal.components.NodeProperties;
import org.apache.ignite.internal.event.EventListener;
import org.apache.ignite.internal.failure.FailureContext;
import org.apache.ignite.internal.failure.FailureProcessor;
import org.apache.ignite.internal.hlc.ClockService;
import org.apache.ignite.internal.hlc.HybridTimestamp;
import org.apache.ignite.internal.lang.ByteArray;
import org.apache.ignite.internal.lang.NodeStoppingException;
import org.apache.ignite.internal.manager.ComponentContext;
import org.apache.ignite.internal.manager.IgniteComponent;
import org.apache.ignite.internal.metastorage.MetaStorageManager;
import org.apache.ignite.internal.metastorage.Revisions;
import org.apache.ignite.internal.metrics.MetricManager;
import org.apache.ignite.internal.network.ClusterService;
import org.apache.ignite.internal.partitiondistribution.TokenizedAssignments;
import org.apache.ignite.internal.placementdriver.event.PrimaryReplicaEvent;
import org.apache.ignite.internal.placementdriver.event.PrimaryReplicaEventParameters;
import org.apache.ignite.internal.placementdriver.leases.LeaseTracker;
import org.apache.ignite.internal.placementdriver.metrics.PlacementDriverMetricSource;
import org.apache.ignite.internal.raft.PeersAndLearners;
import org.apache.ignite.internal.raft.RaftManager;
import org.apache.ignite.internal.raft.StoppingExceptionFactories;
import org.apache.ignite.internal.raft.client.TopologyAwareRaftGroupService;
import org.apache.ignite.internal.raft.client.TopologyAwareRaftGroupServiceFactory;
import org.apache.ignite.internal.replicator.ReplicationGroupId;
import org.apache.ignite.internal.replicator.configuration.ReplicationConfiguration;
import org.apache.ignite.internal.util.IgniteSpinBusyLock;
import org.apache.ignite.network.ClusterNode;
import org.jetbrains.annotations.TestOnly;

/**
 * Placement driver manager.
 * The manager is a leaseholder tracker: response of renewal of the lease and discover of appear/disappear of a replication group member.
 * The another role of the manager is providing a node, which is leaseholder at the moment, for a particular replication group.
 */
public class PlacementDriverManager implements IgniteComponent {
    private static final String PLACEMENTDRIVER_LEASES_KEY_STRING = "placementdriver.leases";

    public static final ByteArray PLACEMENTDRIVER_LEASES_KEY = ByteArray.fromString(PLACEMENTDRIVER_LEASES_KEY_STRING);

    /** Busy lock to stop synchronously. */
    private final IgniteSpinBusyLock busyLock = new IgniteSpinBusyLock();

    /** Prevents double stopping of the component. */
    private final AtomicBoolean stopGuard = new AtomicBoolean();

    /** Cluster service. */
    private final ClusterService clusterService;

    /** Replication group id to store placement driver data. */
    private final ReplicationGroupId replicationGroupId;

    /** The closure determines nodes where are participants of placement driver. */
    private final Supplier<CompletableFuture<Set<String>>> placementDriverNodesNamesProvider;

    private final RaftManager raftManager;

    private final TopologyAwareRaftGroupServiceFactory topologyAwareRaftGroupServiceFactory;

    /** Raft client future. Can contain null, if this node is not in placement driver group. */
    private final CompletableFuture<TopologyAwareRaftGroupService> raftClientFuture;

    /** Lease tracker. */
    private final LeaseTracker leaseTracker;

    /** Lease updater. */
    private final LeaseUpdater leaseUpdater;

    /** Meta Storage manager. */
    private final MetaStorageManager metastore;

    private final FailureProcessor failureProcessor;

    private final AssignmentsTracker assignmentsTracker;

    private final PlacementDriver placementDriver;

    private final MetricManager metricManager;

    /**
     * Constructor.
     *
     * @param nodeName Node name.
     * @param metastore Meta Storage manager.
     * @param replicationGroupId Id of placement driver group.
     * @param clusterService Cluster service.
     * @param placementDriverNodesNamesProvider Provider of the set of placement driver nodes' names.
     * @param logicalTopologyService Logical topology service.
     * @param raftManager Raft manager.
     * @param topologyAwareRaftGroupServiceFactory Raft client factory.
     * @param clockService Clock service.
<<<<<<< HEAD
     * @param failureProcessor Failure processor.,
     * @param metricManager Metric manager.
=======
     * @param failureProcessor Failure processor.
     * @param throttledLogExecutor Executor to clean up the throttled logger cache.
>>>>>>> ac029ad9
     */
    public PlacementDriverManager(
            String nodeName,
            MetaStorageManager metastore,
            ReplicationGroupId replicationGroupId,
            ClusterService clusterService,
            Supplier<CompletableFuture<Set<String>>> placementDriverNodesNamesProvider,
            LogicalTopologyService logicalTopologyService,
            RaftManager raftManager,
            TopologyAwareRaftGroupServiceFactory topologyAwareRaftGroupServiceFactory,
            ClockService clockService,
            FailureProcessor failureProcessor,
            NodeProperties nodeProperties,
            ReplicationConfiguration replicationConfiguration,
<<<<<<< HEAD
            MetricManager metricManager
=======
            Executor throttledLogExecutor
>>>>>>> ac029ad9
    ) {
        this.replicationGroupId = replicationGroupId;
        this.clusterService = clusterService;
        this.placementDriverNodesNamesProvider = placementDriverNodesNamesProvider;
        this.raftManager = raftManager;
        this.topologyAwareRaftGroupServiceFactory = topologyAwareRaftGroupServiceFactory;
        this.metastore = metastore;
        this.failureProcessor = failureProcessor;

        this.raftClientFuture = new CompletableFuture<>();

        this.leaseTracker = new LeaseTracker(metastore, clusterService.topologyService(), clockService);

        this.assignmentsTracker = new AssignmentsTracker(metastore, failureProcessor, nodeProperties);

        this.leaseUpdater = new LeaseUpdater(
                nodeName,
                clusterService,
                metastore,
                failureProcessor,
                logicalTopologyService,
                leaseTracker,
                clockService,
                assignmentsTracker,
                replicationConfiguration,
                throttledLogExecutor
        );

        this.placementDriver = createPlacementDriver();
        this.metricManager = metricManager;
    }

    @Override
    public CompletableFuture<Void> startAsync(ComponentContext componentContext) {
        inBusyLock(busyLock, () -> {
            placementDriverNodesNamesProvider.get()
                    .thenCompose(placementDriverNodes -> {
                        String thisNodeName = clusterService.topologyService().localMember().name();

                        if (!placementDriverNodes.contains(thisNodeName)) {
                            return nullCompletedFuture();
                        }

                        try {
                            leaseUpdater.init();

                            TopologyAwareRaftGroupService raftClient = raftManager.startRaftGroupService(
                                    replicationGroupId,
                                    PeersAndLearners.fromConsistentIds(placementDriverNodes),
                                    topologyAwareRaftGroupServiceFactory,
                                    null, // Use default commands marshaller.
                                    StoppingExceptionFactories.indicateNodeStop(),
                                    true
                            );

                            return raftClient.subscribeLeader(this::onLeaderChange).thenApply(v -> raftClient);
                        } catch (NodeStoppingException e) {
                            return failedFuture(e);
                        }
                    })
                    .whenComplete((client, ex) -> {
                        if (ex == null) {
                            raftClientFuture.complete(client);
                        } else {
                            failureProcessor.process(new FailureContext(ex, "Placement driver initialization exception"));

                            raftClientFuture.completeExceptionally(ex);
                        }
                    });

            recoverInternalComponentsBusy();

            metricManager.registerSource(leaseUpdater.placementDriverMetricSource());
            metricManager.enable(PlacementDriverMetricSource.SOURCE_NAME);
        });

        return nullCompletedFuture();
    }

    @Override
    public void beforeNodeStop() {
        inBusyLock(busyLock, () -> {
            withRaftClientIfPresent(c -> {
                c.unsubscribeLeader().join();

                leaseUpdater.deInit();
            });

            assignmentsTracker.stopTrack();

            leaseTracker.stopTrack();
        });
    }

    @Override
    public CompletableFuture<Void> stopAsync(ComponentContext componentContext) {
        if (!stopGuard.compareAndSet(false, true)) {
            return nullCompletedFuture();
        }

        busyLock.block();

        withRaftClientIfPresent(TopologyAwareRaftGroupService::shutdown);

        leaseUpdater.deactivate();

        metricManager.disable(PlacementDriverMetricSource.SOURCE_NAME);

        return nullCompletedFuture();
    }

    private void withRaftClientIfPresent(Consumer<TopologyAwareRaftGroupService> closure) {
        raftClientFuture.thenAccept(client -> {
            if (client != null) {
                closure.accept(client);
            }
        });
    }

    private void onLeaderChange(ClusterNode leader, long term) {
        inBusyLock(busyLock, () -> {
            if (leader.equals(clusterService.topologyService().localMember())) {
                takeOverActiveActorBusy();
            } else {
                stepDownActiveActorBusy();
            }
        });
    }

    /** Takes over active actor of placement driver group. */
    private void takeOverActiveActorBusy() {
        leaseUpdater.activate();
    }

    /** Steps down as active actor. */
    private void stepDownActiveActorBusy() {
        leaseUpdater.deactivate();
    }

    @TestOnly
    boolean isActiveActor() {
        return leaseUpdater.active();
    }

    /** Returns placement driver service. */
    public PlacementDriver placementDriver() {
        return placementDriver;
    }

    private void recoverInternalComponentsBusy() {
        CompletableFuture<Revisions> recoveryFinishedFuture = metastore.recoveryFinishedFuture();

        assert recoveryFinishedFuture.isDone();

        long recoveryRevision = recoveryFinishedFuture.join().revision();

        assignmentsTracker.startTrack();

        leaseTracker.startTrack(recoveryRevision);
    }

    private PlacementDriver createPlacementDriver() {
        return new PlacementDriver() {
            @Override
            public boolean isActualAt(HybridTimestamp timestamp) {
                return metastore.clusterTime().currentSafeTime().compareTo(timestamp) >= 0;
            }

            @Override
            public CompletableFuture<List<TokenizedAssignments>> getAssignments(
                    List<? extends ReplicationGroupId> replicationGroupIds,
                    HybridTimestamp timestamp
            ) {
                return assignmentsTracker.getAssignments(replicationGroupIds, timestamp);
            }

            @Override
            public CompletableFuture<ReplicaMeta> awaitPrimaryReplica(
                    ReplicationGroupId groupId,
                    HybridTimestamp timestamp,
                    long timeout,
                    TimeUnit unit) {
                return leaseTracker.awaitPrimaryReplica(
                        groupId,
                        timestamp,
                        timeout,
                        unit
                );
            }

            @Override
            public CompletableFuture<ReplicaMeta> getPrimaryReplica(ReplicationGroupId replicationGroupId, HybridTimestamp timestamp) {
                return leaseTracker.getPrimaryReplica(replicationGroupId, timestamp);
            }

            @Override
            public ReplicaMeta getCurrentPrimaryReplica(ReplicationGroupId replicationGroupId, HybridTimestamp timestamp) {
                return leaseTracker.getCurrentPrimaryReplica(replicationGroupId, timestamp);
            }

            @Override
            public CompletableFuture<Void> previousPrimaryExpired(ReplicationGroupId replicationGroupId) {
                return leaseTracker.previousPrimaryExpired(replicationGroupId);
            }

            @Override
            public void listen(PrimaryReplicaEvent evt, EventListener<? extends PrimaryReplicaEventParameters> listener) {
                leaseTracker.listen(evt, listener);
            }

            @Override
            public void removeListener(PrimaryReplicaEvent evt, EventListener<? extends PrimaryReplicaEventParameters> listener) {
                leaseTracker.removeListener(evt, listener);
            }
        };
    }
}<|MERGE_RESOLUTION|>--- conflicted
+++ resolved
@@ -121,13 +121,9 @@
      * @param raftManager Raft manager.
      * @param topologyAwareRaftGroupServiceFactory Raft client factory.
      * @param clockService Clock service.
-<<<<<<< HEAD
-     * @param failureProcessor Failure processor.,
-     * @param metricManager Metric manager.
-=======
      * @param failureProcessor Failure processor.
      * @param throttledLogExecutor Executor to clean up the throttled logger cache.
->>>>>>> ac029ad9
+     * @param metricManager Metric manager.
      */
     public PlacementDriverManager(
             String nodeName,
@@ -142,11 +138,8 @@
             FailureProcessor failureProcessor,
             NodeProperties nodeProperties,
             ReplicationConfiguration replicationConfiguration,
-<<<<<<< HEAD
+            Executor throttledLogExecutor,
             MetricManager metricManager
-=======
-            Executor throttledLogExecutor
->>>>>>> ac029ad9
     ) {
         this.replicationGroupId = replicationGroupId;
         this.clusterService = clusterService;
