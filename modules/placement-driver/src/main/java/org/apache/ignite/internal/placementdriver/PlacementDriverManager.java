--- conflicted
+++ resolved
@@ -25,11 +25,8 @@
 import java.util.concurrent.atomic.AtomicBoolean;
 import java.util.function.Consumer;
 import java.util.function.Supplier;
-<<<<<<< HEAD
-=======
 import org.apache.ignite.internal.cluster.management.topology.api.LogicalTopologyService;
 import org.apache.ignite.internal.hlc.HybridClock;
->>>>>>> 80e48d76
 import org.apache.ignite.internal.manager.IgniteComponent;
 import org.apache.ignite.internal.metastorage.MetaStorageManager;
 import org.apache.ignite.internal.raft.PeersAndLearners;
@@ -39,17 +36,12 @@
 import org.apache.ignite.internal.replicator.ReplicationGroupId;
 import org.apache.ignite.internal.schema.configuration.TablesConfiguration;
 import org.apache.ignite.internal.util.IgniteSpinBusyLock;
-<<<<<<< HEAD
+import org.apache.ignite.internal.vault.VaultManager;
 import org.apache.ignite.lang.NodeStoppingException;
-import org.apache.ignite.network.ClusterNode;
-import org.apache.ignite.network.ClusterService;
-=======
-import org.apache.ignite.internal.vault.VaultManager;
 import org.apache.ignite.network.ClusterNode;
 import org.apache.ignite.network.ClusterService;
 import org.apache.ignite.raft.jraft.RaftMessagesFactory;
 import org.apache.ignite.raft.jraft.rpc.impl.RaftGroupEventsClientListener;
->>>>>>> 80e48d76
 import org.jetbrains.annotations.TestOnly;
 
 /**
@@ -74,7 +66,6 @@
     /** The closure determines nodes where are participants of placement driver. */
     private final Supplier<CompletableFuture<Set<String>>> placementDriverNodesNamesProvider;
 
-<<<<<<< HEAD
     private final RaftManager raftManager;
 
     private final TopologyAwareRaftGroupServiceFactory topologyAwareRaftGroupServiceFactory;
@@ -83,31 +74,13 @@
      * Raft client future. Can contain null, if this node is not in placement driver group.
      */
     private final CompletableFuture<TopologyAwareRaftGroupService> raftClientFuture;
-
-    private volatile boolean isActiveActor;
-=======
-    /** Raft client future. Can contain null, if this node is not in placement driver group. */
-    private final CompletableFuture<TopologyAwareRaftGroupService> raftClientFuture;
-
-    /** Executor sends a raft requests and receives response. */
-    private final ScheduledExecutorService raftClientExecutor;
-
-    /** Logical topology service. */
-    private final LogicalTopologyService logicalTopologyService;
-
-    /** Raft configuration. */
-    private final RaftConfiguration raftConfiguration;
 
     /** Lease tracker. */
     private final LeaseTracker leaseTracker;
 
     /** Lease updater. */
     private final LeaseUpdater leaseUpdater;
->>>>>>> 80e48d76
-
-    private final RaftGroupEventsClientListener raftGroupEventsClientListener;
-
-    /** The flag is true when the instance of placement driver renews leases, false when the instance only tracks leases. */
+
     private volatile boolean isActiveActor;
 
     /**
@@ -118,15 +91,11 @@
      * @param replicationGroupId Id of placement driver group.
      * @param clusterService Cluster service.
      * @param placementDriverNodesNamesProvider Provider of the set of placement driver nodes' names.
-<<<<<<< HEAD
+     * @param logicalTopologyService Logical topology service.
      * @param raftManager Raft manager.
      * @param topologyAwareRaftGroupServiceFactory Raft client factory.
-=======
-     * @param logicalTopologyService Logical topology service.
-     * @param raftClientExecutor Raft client executor.
      * @param tablesCfg Table configuration.
      * @param clock Hybrid clock.
->>>>>>> 80e48d76
      */
     public PlacementDriverManager(
             MetaStorageManager metaStorageMgr,
@@ -134,29 +103,17 @@
             ReplicationGroupId replicationGroupId,
             ClusterService clusterService,
             Supplier<CompletableFuture<Set<String>>> placementDriverNodesNamesProvider,
-<<<<<<< HEAD
+            LogicalTopologyService logicalTopologyService,
             RaftManager raftManager,
-            TopologyAwareRaftGroupServiceFactory topologyAwareRaftGroupServiceFactory
-=======
-            LogicalTopologyService logicalTopologyService,
-            ScheduledExecutorService raftClientExecutor,
+            TopologyAwareRaftGroupServiceFactory topologyAwareRaftGroupServiceFactory,
             TablesConfiguration tablesCfg,
-            HybridClock clock,
-            RaftGroupEventsClientListener raftGroupEventsClientListener
->>>>>>> 80e48d76
+            HybridClock clock
     ) {
         this.replicationGroupId = replicationGroupId;
         this.clusterService = clusterService;
         this.placementDriverNodesNamesProvider = placementDriverNodesNamesProvider;
-<<<<<<< HEAD
         this.raftManager = raftManager;
         this.topologyAwareRaftGroupServiceFactory = topologyAwareRaftGroupServiceFactory;
-
-        raftClientFuture = new CompletableFuture<>();
-=======
-        this.logicalTopologyService = logicalTopologyService;
-        this.raftClientExecutor = raftClientExecutor;
-        this.raftGroupEventsClientListener = raftGroupEventsClientListener;
 
         this.raftClientFuture = new CompletableFuture<>();
         this.leaseTracker = new LeaseTracker(vaultManager, metaStorageMgr);
@@ -168,7 +125,6 @@
                 leaseTracker,
                 clock
         );
->>>>>>> 80e48d76
     }
 
     /** {@inheritDoc} */
@@ -179,8 +135,9 @@
                     String thisNodeName = clusterService.topologyService().localMember().name();
 
                     if (placementDriverNodes.contains(thisNodeName)) {
-<<<<<<< HEAD
                         try {
+                            leaseUpdater.init(thisNodeName);
+
                             return raftManager.startRaftGroupService(
                                     replicationGroupId,
                                     PeersAndLearners.fromConsistentIds(placementDriverNodes),
@@ -189,26 +146,6 @@
                         } catch (NodeStoppingException e) {
                             return failedFuture(e);
                         }
-=======
-                        leaseUpdater.init(thisNodeName);
-
-                        return TopologyAwareRaftGroupService.start(
-                                replicationGroupId,
-                                clusterService,
-                                raftMessagesFactory,
-                                raftConfiguration,
-                                PeersAndLearners.fromConsistentIds(placementDriverNodes),
-                                true,
-                                raftClientExecutor,
-                                logicalTopologyService,
-                                raftGroupEventsClientListener,
-                                true
-                            ).thenCompose(client -> {
-                                TopologyAwareRaftGroupService topologyAwareClient = (TopologyAwareRaftGroupService) client;
-
-                                return topologyAwareClient.subscribeLeader(this::onLeaderChange).thenApply(v -> topologyAwareClient);
-                            });
->>>>>>> 80e48d76
                     } else {
                         return completedFuture(null);
                     }
