/*
 * Licensed to the Apache Software Foundation (ASF) under one or more
 * contributor license agreements. See the NOTICE file distributed with
 * this work for additional information regarding copyright ownership.
 * The ASF licenses this file to You under the Apache License, Version 2.0
 * (the "License"); you may not use this file except in compliance with
 * the License. You may obtain a copy of the License at
 *
 *      http://www.apache.org/licenses/LICENSE-2.0
 *
 * Unless required by applicable law or agreed to in writing, software
 * distributed under the License is distributed on an "AS IS" BASIS,
 * WITHOUT WARRANTIES OR CONDITIONS OF ANY KIND, either express or implied.
 * See the License for the specific language governing permissions and
 * limitations under the License.
 */

package org.apache.ignite.internal.placementdriver;

import static java.util.concurrent.CompletableFuture.completedFuture;
import static org.apache.ignite.internal.utils.RebalanceUtil.STABLE_ASSIGNMENTS_PREFIX;

import java.nio.charset.StandardCharsets;
import java.util.Map;
import java.util.Set;
import java.util.concurrent.CompletableFuture;
import java.util.concurrent.ConcurrentHashMap;
import org.apache.ignite.internal.affinity.Assignment;
import org.apache.ignite.internal.distributionzones.configuration.DistributionZonesConfiguration;
import org.apache.ignite.internal.logger.IgniteLogger;
import org.apache.ignite.internal.logger.Loggers;
import org.apache.ignite.internal.metastorage.EntryEvent;
import org.apache.ignite.internal.metastorage.MetaStorageManager;
import org.apache.ignite.internal.metastorage.WatchEvent;
import org.apache.ignite.internal.metastorage.WatchListener;
import org.apache.ignite.internal.replicator.ReplicationGroupId;
import org.apache.ignite.internal.replicator.TablePartitionId;
import org.apache.ignite.internal.schema.configuration.TablesConfiguration;
import org.apache.ignite.internal.util.ByteUtils;
import org.apache.ignite.internal.util.CollectionUtils;
import org.apache.ignite.internal.util.Cursor;
import org.apache.ignite.internal.vault.VaultEntry;
import org.apache.ignite.internal.vault.VaultManager;
import org.apache.ignite.lang.ByteArray;

/**
 * The class tracks assignment of all replication groups.
 */
public class AssignmentsTracker {
    /** Ignite logger. */
    private static final IgniteLogger LOG = Loggers.forClass(AssignmentsTracker.class);

    /** Vault manager. */
    private final VaultManager vaultManager;

    /** Meta storage manager. */
    private final MetaStorageManager msManager;

    // TODO: KKK remove unused fields
    /** Tables configuration. */
    private final TablesConfiguration tablesCfg;

    private final DistributionZonesConfiguration distributionZonesConfiguration;

    /** Map replication group id to assignment nodes. */
    private final Map<ReplicationGroupId, Set<Assignment>> groupAssignments;

    /** Assignment Meta storage watch listener. */
    private final AssignmentsListener assignmentsListener;

    /**
     * The constructor.
     *
     * @param vaultManager Vault manager.
     * @param msManager Metastorage manager.
     * @param tablesCfg Table configuration.
     */
    public AssignmentsTracker(VaultManager vaultManager, MetaStorageManager msManager,
            TablesConfiguration tablesCfg, DistributionZonesConfiguration distributionZonesConfiguration) {
        this.vaultManager = vaultManager;
        this.msManager = msManager;
        this.tablesCfg = tablesCfg;
        this.distributionZonesConfiguration = distributionZonesConfiguration;

        this.groupAssignments = new ConcurrentHashMap<>();
        this.assignmentsListener = new AssignmentsListener();
    }

    /**
     * Restores assignments form Vault and subscribers on further updates.
     */
    public void startTrack() {
        msManager.registerPrefixWatch(ByteArray.fromString(STABLE_ASSIGNMENTS_PREFIX), assignmentsListener);

        try (Cursor<VaultEntry> cursor = vaultManager.range(
                ByteArray.fromString(STABLE_ASSIGNMENTS_PREFIX),
                ByteArray.fromString(incrementLastChar(STABLE_ASSIGNMENTS_PREFIX))
        )) {
            for (VaultEntry entry : cursor) {
                String key = entry.key().toString();

                key = key.replace(STABLE_ASSIGNMENTS_PREFIX, "");

                TablePartitionId grpId = TablePartitionId.fromString(key);

                Set<Assignment> assignments = ByteUtils.fromBytes(entry.value());

                groupAssignments.put(grpId, assignments);
            }
        }

        LOG.info("Assignment cache initialized for placement driver [groupAssignments={}]", groupAssignments);
    }

    private static String incrementLastChar(String str) {
        char lastChar = str.charAt(str.length() - 1);

        return str.substring(0, str.length() - 1) + (char) (lastChar + 1);
    }

    /**
     * Stops the tracker.
     */
    public void stopTrack() {
        msManager.unregisterWatch(assignmentsListener);
    }

    /**
     * Gets assignments.
     *
     * @return Map replication group id to its assignment.
     */
    public Map<ReplicationGroupId, Set<Assignment>> assignments() {
        return groupAssignments;
    }

    /**
<<<<<<< HEAD
=======
     * Configuration assignments listener.
     */
    private class AssignmentsCfgListener implements ConfigurationListener<byte[]> {
        @Override
        public CompletableFuture<?> onUpdate(ConfigurationNotificationEvent<byte[]> assignmentsCtx) {
            ExtendedTableView tblCfg = assignmentsCtx.newValue(ExtendedTableView.class);

            DistributionZoneView distributionZoneView =
                    getZoneById(distributionZonesConfiguration, tblCfg.zoneId()).value();

            int tblId = tblCfg.id();

            LOG.debug("Table assignments configuration update for placement driver [revision={}, tblId={}]",
                    assignmentsCtx.storageRevision(), tblId);

            List<Set<Assignment>> tableAssignments =
                    assignmentsCtx.newValue() == null ? null : ByteUtils.fromBytes(assignmentsCtx.newValue());

            boolean leaseRenewalRequired = false;

            for (int part = 0; part < distributionZoneView.partitions(); part++) {
                var replicationGrpId = new TablePartitionId(tblId, part);

                if (tableAssignments == null) {
                    groupAssignments.remove(replicationGrpId);
                } else {
                    Set<Assignment> prevAssignment = groupAssignments.put(replicationGrpId, tableAssignments.get(part));

                    if (CollectionUtils.nullOrEmpty(prevAssignment)) {
                        leaseRenewalRequired = true;
                    }
                }
            }

            if (leaseRenewalRequired) {
                triggerToRenewLeases();
            }

            return completedFuture(null);
        }
    }

    /**
>>>>>>> c6ee1d2b
     * Meta storage assignments watch.
     */
    private class AssignmentsListener implements WatchListener {
        @Override
        public CompletableFuture<Void> onUpdate(WatchEvent event) {
            assert !event.entryEvent().newEntry().empty() : "New assignments are empty";

            LOG.debug("Assignment update [revision={}, key={}]", event.revision(),
                    new ByteArray(event.entryEvent().newEntry().key()));

            boolean leaseRenewalRequired = false;

            for (EntryEvent evt : event.entryEvents()) {
                var replicationGrpId = TablePartitionId.fromString(
                        new String(evt.newEntry().key(), StandardCharsets.UTF_8).replace(STABLE_ASSIGNMENTS_PREFIX, ""));

                if (evt.newEntry().empty()) {
                    groupAssignments.remove(replicationGrpId);
                } else {
                    Set<Assignment> prevAssignment = groupAssignments.put(replicationGrpId, ByteUtils.fromBytes(evt.newEntry().value()));

                    if (CollectionUtils.nullOrEmpty(prevAssignment)) {
                        leaseRenewalRequired = true;
                    }
                }
            }

            if (leaseRenewalRequired) {
                triggerToRenewLeases();
            }

            return completedFuture(null);
        }

        @Override
        public void onError(Throwable e) {
        }
    }

    /**
     * Triggers to renew leases forcibly. The method wakes up the monitor of {@link LeaseUpdater}.
     */
    private void triggerToRenewLeases() {
        //TODO: IGNITE-18879 Implement lease maintenance.
    }
}<|MERGE_RESOLUTION|>--- conflicted
+++ resolved
@@ -25,6 +25,7 @@
 import java.util.Set;
 import java.util.concurrent.CompletableFuture;
 import java.util.concurrent.ConcurrentHashMap;
+import java.util.stream.Collectors;
 import org.apache.ignite.internal.affinity.Assignment;
 import org.apache.ignite.internal.distributionzones.configuration.DistributionZonesConfiguration;
 import org.apache.ignite.internal.logger.IgniteLogger;
@@ -135,61 +136,19 @@
     }
 
     /**
-<<<<<<< HEAD
-=======
-     * Configuration assignments listener.
-     */
-    private class AssignmentsCfgListener implements ConfigurationListener<byte[]> {
-        @Override
-        public CompletableFuture<?> onUpdate(ConfigurationNotificationEvent<byte[]> assignmentsCtx) {
-            ExtendedTableView tblCfg = assignmentsCtx.newValue(ExtendedTableView.class);
-
-            DistributionZoneView distributionZoneView =
-                    getZoneById(distributionZonesConfiguration, tblCfg.zoneId()).value();
-
-            int tblId = tblCfg.id();
-
-            LOG.debug("Table assignments configuration update for placement driver [revision={}, tblId={}]",
-                    assignmentsCtx.storageRevision(), tblId);
-
-            List<Set<Assignment>> tableAssignments =
-                    assignmentsCtx.newValue() == null ? null : ByteUtils.fromBytes(assignmentsCtx.newValue());
-
-            boolean leaseRenewalRequired = false;
-
-            for (int part = 0; part < distributionZoneView.partitions(); part++) {
-                var replicationGrpId = new TablePartitionId(tblId, part);
-
-                if (tableAssignments == null) {
-                    groupAssignments.remove(replicationGrpId);
-                } else {
-                    Set<Assignment> prevAssignment = groupAssignments.put(replicationGrpId, tableAssignments.get(part));
-
-                    if (CollectionUtils.nullOrEmpty(prevAssignment)) {
-                        leaseRenewalRequired = true;
-                    }
-                }
-            }
-
-            if (leaseRenewalRequired) {
-                triggerToRenewLeases();
-            }
-
-            return completedFuture(null);
-        }
-    }
-
-    /**
->>>>>>> c6ee1d2b
      * Meta storage assignments watch.
      */
     private class AssignmentsListener implements WatchListener {
         @Override
         public CompletableFuture<Void> onUpdate(WatchEvent event) {
-            assert !event.entryEvent().newEntry().empty() : "New assignments are empty";
+            assert !event.entryEvents().stream().anyMatch(e -> e.newEntry().empty()) : "New assignments are empty";
 
-            LOG.debug("Assignment update [revision={}, key={}]", event.revision(),
-                    new ByteArray(event.entryEvent().newEntry().key()));
+            if (LOG.isDebugEnabled()) {
+                LOG.debug("Assignment update [revision={}, keys={}]", event.revision(),
+                        event.entryEvents().stream()
+                                .map(e -> new ByteArray(e.newEntry().key()).toString())
+                                .collect(Collectors.joining(",")));
+            }
 
             boolean leaseRenewalRequired = false;
 
