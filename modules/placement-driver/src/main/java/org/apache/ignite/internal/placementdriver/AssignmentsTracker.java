/*
 * Licensed to the Apache Software Foundation (ASF) under one or more
 * contributor license agreements. See the NOTICE file distributed with
 * this work for additional information regarding copyright ownership.
 * The ASF licenses this file to You under the Apache License, Version 2.0
 * (the "License"); you may not use this file except in compliance with
 * the License. You may obtain a copy of the License at
 *
 *      http://www.apache.org/licenses/LICENSE-2.0
 *
 * Unless required by applicable law or agreed to in writing, software
 * distributed under the License is distributed on an "AS IS" BASIS,
 * WITHOUT WARRANTIES OR CONDITIONS OF ANY KIND, either express or implied.
 * See the License for the specific language governing permissions and
 * limitations under the License.
 */

package org.apache.ignite.internal.placementdriver;

import static org.apache.ignite.internal.distributionzones.rebalance.RebalanceUtil.PENDING_ASSIGNMENTS_QUEUE_PREFIX_BYTES;
import static org.apache.ignite.internal.distributionzones.rebalance.RebalanceUtil.STABLE_ASSIGNMENTS_PREFIX_BYTES;
import static org.apache.ignite.internal.distributionzones.rebalance.RebalanceUtil.extractTablePartitionId;
import static org.apache.ignite.internal.distributionzones.rebalance.ZoneRebalanceUtil.extractZonePartitionId;
import static org.apache.ignite.internal.lang.IgniteSystemProperties.enabledColocation;
import static org.apache.ignite.internal.util.CompletableFutures.nullCompletedFuture;
import static org.apache.ignite.internal.util.IgniteUtils.inBusyLock;

import java.util.ArrayList;
import java.util.HashMap;
import java.util.List;
import java.util.Map;
import java.util.Set;
import java.util.concurrent.CompletableFuture;
import java.util.concurrent.ConcurrentHashMap;
import java.util.function.Function;
import java.util.stream.Collectors;
import org.apache.ignite.internal.distributionzones.rebalance.ZoneRebalanceUtil;
import org.apache.ignite.internal.hlc.HybridTimestamp;
import org.apache.ignite.internal.lang.ByteArray;
import org.apache.ignite.internal.logger.IgniteLogger;
import org.apache.ignite.internal.logger.Loggers;
import org.apache.ignite.internal.metastorage.Entry;
import org.apache.ignite.internal.metastorage.EntryEvent;
import org.apache.ignite.internal.metastorage.MetaStorageManager;
import org.apache.ignite.internal.metastorage.Revisions;
import org.apache.ignite.internal.metastorage.WatchEvent;
import org.apache.ignite.internal.metastorage.WatchListener;
import org.apache.ignite.internal.partitiondistribution.Assignment;
import org.apache.ignite.internal.partitiondistribution.Assignments;
import org.apache.ignite.internal.partitiondistribution.AssignmentsQueue;
import org.apache.ignite.internal.partitiondistribution.TokenizedAssignments;
import org.apache.ignite.internal.partitiondistribution.TokenizedAssignmentsImpl;
import org.apache.ignite.internal.replicator.ReplicationGroupId;
import org.apache.ignite.internal.util.Cursor;
import org.apache.ignite.internal.util.IgniteSpinBusyLock;

/**
 * The class tracks assignment of all replication groups.
 */
public class AssignmentsTracker implements AssignmentsPlacementDriver {
    /** Ignite logger. */
    private static final IgniteLogger LOG = Loggers.forClass(AssignmentsTracker.class);

    // TODO Not sure whether it should be instantiated here or propagated from PDM.
    // TODO Use it on stop, etc.
    /** Busy lock to linearize service public API calls and service stop. */
    private final IgniteSpinBusyLock busyLock = new IgniteSpinBusyLock();

    /** Meta storage manager. */
    private final MetaStorageManager msManager;

    /** Map replication group id to stable assignment nodes. */
    private final Map<ReplicationGroupId, TokenizedAssignments> groupStableAssignments;

    /** Stable assignment Meta storage watch listener. */
    private final WatchListener stableAssignmentsListener;

    /** Map replication group id to pending assignment nodes. */
    private final Map<ReplicationGroupId, TokenizedAssignments> groupPendingAssignments;

    /** Pending assignment Meta storage watch listener. */
    private final WatchListener pendingAssignmentsListener;

    /**
     * The constructor.
     *
     * @param msManager Meta storage manager.
     */
    public AssignmentsTracker(MetaStorageManager msManager) {
        this.msManager = msManager;

        this.groupStableAssignments = new ConcurrentHashMap<>();
        this.stableAssignmentsListener = createStableAssignmentsListener();

        this.groupPendingAssignments = new ConcurrentHashMap<>();
        this.pendingAssignmentsListener = createPendingAssignmentsListener();
    }

    /**
     * Restores assignments form Vault and subscribers on further updates.
     */
    public void startTrack() {
<<<<<<< HEAD
        msManager.registerPrefixWatch(new ByteArray(PENDING_ASSIGNMENTS_QUEUE_PREFIX_BYTES), pendingAssignmentsListener);
        msManager.registerPrefixWatch(new ByteArray(STABLE_ASSIGNMENTS_PREFIX_BYTES), stableAssignmentsListener);

        msManager.recoveryFinishedFuture().thenAccept(recoveryRevisions -> {
            handleRecoveryAssignments(recoveryRevisions, PENDING_ASSIGNMENTS_QUEUE_PREFIX_BYTES, groupPendingAssignments,
                    bytes -> AssignmentsQueue.fromBytes(bytes).poll().nodes()
            );
            handleRecoveryAssignments(recoveryRevisions, STABLE_ASSIGNMENTS_PREFIX_BYTES, groupStableAssignments,
                    bytes -> Assignments.fromBytes(bytes).nodes()
            );
=======
        msManager.registerPrefixWatch(new ByteArray(pendingAssignmentsPrefixBytes()), pendingAssignmentsListener);
        msManager.registerPrefixWatch(new ByteArray(stableAssignmentsPrefixBytes()), stableAssignmentsListener);

        msManager.recoveryFinishedFuture().thenAccept(recoveryRevisions -> {
            handleRecoveryAssignments(recoveryRevisions, pendingAssignmentsPrefixBytes(), groupPendingAssignments);
            handleRecoveryAssignments(recoveryRevisions, stableAssignmentsPrefixBytes(), groupStableAssignments);
>>>>>>> 9d725d97
        }).whenComplete((res, ex) -> {
            if (ex != null) {
                LOG.error("Failed to start assignment tracker due to recovery error", ex);
            } else if (LOG.isInfoEnabled()) {
                LOG.info(
                        "Assignment cache initialized for placement driver [stableAssignments=[{}], pendingAssignments=[{}]]",
                        prepareAssignmentsForLogging(groupStableAssignments),
                        prepareAssignmentsForLogging(groupPendingAssignments));
            }
        });
    }

    /**
     * Stops the tracker.
     */
    public void stopTrack() {
        msManager.unregisterWatch(pendingAssignmentsListener);
        msManager.unregisterWatch(stableAssignmentsListener);
    }

    @Override
    public CompletableFuture<List<TokenizedAssignments>> getAssignments(
            List<? extends ReplicationGroupId> replicationGroupIds,
            HybridTimestamp clusterTimeToAwait
    ) {
        return msManager
                .clusterTime()
                .waitFor(clusterTimeToAwait)
                .thenApply(ignored -> inBusyLock(busyLock, () -> {
                    Map<ReplicationGroupId, TokenizedAssignments> assignments = stableAssignments();

                    return replicationGroupIds.stream()
                            .map(assignments::get)
                            .collect(Collectors.toList());
                }));
    }

    /**
     * Gets stable assignments.
     *
     * @return Map replication group id to its stable assignments.
     */
    Map<ReplicationGroupId, TokenizedAssignments> stableAssignments() {
        return groupStableAssignments;
    }

    /**
     * Gets pending assignments.
     *
     * @return Map replication group id to its pending assignments.
     */
    Map<ReplicationGroupId, TokenizedAssignments> pendingAssignments() {
        return groupPendingAssignments;
    }

    private WatchListener createStableAssignmentsListener() {
        return event -> {
            if (LOG.isDebugEnabled()) {
                LOG.debug("Stable assignments update [revision={}, keys={}]", event.revision(), collectKeysFromEventAsString(event));
            }

<<<<<<< HEAD
            handleReceivedAssignments(event, STABLE_ASSIGNMENTS_PREFIX_BYTES, groupStableAssignments,
                    bytes -> Assignments.fromBytes(bytes).nodes()
            );
=======
            handleReceivedAssignments(event, stableAssignmentsPrefixBytes(), groupStableAssignments);
>>>>>>> 9d725d97

            return nullCompletedFuture();
        };
    }

    private WatchListener createPendingAssignmentsListener() {
        return event -> {
            if (LOG.isDebugEnabled()) {
                LOG.debug("Pending assignments update [revision={}, keys={}]", event.revision(), collectKeysFromEventAsString(event));
            }

<<<<<<< HEAD
            handleReceivedAssignments(event, PENDING_ASSIGNMENTS_QUEUE_PREFIX_BYTES, groupPendingAssignments,
                    bytes -> AssignmentsQueue.fromBytes(bytes).poll().nodes()
            );
=======
            handleReceivedAssignments(event, pendingAssignmentsPrefixBytes(), groupPendingAssignments);
>>>>>>> 9d725d97

            return nullCompletedFuture();
        };
    }

    private static void handleReceivedAssignments(
            WatchEvent event,
            byte[] assignmentsMetastoreKeyPrefix,
            Map<ReplicationGroupId, TokenizedAssignments> groupIdToAssignmentsMap,
            Function<byte[], Set<Assignment>> deserializer
    ) {
        for (EntryEvent evt : event.entryEvents()) {
            Entry entry = evt.newEntry();

            ReplicationGroupId grpId = extractReplicationGroupPartitionId(entry.key(), assignmentsMetastoreKeyPrefix);

            if (entry.tombstone()) {
                groupIdToAssignmentsMap.remove(grpId);
            } else {
                updateGroupAssignments(groupIdToAssignmentsMap, grpId, entry, deserializer);
            }
        }
    }

    private void handleRecoveryAssignments(
            Revisions recoveryRevisions,
            byte[] assignmentsMetastoreKeyPrefix,
            Map<ReplicationGroupId, TokenizedAssignments> groupIdToAssignmentsMap,
            Function<byte[], Set<Assignment>> deserializer
    ) {
        var prefix = new ByteArray(assignmentsMetastoreKeyPrefix);

        long revision = recoveryRevisions.revision();

        try (Cursor<Entry> cursor = msManager.prefixLocally(prefix, revision)) {
            for (Entry entry : cursor) {
                if (entry.tombstone()) {
                    continue;
                }

                ReplicationGroupId grpId = extractReplicationGroupPartitionId(entry.key(), assignmentsMetastoreKeyPrefix);

                updateGroupAssignments(groupIdToAssignmentsMap, grpId, entry, deserializer);
            }
        }
    }

    private static void updateGroupAssignments(
            Map<ReplicationGroupId, TokenizedAssignments> groupIdToAssignmentsMap,
            ReplicationGroupId grpId,
            Entry entry,
            Function<byte[], Set<Assignment>> deserFunction
    ) {
        byte[] value = entry.value();

        // MetaStorage iterator should not return nulls as values.
        assert value != null;

        Set<Assignment> assignmentNodes = deserFunction.apply(value);

        groupIdToAssignmentsMap.put(grpId, new TokenizedAssignmentsImpl(assignmentNodes, entry.revision()));
    }

    private static String collectKeysFromEventAsString(WatchEvent event) {
        return event.entryEvents().stream()
                .map(e -> new ByteArray(e.newEntry().key()).toString())
                .collect(Collectors.joining(","));
    }

    /**
     * Prepares assignments for logging using the following structure:
     * consistentId=[peers=[1_part_1, 1_part_2], learners=[2_part_0]].
     *
     * @param assignmentsMap assignments to be logged.
     * @return String representation of assignments.
     */
    private static String prepareAssignmentsForLogging(Map<ReplicationGroupId, TokenizedAssignments> assignmentsMap) {
        class NodeAssignments {
            private List<ReplicationGroupId> peers;
            private List<ReplicationGroupId> learners;

            private NodeAssignments() {
            }

            private void addReplicationGroupId(ReplicationGroupId replicationGroupId, boolean isPeer) {
                List<ReplicationGroupId> peersOrLearners;

                if (isPeer) {
                    if (peers == null) {
                        peers = new ArrayList<>();
                    }
                    peersOrLearners = peers;
                } else {
                    if (learners == null) {
                        learners = new ArrayList<>();
                    }
                    peersOrLearners = learners;
                }

                peersOrLearners.add(replicationGroupId);
            }

            private boolean arePeersEmpty() {
                return peers == null || peers.isEmpty();
            }

            private boolean areLearnersEmpty() {
                return learners == null || learners.isEmpty();
            }
        }

        Map<String, NodeAssignments> assignmentsToLog = new HashMap<>();

        for (Map.Entry<ReplicationGroupId, TokenizedAssignments> assignments : assignmentsMap.entrySet()) {
            for (Assignment assignment : assignments.getValue().nodes()) {
                assignmentsToLog
                        .computeIfAbsent(assignment.consistentId(), k -> new NodeAssignments())
                        .addReplicationGroupId(assignments.getKey(), assignment.isPeer());
            }
        }

        boolean first = true;
        StringBuilder sb = new StringBuilder();

        for (Map.Entry<String, NodeAssignments> entry : assignmentsToLog.entrySet()) {
            NodeAssignments value = entry.getValue();

            if (value.arePeersEmpty() && value.areLearnersEmpty()) {
                continue;
            }

            if (first) {
                first = false;
            } else {
                sb.append(", ");
            }

            sb.append(entry.getKey()).append("=[");
            if (!value.arePeersEmpty()) {
                sb.append("peers=").append(value.peers);
                if (!value.areLearnersEmpty()) {
                    sb.append(", ");
                }
            }
            if (!value.areLearnersEmpty()) {
                sb.append("learners=").append(value.learners);
            }
            sb.append(']');
        }

        return sb.toString();
    }

    private static byte[] pendingAssignmentsPrefixBytes() {
        return enabledColocation() ? ZoneRebalanceUtil.PENDING_ASSIGNMENTS_PREFIX_BYTES : PENDING_ASSIGNMENTS_PREFIX_BYTES;
    }

    private static byte[] stableAssignmentsPrefixBytes() {
        return enabledColocation() ? ZoneRebalanceUtil.STABLE_ASSIGNMENTS_PREFIX_BYTES : STABLE_ASSIGNMENTS_PREFIX_BYTES;
    }

    private static ReplicationGroupId extractReplicationGroupPartitionId(byte[] key, byte[] prefix) {
        return enabledColocation() ? extractZonePartitionId(key, prefix) : extractTablePartitionId(key, prefix);
    }
}<|MERGE_RESOLUTION|>--- conflicted
+++ resolved
@@ -100,25 +100,16 @@
      * Restores assignments form Vault and subscribers on further updates.
      */
     public void startTrack() {
-<<<<<<< HEAD
-        msManager.registerPrefixWatch(new ByteArray(PENDING_ASSIGNMENTS_QUEUE_PREFIX_BYTES), pendingAssignmentsListener);
-        msManager.registerPrefixWatch(new ByteArray(STABLE_ASSIGNMENTS_PREFIX_BYTES), stableAssignmentsListener);
+        msManager.registerPrefixWatch(new ByteArray(pendingAssignmentsQueuePrefixBytes()), pendingAssignmentsListener);
+        msManager.registerPrefixWatch(new ByteArray(stableAssignmentsPrefixBytes()), stableAssignmentsListener);
 
         msManager.recoveryFinishedFuture().thenAccept(recoveryRevisions -> {
-            handleRecoveryAssignments(recoveryRevisions, PENDING_ASSIGNMENTS_QUEUE_PREFIX_BYTES, groupPendingAssignments,
+            handleRecoveryAssignments(recoveryRevisions, pendingAssignmentsQueuePrefixBytes(), groupPendingAssignments,
                     bytes -> AssignmentsQueue.fromBytes(bytes).poll().nodes()
             );
-            handleRecoveryAssignments(recoveryRevisions, STABLE_ASSIGNMENTS_PREFIX_BYTES, groupStableAssignments,
+            handleRecoveryAssignments(recoveryRevisions, stableAssignmentsPrefixBytes(), groupStableAssignments,
                     bytes -> Assignments.fromBytes(bytes).nodes()
             );
-=======
-        msManager.registerPrefixWatch(new ByteArray(pendingAssignmentsPrefixBytes()), pendingAssignmentsListener);
-        msManager.registerPrefixWatch(new ByteArray(stableAssignmentsPrefixBytes()), stableAssignmentsListener);
-
-        msManager.recoveryFinishedFuture().thenAccept(recoveryRevisions -> {
-            handleRecoveryAssignments(recoveryRevisions, pendingAssignmentsPrefixBytes(), groupPendingAssignments);
-            handleRecoveryAssignments(recoveryRevisions, stableAssignmentsPrefixBytes(), groupStableAssignments);
->>>>>>> 9d725d97
         }).whenComplete((res, ex) -> {
             if (ex != null) {
                 LOG.error("Failed to start assignment tracker due to recovery error", ex);
@@ -180,13 +171,9 @@
                 LOG.debug("Stable assignments update [revision={}, keys={}]", event.revision(), collectKeysFromEventAsString(event));
             }
 
-<<<<<<< HEAD
-            handleReceivedAssignments(event, STABLE_ASSIGNMENTS_PREFIX_BYTES, groupStableAssignments,
+            handleReceivedAssignments(event, stableAssignmentsPrefixBytes(), groupStableAssignments,
                     bytes -> Assignments.fromBytes(bytes).nodes()
             );
-=======
-            handleReceivedAssignments(event, stableAssignmentsPrefixBytes(), groupStableAssignments);
->>>>>>> 9d725d97
 
             return nullCompletedFuture();
         };
@@ -198,13 +185,9 @@
                 LOG.debug("Pending assignments update [revision={}, keys={}]", event.revision(), collectKeysFromEventAsString(event));
             }
 
-<<<<<<< HEAD
-            handleReceivedAssignments(event, PENDING_ASSIGNMENTS_QUEUE_PREFIX_BYTES, groupPendingAssignments,
+            handleReceivedAssignments(event, pendingAssignmentsQueuePrefixBytes(), groupPendingAssignments,
                     bytes -> AssignmentsQueue.fromBytes(bytes).poll().nodes()
             );
-=======
-            handleReceivedAssignments(event, pendingAssignmentsPrefixBytes(), groupPendingAssignments);
->>>>>>> 9d725d97
 
             return nullCompletedFuture();
         };
@@ -358,8 +341,8 @@
         return sb.toString();
     }
 
-    private static byte[] pendingAssignmentsPrefixBytes() {
-        return enabledColocation() ? ZoneRebalanceUtil.PENDING_ASSIGNMENTS_PREFIX_BYTES : PENDING_ASSIGNMENTS_PREFIX_BYTES;
+    private static byte[] pendingAssignmentsQueuePrefixBytes() {
+        return enabledColocation() ? ZoneRebalanceUtil.PENDING_ASSIGNMENTS_QUEUE_PREFIX_BYTES : PENDING_ASSIGNMENTS_QUEUE_PREFIX_BYTES;
     }
 
     private static byte[] stableAssignmentsPrefixBytes() {
