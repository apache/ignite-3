--- conflicted
+++ resolved
@@ -68,10 +68,7 @@
     testImplementation(testFixtures(project(':ignite-vault')))
     testImplementation libs.hamcrest.core
     testImplementation libs.mockito.core
-<<<<<<< HEAD
-=======
     testImplementation libs.mockito.junit
->>>>>>> 0a59af8a
 }
 
 description = 'ignite-placement-driver'