--- conflicted
+++ resolved
@@ -142,13 +142,9 @@
         for (int i = 0; i < scalarMetrics.size(); i++) {
             LongMetric m = (LongMetric) scalarMetrics.get(i);
 
-<<<<<<< HEAD
-            sb.append(m.name().substring(name().length() + /*RANGE_DIVIDER*/1))
-=======
             String shortenedScalarMetricName = m.name().substring(name().length() + /* RANGE_DIVIDER */1);
 
             sb.append(shortenedScalarMetricName)
->>>>>>> cde85023
                     .append(METRIC_DIVIDER)
                     .append(m.value())
                     .append(BUCKET_DIVIDER);
