--- conflicted
+++ resolved
@@ -40,16 +40,17 @@
 
         <dependency>
             <groupId>org.apache.ignite</groupId>
-<<<<<<< HEAD
-            <artifactId>ignite-rest-api</artifactId>
-=======
             <artifactId>ignite-configuration</artifactId>
         </dependency>
 
         <dependency>
             <groupId>org.apache.ignite</groupId>
             <artifactId>ignite-configuration-api</artifactId>
->>>>>>> 1134c401
+        </dependency>
+
+        <dependency>
+            <groupId>org.apache.ignite</groupId>
+            <artifactId>ignite-rest-api</artifactId>
         </dependency>
 
         <!-- 3rd party dependencies -->
@@ -96,14 +97,6 @@
             <plugin>
                 <groupId>org.apache.maven.plugins</groupId>
                 <artifactId>maven-compiler-plugin</artifactId>
-<<<<<<< HEAD
-                <configuration>
-                    <annotationProcessorPaths>
-                        <path>
-                            <groupId>io.micronaut</groupId>
-                            <artifactId>micronaut-inject-java</artifactId>
-                            <version>${micronaut.version}</version>
-=======
                 <dependencies>
                     <dependency>
                         <groupId>org.apache.ignite</groupId>
@@ -117,7 +110,11 @@
                             <groupId>org.apache.ignite</groupId>
                             <artifactId>ignite-configuration-annotation-processor</artifactId>
                             <version>${project.version}</version>
->>>>>>> 1134c401
+                        </path>
+                        <path>
+                            <groupId>io.micronaut</groupId>
+                            <artifactId>micronaut-inject-java</artifactId>
+                            <version>${micronaut.version}</version>
                         </path>
                     </annotationProcessorPaths>
                 </configuration>
