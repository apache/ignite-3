/*
 * Licensed to the Apache Software Foundation (ASF) under one or more
 * contributor license agreements. See the NOTICE file distributed with
 * this work for additional information regarding copyright ownership.
 * The ASF licenses this file to You under the Apache License, Version 2.0
 * (the "License"); you may not use this file except in compliance with
 * the License. You may obtain a copy of the License at
 *
 *      http://www.apache.org/licenses/LICENSE-2.0
 *
 * Unless required by applicable law or agreed to in writing, software
 * distributed under the License is distributed on an "AS IS" BASIS,
 * WITHOUT WARRANTIES OR CONDITIONS OF ANY KIND, either express or implied.
 * See the License for the specific language governing permissions and
 * limitations under the License.
 */

package org.apache.ignite.internal.binarytuple;

import java.math.BigDecimal;
import java.math.BigInteger;
import java.math.RoundingMode;
import java.nio.ByteBuffer;
import java.nio.ByteOrder;
import java.nio.CharBuffer;
import java.nio.charset.CharacterCodingException;
import java.nio.charset.CharsetEncoder;
import java.nio.charset.CoderResult;
import java.nio.charset.StandardCharsets;
import java.time.Instant;
import java.time.LocalDate;
import java.time.LocalDateTime;
import java.time.LocalTime;
import java.util.BitSet;
import java.util.UUID;
import org.jetbrains.annotations.Nullable;

/**
 * Utility to construct a binary tuple.
 */
public class BinaryTupleBuilder {
    /** The buffer size allocated for values when we do not know anything better. */
    private static final int DEFAULT_BUFFER_SIZE = 4000;

    /** Current element. */
    private int elementIndex = 0;

    /** Number of elements in the tuple. */
    private final int numElements;

    /** Size of an offset table entry. */
    private final int entrySize;

    /** Position of the varlen offset table. */
    private final int entryBase;

    /** Starting position of variable-length values. */
    private final int valueBase;

    /** Buffer for tuple content. */
    private ByteBuffer buffer;

    /** Charset encoder for strings. Initialized lazily. */
    private CharsetEncoder cachedEncoder;

    /** Flag indicating if any NULL values were really put here. */
    private boolean hasNullValues = false;

    /**
     * Creates a builder.
     *
     * @param numElements Number of tuple elements.
     * @param allowNulls True if NULL values are possible, false otherwise.
     */
    public BinaryTupleBuilder(int numElements, boolean allowNulls) {
        this(numElements, allowNulls, -1);
    }

    /**
     * Creates a builder.
     *
     * @param numElements Number of tuple elements.
     * @param allowNulls True if NULL values are possible, false otherwise.
     * @param totalValueSize Total estimated length of non-NULL values, -1 if not known.
     */
    public BinaryTupleBuilder(int numElements, boolean allowNulls, int totalValueSize) {
        this.numElements = numElements;

        int base = BinaryTupleCommon.HEADER_SIZE;
        if (allowNulls) {
            base += BinaryTupleCommon.nullMapSize(numElements);
        }

        entryBase = base;

        if (totalValueSize < 0) {
            entrySize = Integer.BYTES;
        } else {
            entrySize = BinaryTupleCommon.flagsToEntrySize(BinaryTupleCommon.valueSizeToFlags(totalValueSize));
        }

        valueBase = base + entrySize * numElements;

        allocate(totalValueSize);
    }

    /**
     * Check if the binary tuple contains a null map.
     */
    public boolean hasNullMap() {
        return entryBase > BinaryTupleCommon.HEADER_SIZE;
    }

    /**
     * Append a NULL value for the current element.
     *
     * @return {@code this} for chaining.
     */
    public BinaryTupleBuilder appendNull() {
        if (!hasNullMap()) {
            throw new IllegalStateException("Appending a NULL value in binary tuple builder with disabled NULLs");
        }

        hasNullValues = true;

        int nullIndex = BinaryTupleCommon.nullOffset(elementIndex);
        byte nullMask = BinaryTupleCommon.nullMask(elementIndex);
        buffer.put(nullIndex, (byte) (buffer.get(nullIndex) | nullMask));

        return proceed();
    }

    /**
     * Append a default (empty) value for the current element.
     *
     * @return {@code this} for chaining.
     */
    public BinaryTupleBuilder appendDefault() {
        return proceed();
    }

    /**
     * Append a value for the current element.
     *
     * @param value Element value.
     * @return {@code this} for chaining.
     */
    public BinaryTupleBuilder appendByte(byte value) {
        if (value != 0) {
            putByte(value);
        }
        return proceed();
    }

    /**
     * Append a value for the current element.
     *
     * @param value Element value.
     * @return {@code this} for chaining.
     */
    public BinaryTupleBuilder appendByte(Byte value) {
        return value == null ? appendNull() : appendByte(value.byteValue());
    }

    /**
     * Append a value for the current element.
     *
     * @param value Element value.
     * @return {@code this} for chaining.
     */
    public BinaryTupleBuilder appendShort(short value) {
        if (Byte.MIN_VALUE <= value && value <= Byte.MAX_VALUE) {
            return appendByte((byte) value);
        }
        putShort(value);
        return proceed();
    }

    /**
     * Append a value for the current element.
     *
     * @param value Element value.
     * @return {@code this} for chaining.
     */
    public BinaryTupleBuilder appendShort(Short value) {
        return value == null ? appendNull() : appendShort(value.shortValue());
    }

    /**
     * Append a value for the current element.
     *
     * @param value Element value.
     * @return {@code this} for chaining.
     */
    public BinaryTupleBuilder appendInt(int value) {
        if (Byte.MIN_VALUE <= value && value <= Byte.MAX_VALUE) {
            return appendByte((byte) value);
        }
        if (Short.MIN_VALUE <= value && value <= Short.MAX_VALUE) {
            putShort((short) value);
        } else {
            putInt(value);
        }
        return proceed();
    }

    /**
     * Append a value for the current element.
     *
     * @param value Element value.
     * @return {@code this} for chaining.
     */
    public BinaryTupleBuilder appendInt(@Nullable Integer value) {
        return value == null ? appendNull() : appendInt(value.intValue());
    }

    /**
     * Append a value for the current element.
     *
     * @param value Element value.
     * @return {@code this} for chaining.
     */
    public BinaryTupleBuilder appendLong(long value) {
        if (Short.MIN_VALUE <= value && value <= Short.MAX_VALUE) {
            return appendShort((short) value);
        }
        if (Integer.MIN_VALUE <= value && value <= Integer.MAX_VALUE) {
            putInt((int) value);
        } else {
            putLong(value);
        }
        return proceed();
    }

    /**
     * Append a value for the current element.
     *
     * @param value Element value.
     * @return {@code this} for chaining.
     */
    public BinaryTupleBuilder appendLong(Long value) {
        return value == null ? appendNull() : appendLong(value.longValue());
    }

    /**
     * Append a value for the current element.
     *
     * @param value Element value.
     * @return {@code this} for chaining.
     */
    public BinaryTupleBuilder appendFloat(float value) {
        if (value != 0.0F) {
            putFloat(value);
        }
        return proceed();
    }

    /**
     * Append a value for the current element.
     *
     * @param value Element value.
     * @return {@code this} for chaining.
     */
    public BinaryTupleBuilder appendFloat(Float value) {
        return value == null ? appendNull() : appendFloat(value.floatValue());
    }

    /**
     * Append a value for the current element.
     *
     * @param value Element value.
     * @return {@code this} for chaining.
     */
    public BinaryTupleBuilder appendDouble(double value) {
        if (value == ((float) value)) {
            return appendFloat((float) value);
        }
        putDouble(value);
        return proceed();
    }

    /**
     * Append a value for the current element.
     *
     * @param value Element value.
     * @return {@code this} for chaining.
     */
    public BinaryTupleBuilder appendDouble(Double value) {
        return value == null ? appendNull() : appendDouble(value.doubleValue());
    }

    /**
     * Append a value for the current element.
     *
     * @param value Element value.
     * @return {@code this} for chaining.
     */
    public BinaryTupleBuilder appendNumberNotNull(BigInteger value) {
        putBytes(value.toByteArray());
        return proceed();
    }

    /**
     * Append a value for the current element.
     *
     * @param value Element value.
     * @return {@code this} for chaining.
     */
    public BinaryTupleBuilder appendNumber(BigInteger value) {
        return value == null ? appendNull() : appendNumberNotNull(value);
    }

    /**
     * Append a value for the current element.
     *
     * @param value Element value.
     * @param scale Decimal scale.
     * @return {@code this} for chaining.
     */
<<<<<<< HEAD
    public BinaryTupleBuilder appendDecimalNotNull(BigDecimal value) {
        putBytes(value.unscaledValue().toByteArray());
=======
    public BinaryTupleBuilder appendDecimalNotNull(@NotNull BigDecimal value, int scale) {
        putBytes(value.setScale(scale, RoundingMode.HALF_UP).unscaledValue().toByteArray());
>>>>>>> fc959a42
        return proceed();
    }

    /**
     * Append a value for the current element.
     *
     * @param value Element value.
     * @param scale Decimal scale.
     * @return {@code this} for chaining.
     */
    public BinaryTupleBuilder appendDecimal(BigDecimal value, int scale) {
        return value == null ? appendNull() : appendDecimalNotNull(value, scale);
    }

    /**
     * Append a value for the current element.
     *
     * @param value Element value.
     * @return {@code this} for chaining.
     */
    public BinaryTupleBuilder appendStringNotNull(String value) {
        try {
            putString(value);
        } catch (CharacterCodingException e) {
            throw new BinaryTupleFormatException("Failed to encode string in binary tuple builder", e);
        }
        return proceed();
    }

    /**
     * Append a value for the current element.
     *
     * @param value Element value.
     * @return {@code this} for chaining.
     */
    public BinaryTupleBuilder appendString(@Nullable String value) {
        return value == null ? appendNull() : appendStringNotNull(value);
    }

    /**
     * Append a value for the current element.
     *
     * @param value Element value.
     * @return {@code this} for chaining.
     */
    public BinaryTupleBuilder appendBytesNotNull(byte[] value) {
        putBytes(value);
        return proceed();
    }

    /**
     * Append a value for the current element.
     *
     * @param value Element value.
     * @return {@code this} for chaining.
     */
    public BinaryTupleBuilder appendBytes(byte[] value) {
        return value == null ? appendNull() : appendBytesNotNull(value);
    }

    /**
     * Append a value for the current element.
     *
     * @param value Element value.
     * @return {@code this} for chaining.
     */
    public BinaryTupleBuilder appendUuidNotNull(UUID value) {
        long lsb = value.getLeastSignificantBits();
        long msb = value.getMostSignificantBits();
        if ((lsb | msb) != 0L) {
            putLong(msb);
            putLong(lsb);
        }
        return proceed();
    }

    /**
     * Append a value for the current element.
     *
     * @param value Element value.
     * @return {@code this} for chaining.
     */
    public BinaryTupleBuilder appendUuid(UUID value) {
        return value == null ? appendNull() : appendUuidNotNull(value);
    }

    /**
     * Append a value for the current element.
     *
     * @param value Element value.
     * @return {@code this} for chaining.
     */
    public BinaryTupleBuilder appendBitmaskNotNull(BitSet value) {
        putBytes(value.toByteArray());
        return proceed();
    }

    /**
     * Append a value for the current element.
     *
     * @param value Element value.
     * @return {@code this} for chaining.
     */
    public BinaryTupleBuilder appendBitmask(BitSet value) {
        return value == null ? appendNull() : appendBitmaskNotNull(value);
    }

    /**
     * Append a value for the current element.
     *
     * @param value Element value.
     * @return {@code this} for chaining.
     */
    public BinaryTupleBuilder appendDateNotNull(LocalDate value) {
        if (value != BinaryTupleCommon.DEFAULT_DATE) {
            putDate(value);
        }
        return proceed();
    }

    /**
     * Append a value for the current element.
     *
     * @param value Element value.
     * @return {@code this} for chaining.
     */
    public BinaryTupleBuilder appendDate(LocalDate value) {
        return value == null ? appendNull() : appendDateNotNull(value);
    }

    /**
     * Append a value for the current element.
     *
     * @param value Element value.
     * @return {@code this} for chaining.
     */
    public BinaryTupleBuilder appendTimeNotNull(LocalTime value) {
        if (value != BinaryTupleCommon.DEFAULT_TIME) {
            putTime(value);
        }
        return proceed();
    }

    /**
     * Append a value for the current element.
     *
     * @param value Element value.
     * @return {@code this} for chaining.
     */
    public BinaryTupleBuilder appendTime(LocalTime value) {
        return value == null ? appendNull() : appendTimeNotNull(value);
    }

    /**
     * Append a value for the current element.
     *
     * @param value Element value.
     * @return {@code this} for chaining.
     */
    public BinaryTupleBuilder appendDateTimeNotNull(LocalDateTime value) {
        if (value != BinaryTupleCommon.DEFAULT_DATE_TIME) {
            putDate(value.toLocalDate());
            putTime(value.toLocalTime());
        }
        return proceed();
    }

    /**
     * Append a value for the current element.
     *
     * @param value Element value.
     * @return {@code this} for chaining.
     */
    public BinaryTupleBuilder appendDateTime(LocalDateTime value) {
        return value == null ? appendNull() : appendDateTimeNotNull(value);
    }

    /**
     * Append a value for the current element.
     *
     * @param value Element value.
     * @return {@code this} for chaining.
     */
    public BinaryTupleBuilder appendTimestampNotNull(Instant value) {
        if (value != BinaryTupleCommon.DEFAULT_TIMESTAMP) {
            long seconds = value.getEpochSecond();
            int nanos = value.getNano();
            putLong(seconds);
            if (nanos != 0) {
                putInt(nanos);
            }
        }
        return proceed();
    }

    /**
     * Append a value for the current element.
     *
     * @param value Element value.
     * @return {@code this} for chaining.
     */
    public BinaryTupleBuilder appendTimestamp(Instant value) {
        return value == null ? appendNull() : appendTimestampNotNull(value);
    }

    /**
     * Append some arbitrary content as the current element.
     *
     * @param bytes Buffer with element raw bytes.
     * @return {@code this} for chaining.
     */
    public BinaryTupleBuilder appendElementBytes(ByteBuffer bytes) {
        putElement(bytes);
        return proceed();
    }

    /**
     * Append some arbitrary content as the current element.
     *
     * @param bytes Buffer with element raw bytes.
     * @param offset Offset of the element in the buffer.
     * @param length Length of the element in the buffer.
     * @return {@code this} for chaining.
     */
    public BinaryTupleBuilder appendElementBytes(ByteBuffer bytes, int offset, int length) {
        putElement(bytes, offset, length);
        return proceed();
    }

    /**
     * Gets the current element index.
     *
     * @return Element index.
     */
    public int elementIndex() {
        return elementIndex;
    }

    /**
     * Gets the expected number of tuple elements.
     *
     * @return Expected number of tuple elements.
     */
    public int numElements() {
        return numElements;
    }

    /**
     * Finalize tuple building.
     *
     * <p>NOTE: This should be called only once as it messes up with accumulated internal data.
     *
     * @return Buffer with tuple bytes.
     */
    public ByteBuffer build() {
        int offset = 0;

        int valueSize = buffer.position() - valueBase;
        byte flags = BinaryTupleCommon.valueSizeToFlags(valueSize);
        int desiredEntrySize = BinaryTupleCommon.flagsToEntrySize(flags);

        // Shrink the offset table if needed.
        if (desiredEntrySize != entrySize) {
            if (desiredEntrySize > entrySize) {
                throw new IllegalStateException("Offset entry overflow in binary tuple builder");
            }

            assert entrySize == 4 || entrySize == 2;
            assert desiredEntrySize == 2 || desiredEntrySize == 1;

            int getIndex = valueBase;
            int putIndex = valueBase;
            while (getIndex > entryBase) {
                getIndex -= entrySize;
                putIndex -= desiredEntrySize;

                int value;
                if (entrySize == 4) {
                    value = buffer.getInt(getIndex);
                } else {
                    value = Short.toUnsignedInt(buffer.getShort(getIndex));
                }
                if (desiredEntrySize == 1) {
                    buffer.put(putIndex, (byte) value);
                } else {
                    buffer.putShort(putIndex, (short) value);
                }
            }

            offset = (entrySize - desiredEntrySize) * numElements;
        }

        // Drop or move null map if needed.
        if (hasNullMap()) {
            if (!hasNullValues) {
                offset += BinaryTupleCommon.nullMapSize(numElements);
            } else {
                flags |= BinaryTupleCommon.NULLMAP_FLAG;
                if (offset != 0) {
                    int n = BinaryTupleCommon.nullMapSize(numElements);
                    for (int i = BinaryTupleCommon.HEADER_SIZE + n - 1; i >= BinaryTupleCommon.HEADER_SIZE; i--) {
                        buffer.put(i + offset, buffer.get(i));
                    }
                }
            }
        }

        buffer.put(offset, flags);

        return buffer.flip().position(offset).slice().order(ByteOrder.LITTLE_ENDIAN);
    }

    /** Put a byte value to the buffer extending it if needed. */
    private void putByte(byte value) {
        ensure(Byte.BYTES);
        buffer.put(value);
    }

    /** Put a short value to the buffer extending it if needed. */
    private void putShort(short value) {
        ensure(Short.BYTES);
        buffer.putShort(value);
    }

    /** Put an int value to the buffer extending it if needed. */
    private void putInt(int value) {
        ensure(Integer.BYTES);
        buffer.putInt(value);
    }

    /** Put a long value to the buffer extending it if needed. */
    private void putLong(long value) {
        ensure(Long.BYTES);
        buffer.putLong(value);
    }

    /** Put a float value to the buffer extending it if needed. */
    private void putFloat(float value) {
        ensure(Float.BYTES);
        buffer.putFloat(value);
    }

    /** Put a double value to the buffer extending it if needed. */
    private void putDouble(double value) {
        ensure(Double.BYTES);
        buffer.putDouble(value);
    }

    /** Put bytes to the buffer extending it if needed. */
    private void putBytes(byte[] bytes) {
        ensure(bytes.length);
        buffer.put(bytes);
    }

    /** Put a string to the buffer extending it if needed. */
    private void putString(String value) throws CharacterCodingException {
        CharsetEncoder coder = encoder().reset();
        CharBuffer input = CharBuffer.wrap(value);

        CoderResult result = coder.encode(input, buffer, true);
        while (result.isOverflow()) {
            grow((int) coder.maxBytesPerChar());
            result = coder.encode(input, buffer, true);
        }

        if (result.isUnderflow()) {
            result = coder.flush(buffer);
            while (result.isOverflow()) {
                grow((int) coder.maxBytesPerChar());
                result = coder.flush(buffer);
            }
        }

        if (result.isError()) {
            result.throwException();
        }
    }

    /** Put a date to the buffer extending it if needed. */
    private void putDate(LocalDate value) {
        int year = value.getYear();
        int month = value.getMonthValue();
        int day = value.getDayOfMonth();

        int date = (year << 9) | (month << 5) | day;

        putShort((short) date);
        putByte((byte) (date >> 16));
    }

    /** Put a time to the buffer extending it if needed. */
    private void putTime(LocalTime value) {
        long hour = value.getHour();
        long minute = value.getMinute();
        long second = value.getSecond();
        long nanos = value.getNano();

        if ((nanos % 1000) != 0) {
            long time = (hour << 42) | (minute << 36) | (second << 30) | nanos;
            putInt((int) time);
            putShort((short) (time >>> 32));
        } else if ((nanos % 1000000) != 0) {
            long time = (hour << 32) | (minute << 26) | (second << 20) | (nanos / 1000);
            putInt((int) time);
            putByte((byte) (time >>> 32));
        } else {
            long time = (hour << 22) | (minute << 16) | (second << 10) | (nanos / 1000000);
            putInt((int) time);
        }
    }

    /** Put element bytes to the buffer extending it if needed. */
    private void putElement(ByteBuffer bytes) {
        ensure(bytes.remaining());
        buffer.put(bytes);
    }

    /** Put element bytes to the buffer extending it if needed. */
    private void putElement(ByteBuffer bytes, int offset, int length) {
        assert bytes.limit() <= (offset + length);
        ensure(length);
        buffer.put(bytes.asReadOnlyBuffer().position(offset).limit(offset + length));
    }

    /** Proceed to the next tuple element. */
    private BinaryTupleBuilder proceed() {
        assert elementIndex < numElements;

        int offset = buffer.position() - valueBase;
        switch (entrySize) {
            case Byte.BYTES:
                buffer.put(entryBase + elementIndex, (byte) offset);
                break;
            case Short.BYTES:
                buffer.putShort(entryBase + elementIndex * Short.BYTES, (short) offset);
                break;
            case Integer.BYTES:
                buffer.putInt(entryBase + elementIndex * Integer.BYTES, offset);
                break;
            default:
                assert false;
        }

        elementIndex++;
        return this;
    }

    /** Allocate a non-direct buffer for tuple. */
    private void allocate(int totalValueSize) {
        buffer = ByteBuffer.allocate(estimateBufferCapacity(totalValueSize));
        buffer.order(ByteOrder.LITTLE_ENDIAN);
        buffer.position(valueBase);
    }

    /** Do our best to find initial buffer capacity. */
    private int estimateBufferCapacity(int totalValueSize) {
        if (totalValueSize < 0) {
            totalValueSize = Integer.max(numElements * 8, DEFAULT_BUFFER_SIZE);
        }
        return valueBase + totalValueSize;
    }

    /** Ensure that the buffer can fit the required size. */
    private void ensure(int size) {
        if (buffer.remaining() < size) {
            grow(size);
        }
    }

    /** Reallocate the buffer increasing its capacity to fit the required size. */
    private void grow(int size) {
        int capacity = buffer.capacity();
        do {
            capacity *= 2;
            if (capacity < 0) {
                throw new BinaryTupleFormatException("Buffer overflow in binary tuple builder");
            }
        } while ((capacity - buffer.position()) < size);

        ByteBuffer newBuffer = ByteBuffer.allocate(capacity);
        newBuffer.order(ByteOrder.LITTLE_ENDIAN);
        newBuffer.put(buffer.flip());

        buffer = newBuffer;
    }

    /**
     * Get UTF-8 string encoder.
     */
    private CharsetEncoder encoder() {
        if (cachedEncoder == null) {
            cachedEncoder = StandardCharsets.UTF_8.newEncoder();
        }
        return cachedEncoder;
    }
}<|MERGE_RESOLUTION|>--- conflicted
+++ resolved
@@ -317,13 +317,8 @@
      * @param scale Decimal scale.
      * @return {@code this} for chaining.
      */
-<<<<<<< HEAD
-    public BinaryTupleBuilder appendDecimalNotNull(BigDecimal value) {
-        putBytes(value.unscaledValue().toByteArray());
-=======
-    public BinaryTupleBuilder appendDecimalNotNull(@NotNull BigDecimal value, int scale) {
+    public BinaryTupleBuilder appendDecimalNotNull(BigDecimal value, int scale) {
         putBytes(value.setScale(scale, RoundingMode.HALF_UP).unscaledValue().toByteArray());
->>>>>>> fc959a42
         return proceed();
     }
 
