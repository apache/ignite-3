/*
 * Licensed to the Apache Software Foundation (ASF) under one or more
 * contributor license agreements. See the NOTICE file distributed with
 * this work for additional information regarding copyright ownership.
 * The ASF licenses this file to You under the Apache License, Version 2.0
 * (the "License"); you may not use this file except in compliance with
 * the License. You may obtain a copy of the License at
 *
 *      http://www.apache.org/licenses/LICENSE-2.0
 *
 * Unless required by applicable law or agreed to in writing, software
 * distributed under the License is distributed on an "AS IS" BASIS,
 * WITHOUT WARRANTIES OR CONDITIONS OF ANY KIND, either express or implied.
 * See the License for the specific language governing permissions and
 * limitations under the License.
 */

package org.apache.ignite.internal.storage.pagememory;

import static org.apache.ignite.internal.pagememory.PageIdAllocator.FLAG_AUX;
import static org.apache.ignite.internal.storage.MvPartitionStorage.REBALANCE_IN_PROGRESS;

import java.util.UUID;
import java.util.concurrent.CompletableFuture;
import java.util.concurrent.TimeUnit;
import java.util.concurrent.atomic.AtomicLong;
import java.util.function.Supplier;
import org.apache.ignite.internal.pagememory.evict.PageEvictionTrackerNoOp;
import org.apache.ignite.internal.pagememory.metric.IoStatisticsHolderNoOp;
import org.apache.ignite.internal.pagememory.persistence.GroupPartitionId;
import org.apache.ignite.internal.pagememory.persistence.PartitionMeta;
import org.apache.ignite.internal.pagememory.persistence.PersistentPageMemory;
import org.apache.ignite.internal.pagememory.persistence.checkpoint.CheckpointProgress;
import org.apache.ignite.internal.pagememory.persistence.checkpoint.CheckpointTimeoutLock;
import org.apache.ignite.internal.pagememory.persistence.store.FilePageStore;
import org.apache.ignite.internal.pagememory.reuse.ReuseList;
import org.apache.ignite.internal.pagememory.util.PageLockListenerNoOp;
import org.apache.ignite.internal.schema.configuration.TableConfiguration;
import org.apache.ignite.internal.schema.configuration.TableView;
import org.apache.ignite.internal.schema.configuration.TablesConfiguration;
import org.apache.ignite.internal.storage.StorageException;
import org.apache.ignite.internal.storage.pagememory.index.freelist.IndexColumnsFreeList;
import org.apache.ignite.internal.storage.pagememory.index.meta.IndexMetaTree;
import org.apache.ignite.internal.storage.pagememory.mv.AbstractPageMemoryMvPartitionStorage;
import org.apache.ignite.internal.storage.pagememory.mv.PersistentPageMemoryMvPartitionStorage;
import org.apache.ignite.internal.storage.pagememory.mv.RowVersionFreeList;
import org.apache.ignite.internal.storage.pagememory.mv.VersionChainTree;
import org.apache.ignite.lang.IgniteInternalCheckedException;
import org.apache.ignite.lang.IgniteStringFormatter;
import org.jetbrains.annotations.Nullable;

/**
 * Implementation of {@link AbstractPageMemoryTableStorage} for persistent case.
 */
public class PersistentPageMemoryTableStorage extends AbstractPageMemoryTableStorage {
    /** Storage engine instance. */
    private final PersistentPageMemoryStorageEngine engine;

    /** Data region instance. */
    private final PersistentPageMemoryDataRegion dataRegion;

    /**
     * Constructor.
     *
     * @param tableConfig Table configuration.
     * @param tablesConfig Tables configuration.
     * @param engine Storage engine instance.
     * @param dataRegion Data region for the table.
     */
    public PersistentPageMemoryTableStorage(
            TableConfiguration tableConfig,
            TablesConfiguration tablesConfig,
            PersistentPageMemoryStorageEngine engine,
            PersistentPageMemoryDataRegion dataRegion
    ) {
        super(tableConfig, tablesConfig);

        this.engine = engine;
        this.dataRegion = dataRegion;
    }

    /**
     * Returns a storage engine instance.
     */
    public PersistentPageMemoryStorageEngine engine() {
        return engine;
    }

    @Override
    public PersistentPageMemoryDataRegion dataRegion() {
        return dataRegion;
    }

    @Override
    public boolean isVolatile() {
        return false;
    }

    @Override
<<<<<<< HEAD
    public CompletableFuture<Void> destroy() {
        if (!CLOSED.compareAndSet(this, false, true)) {
            return completedFuture(null);
        }

        busyLock.block();

        List<CompletableFuture<Void>> destroyFutures = new ArrayList<>();

        for (int i = 0; i < mvPartitions.length(); i++) {
            CompletableFuture<Void> destroyPartitionFuture = destroyFutureByPartitionId.get(i);

            if (destroyPartitionFuture != null) {
                destroyFutures.add(destroyPartitionFuture);
            } else {
                AbstractPageMemoryMvPartitionStorage partition = mvPartitions.getAndUpdate(i, p -> null);

                if (partition != null) {
                    destroyFutures.add(destroyMvPartitionStorage(partition));
                }
            }
        }

        int tableId = tableConfig.tableId().value();

        if (destroyFutures.isEmpty()) {
            dataRegion.pageMemory().onGroupDestroyed(tableId);

            return completedFuture(null);
        } else {
            return CompletableFuture.allOf(destroyFutures.toArray(CompletableFuture[]::new))
                    .whenComplete((unused, throwable) -> {
                        if (throwable == null) {
                            dataRegion.pageMemory().onGroupDestroyed(tableId);
                        }
                    });
        }
=======
    protected void finishDestruction() {
        dataRegion.pageMemory().onGroupDestroyed(tableCfg.tableId().value());
>>>>>>> 1c3c006b
    }

    @Override
    public PersistentPageMemoryMvPartitionStorage createMvPartitionStorage(int partitionId) {
        waitPartitionToBeDestroyed(partitionId);

        TableView tableView = tableConfig.value();

        GroupPartitionId groupPartitionId = createGroupPartitionId(partitionId);

        PartitionMeta meta = getOrCreatePartitionMetaWithRecreatePartitionPageStoreIfRebalanceNotCompleted(groupPartitionId);

        return inCheckpointLock(() -> {
            PersistentPageMemory pageMemory = dataRegion.pageMemory();

            RowVersionFreeList rowVersionFreeList = createRowVersionFreeList(tableView, partitionId, pageMemory, meta);

            IndexColumnsFreeList indexColumnsFreeList
                    = createIndexColumnsFreeList(tableView, partitionId, rowVersionFreeList, pageMemory, meta);

            VersionChainTree versionChainTree = createVersionChainTree(tableView, partitionId, rowVersionFreeList, pageMemory, meta);

            IndexMetaTree indexMetaTree = createIndexMetaTree(tableView, partitionId, rowVersionFreeList, pageMemory, meta);

            return new PersistentPageMemoryMvPartitionStorage(
                    this,
                    partitionId,
                    meta,
                    rowVersionFreeList,
                    indexColumnsFreeList,
                    versionChainTree,
                    indexMetaTree
            );
        });
    }

    /**
     * Initializes the partition file page store if it hasn't already.
     *
     * @param tableView Table configuration.
     * @param groupPartitionId Pair of group ID with partition ID.
     * @return Partition file page store.
     * @throws StorageException If failed.
     */
    private FilePageStore ensurePartitionFilePageStore(TableView tableView, GroupPartitionId groupPartitionId) throws StorageException {
        try {
            dataRegion.filePageStoreManager().initialize(tableView.name(), groupPartitionId);

            FilePageStore filePageStore = dataRegion.filePageStoreManager().getStore(groupPartitionId);

            assert !filePageStore.isMarkedToDestroy() : IgniteStringFormatter.format(
                    "Should not be marked for deletion: [tableName={}, tableId={}, partitionId={}]",
                    tableView.name(),
                    tableView.tableId(),
                    groupPartitionId.getPartitionId()
            );

            filePageStore.ensure();

            if (filePageStore.deltaFileCount() > 0) {
                dataRegion.checkpointManager().triggerCompaction();
            }

            return filePageStore;
        } catch (IgniteInternalCheckedException e) {
            throw new StorageException(
                    String.format("Error initializing file page store [tableName=%s, partitionId=%s]",
                            tableView.name(),
                            groupPartitionId.getPartitionId()
                    ),
                    e
            );
        }
    }

    /**
     * Returns id of the last started checkpoint, or {@code null} if no checkpoints were started yet.
     */
    @Nullable
    private UUID lastCheckpointId() {
        CheckpointProgress lastCeckpointProgress = dataRegion.checkpointManager().lastCheckpointProgress();

        return lastCeckpointProgress == null ? null : lastCeckpointProgress.id();
    }

    /**
     * Returns new {@link RowVersionFreeList} instance for partition.
     *
     * @param tableView Table configuration.
     * @param partId Partition ID.
     * @param pageMemory Persistent page memory instance.
     * @param meta Partition metadata.
     * @throws StorageException If failed.
     */
    private RowVersionFreeList createRowVersionFreeList(
            TableView tableView,
            int partId,
            PersistentPageMemory pageMemory,
            PartitionMeta meta
    ) throws StorageException {
        try {
            boolean initNew = false;

            if (meta.rowVersionFreeListRootPageId() == 0) {
                long rootPageId = pageMemory.allocatePage(tableView.tableId(), partId, FLAG_AUX);

                meta.rowVersionFreeListRootPageId(lastCheckpointId(), rootPageId);

                initNew = true;
            }

            return new RowVersionFreeList(
                    tableView.tableId(),
                    partId,
                    dataRegion.pageMemory(),
                    null,
                    PageLockListenerNoOp.INSTANCE,
                    meta.rowVersionFreeListRootPageId(),
                    initNew,
                    dataRegion.pageListCacheLimit(),
                    PageEvictionTrackerNoOp.INSTANCE,
                    IoStatisticsHolderNoOp.INSTANCE
            );
        } catch (IgniteInternalCheckedException e) {
            throw new StorageException(
                    String.format("Error creating RowVersionFreeList [tableName=%s, partitionId=%s]", tableView.name(), partId),
                    e
            );
        }
    }

    /**
     * Returns new {@link IndexColumnsFreeList} instance for partition.
     *
     * @param tableView Table configuration.
     * @param partitionId Partition ID.
     * @param reuseList Reuse list.
     * @param pageMemory Persistent page memory instance.
     * @param meta Partition metadata.
     * @throws StorageException If failed.
     */
    private IndexColumnsFreeList createIndexColumnsFreeList(
            TableView tableView,
            int partitionId,
            ReuseList reuseList,
            PersistentPageMemory pageMemory,
            PartitionMeta meta
    ) {
        try {
            boolean initNew = false;

            if (meta.indexColumnsFreeListRootPageId() == 0L) {
                long rootPageId = pageMemory.allocatePage(tableView.tableId(), partitionId, FLAG_AUX);

                meta.indexColumnsFreeListRootPageId(lastCheckpointId(), rootPageId);

                initNew = true;
            }

            return new IndexColumnsFreeList(
                    tableView.tableId(),
                    partitionId,
                    pageMemory,
                    reuseList,
                    PageLockListenerNoOp.INSTANCE,
                    meta.indexColumnsFreeListRootPageId(),
                    initNew,
                    new AtomicLong(),
                    PageEvictionTrackerNoOp.INSTANCE,
                    IoStatisticsHolderNoOp.INSTANCE
            );
        } catch (IgniteInternalCheckedException e) {
            throw new StorageException(
                    String.format("Error creating IndexColumnsFreeList [tableName=%s, partitionId=%s]", tableView.name(), partitionId),
                    e
            );
        }
    }

    /**
     * Returns new {@link VersionChainTree} instance for partition.
     *
     * @param tableView Table configuration.
     * @param partId Partition ID.
     * @param reuseList Reuse list.
     * @param pageMemory Persistent page memory instance.
     * @param meta Partition metadata.
     * @throws StorageException If failed.
     */
    private VersionChainTree createVersionChainTree(
            TableView tableView,
            int partId,
            ReuseList reuseList,
            PersistentPageMemory pageMemory,
            PartitionMeta meta
    ) throws StorageException {
        try {
            boolean initNew = false;

            if (meta.versionChainTreeRootPageId() == 0) {
                long rootPageId = pageMemory.allocatePage(tableView.tableId(), partId, FLAG_AUX);

                meta.versionChainTreeRootPageId(lastCheckpointId(), rootPageId);

                initNew = true;
            }

            return new VersionChainTree(
                    tableView.tableId(),
                    tableView.name(),
                    partId,
                    dataRegion.pageMemory(),
                    PageLockListenerNoOp.INSTANCE,
                    new AtomicLong(),
                    meta.versionChainTreeRootPageId(),
                    reuseList,
                    initNew
            );
        } catch (IgniteInternalCheckedException e) {
            throw new StorageException(
                    String.format("Error creating VersionChainTree [tableName=%s, partitionId=%s]", tableView.name(), partId),
                    e
            );
        }
    }

    /**
     * Returns new {@link IndexMetaTree} instance for partition.
     *
     * @param tableView Table configuration.
     * @param partitionId Partition ID.
     * @param reuseList Reuse list.
     * @param pageMemory Persistent page memory instance.
     * @param meta Partition metadata.
     * @throws StorageException If failed.
     */
    private IndexMetaTree createIndexMetaTree(
            TableView tableView,
            int partitionId,
            ReuseList reuseList,
            PersistentPageMemory pageMemory,
            PartitionMeta meta
    ) {
        try {
            boolean initNew = false;

            if (meta.indexTreeMetaPageId() == 0) {
                long rootPageId = pageMemory.allocatePage(tableView.tableId(), partitionId, FLAG_AUX);

                meta.indexTreeMetaPageId(lastCheckpointId(), rootPageId);

                initNew = true;
            }

            return new IndexMetaTree(
                    tableView.tableId(),
                    tableView.name(),
                    partitionId,
                    dataRegion.pageMemory(),
                    PageLockListenerNoOp.INSTANCE,
                    new AtomicLong(),
                    meta.indexTreeMetaPageId(),
                    reuseList,
                    initNew
            );
        } catch (IgniteInternalCheckedException e) {
            throw new StorageException(
                    String.format("Error creating IndexMetaTree [tableName=%s, partitionId=%s]", tableView.name(), partitionId),
                    e
            );
        }
    }

    @Override
    CompletableFuture<Void> destroyMvPartitionStorage(AbstractPageMemoryMvPartitionStorage mvPartitionStorage) {
        // It is enough for us to close the partition storage and its indexes (do not destroy). Prepare the data region, checkpointer, and
        // compactor to remove the partition, and then simply delete the partition file and its delta files.
        mvPartitionStorage.close();

        return destroyPartitionPhysically(createGroupPartitionId(mvPartitionStorage.partitionId()));
    }

    @Override
    CompletableFuture<Void> clearStorageAndUpdateDataStructures(AbstractPageMemoryMvPartitionStorage mvPartitionStorage) {
        GroupPartitionId groupPartitionId = createGroupPartitionId(mvPartitionStorage.partitionId());

        return destroyPartitionPhysically(groupPartitionId).thenAccept(unused -> {
            TableView tableView = tableConfig.value();

            PersistentPageMemory pageMemory = dataRegion.pageMemory();

            int partitionId = groupPartitionId.getPartitionId();

            PartitionMeta meta = getOrCreatePartitionMeta(groupPartitionId, ensurePartitionFilePageStore(tableView, groupPartitionId));

            inCheckpointLock(() -> {
                RowVersionFreeList rowVersionFreeList = createRowVersionFreeList(tableView, partitionId, pageMemory, meta);

                IndexColumnsFreeList indexColumnsFreeList
                        = createIndexColumnsFreeList(tableView, partitionId, rowVersionFreeList, pageMemory, meta);

                VersionChainTree versionChainTree = createVersionChainTree(tableView, partitionId, rowVersionFreeList, pageMemory, meta);

                IndexMetaTree indexMetaTree = createIndexMetaTree(tableView, partitionId, rowVersionFreeList, pageMemory, meta);

                ((PersistentPageMemoryMvPartitionStorage) mvPartitionStorage).updateDataStructuresOnRebalance(
                        meta,
                        rowVersionFreeList,
                        indexColumnsFreeList,
                        versionChainTree,
                        indexMetaTree
                );

                return null;
            });
        });
    }

    private CompletableFuture<Void> destroyPartitionPhysically(GroupPartitionId groupPartitionId) {
        dataRegion.filePageStoreManager().getStore(groupPartitionId).markToDestroy();

        dataRegion.pageMemory().invalidate(groupPartitionId.getGroupId(), groupPartitionId.getPartitionId());

        return dataRegion.checkpointManager().onPartitionDestruction(groupPartitionId)
                .thenAccept(unused -> dataRegion.partitionMetaManager().removeMeta(groupPartitionId))
                .thenCompose(unused -> dataRegion.filePageStoreManager().destroyPartition(groupPartitionId));
    }

    private GroupPartitionId createGroupPartitionId(int partitionId) {
        return new GroupPartitionId(tableConfig.tableId().value(), partitionId);
    }

    private <V> V inCheckpointLock(Supplier<V> supplier) {
        CheckpointTimeoutLock checkpointTimeoutLock = dataRegion.checkpointManager().checkpointTimeoutLock();

        checkpointTimeoutLock.checkpointReadLock();

        try {
            return supplier.get();
        } finally {
            checkpointTimeoutLock.checkpointReadUnlock();
        }
    }

    private PartitionMeta getOrCreatePartitionMeta(GroupPartitionId groupPartitionId, FilePageStore filePageStore) {
        try {
            PartitionMeta meta = dataRegion.partitionMetaManager().readOrCreateMeta(lastCheckpointId(), groupPartitionId, filePageStore);

            dataRegion.partitionMetaManager().addMeta(groupPartitionId, meta);

            filePageStore.pages(meta.pageCount());

            filePageStore.setPageAllocationListener(pageIdx -> {
                assert dataRegion.checkpointManager().checkpointTimeoutLock().checkpointLockIsHeldByThread();

                meta.incrementPageCount(lastCheckpointId());
            });

            return meta;
        } catch (IgniteInternalCheckedException e) {
            throw new StorageException(
                    IgniteStringFormatter.format(
                            "Error reading or creating partition meta information: [table={}, partitionId={}]",
                            getTableName(),
                            groupPartitionId.getPartitionId()
                    ),
                    e
            );
        }
    }

    private PartitionMeta getOrCreatePartitionMetaWithRecreatePartitionPageStoreIfRebalanceNotCompleted(GroupPartitionId groupPartitionId) {
        TableView tableView = tableConfig.value();

        FilePageStore filePageStore = ensurePartitionFilePageStore(tableView, groupPartitionId);

        PartitionMeta partitionMeta = getOrCreatePartitionMeta(groupPartitionId, filePageStore);

        if (partitionMeta.lastAppliedIndex() == REBALANCE_IN_PROGRESS) {
            try {
                // Time is chosen randomly (long enough) so as not to call #join().
                destroyPartitionPhysically(groupPartitionId).get(10, TimeUnit.SECONDS);
            } catch (Exception e) {
                throw new StorageException(
                        IgniteStringFormatter.format(
                                "Error when physically destroying a partition: [table={}, partitionId={}]",
                                getTableName(),
                                groupPartitionId.getPartitionId()
                        ),
                        e
                );
            }

            return getOrCreatePartitionMeta(groupPartitionId, ensurePartitionFilePageStore(tableView, groupPartitionId));
        } else {
            return partitionMeta;
        }
    }

    private void waitPartitionToBeDestroyed(int partitionId) {
        CompletableFuture<Void> partitionDestroyFuture = destroyFutureByPartitionId.get(partitionId);

        if (partitionDestroyFuture != null) {
            try {
                // Time is chosen randomly (long enough) so as not to call #join().
                partitionDestroyFuture.get(10, TimeUnit.SECONDS);
            } catch (Exception e) {
                throw new StorageException(
                        IgniteStringFormatter.format(
                                "Error waiting for the destruction of the previous version of the partition: [table={}, partitionId={}]",
                                getTableName(),
                                partitionId
                        ),
                        e
                );
            }
        }
    }
}<|MERGE_RESOLUTION|>--- conflicted
+++ resolved
@@ -97,48 +97,8 @@
     }
 
     @Override
-<<<<<<< HEAD
-    public CompletableFuture<Void> destroy() {
-        if (!CLOSED.compareAndSet(this, false, true)) {
-            return completedFuture(null);
-        }
-
-        busyLock.block();
-
-        List<CompletableFuture<Void>> destroyFutures = new ArrayList<>();
-
-        for (int i = 0; i < mvPartitions.length(); i++) {
-            CompletableFuture<Void> destroyPartitionFuture = destroyFutureByPartitionId.get(i);
-
-            if (destroyPartitionFuture != null) {
-                destroyFutures.add(destroyPartitionFuture);
-            } else {
-                AbstractPageMemoryMvPartitionStorage partition = mvPartitions.getAndUpdate(i, p -> null);
-
-                if (partition != null) {
-                    destroyFutures.add(destroyMvPartitionStorage(partition));
-                }
-            }
-        }
-
-        int tableId = tableConfig.tableId().value();
-
-        if (destroyFutures.isEmpty()) {
-            dataRegion.pageMemory().onGroupDestroyed(tableId);
-
-            return completedFuture(null);
-        } else {
-            return CompletableFuture.allOf(destroyFutures.toArray(CompletableFuture[]::new))
-                    .whenComplete((unused, throwable) -> {
-                        if (throwable == null) {
-                            dataRegion.pageMemory().onGroupDestroyed(tableId);
-                        }
-                    });
-        }
-=======
     protected void finishDestruction() {
-        dataRegion.pageMemory().onGroupDestroyed(tableCfg.tableId().value());
->>>>>>> 1c3c006b
+        dataRegion.pageMemory().onGroupDestroyed(tableConfig.tableId().value());
     }
 
     @Override
