/*
 * Licensed to the Apache Software Foundation (ASF) under one or more
 * contributor license agreements.  See the NOTICE file distributed with
 * this work for additional information regarding copyright ownership.
 * The ASF licenses this file to You under the Apache License, Version 2.0
 * (the "License"); you may not use this file except in compliance with
 * the License.  You may obtain a copy of the License at
 *
 *      http://www.apache.org/licenses/LICENSE-2.0
 *
 * Unless required by applicable law or agreed to in writing, software
 * distributed under the License is distributed on an "AS IS" BASIS,
 * WITHOUT WARRANTIES OR CONDITIONS OF ANY KIND, either express or implied.
 * See the License for the specific language governing permissions and
 * limitations under the License.
 */

package org.apache.ignite.internal.storage.pagememory;

import static org.apache.ignite.internal.pagememory.PageIdAllocator.FLAG_AUX;

import java.util.UUID;
import java.util.concurrent.atomic.AtomicLong;
import org.apache.ignite.configuration.schemas.table.TableConfiguration;
import org.apache.ignite.configuration.schemas.table.TableView;
import org.apache.ignite.internal.pagememory.evict.PageEvictionTrackerNoOp;
import org.apache.ignite.internal.pagememory.metric.IoStatisticsHolderNoOp;
import org.apache.ignite.internal.pagememory.persistence.GroupPartitionId;
import org.apache.ignite.internal.pagememory.persistence.PartitionMeta;
import org.apache.ignite.internal.pagememory.persistence.PersistentPageMemory;
import org.apache.ignite.internal.pagememory.persistence.checkpoint.CheckpointManager;
import org.apache.ignite.internal.pagememory.persistence.checkpoint.CheckpointProgress;
import org.apache.ignite.internal.pagememory.persistence.checkpoint.CheckpointTimeoutLock;
import org.apache.ignite.internal.pagememory.persistence.store.FilePageStore;
import org.apache.ignite.internal.pagememory.reuse.ReuseList;
import org.apache.ignite.internal.pagememory.util.PageLockListenerNoOp;
import org.apache.ignite.internal.storage.StorageException;
import org.apache.ignite.internal.storage.pagememory.mv.PersistentPageMemoryMvPartitionStorage;
import org.apache.ignite.internal.storage.pagememory.mv.RowVersionFreeList;
import org.apache.ignite.internal.storage.pagememory.mv.VersionChain;
import org.apache.ignite.internal.storage.pagememory.mv.VersionChainTree;
import org.apache.ignite.lang.IgniteInternalCheckedException;

/**
 * Implementation of {@link AbstractPageMemoryTableStorage} for persistent case.
 */
public class PersistentPageMemoryTableStorage extends AbstractPageMemoryTableStorage {
    /** Storage engine instance. */
    private final PersistentPageMemoryStorageEngine engine;

    /** Data region instance. */
    private final PersistentPageMemoryDataRegion dataRegion;

    /**
     * Constructor.
     *
     * @param engine Storage engine instance.
     * @param tableCfg Table configuration.
     * @param dataRegion Data region for the table.
     */
    public PersistentPageMemoryTableStorage(
            PersistentPageMemoryStorageEngine engine,
            TableConfiguration tableCfg,
            PersistentPageMemoryDataRegion dataRegion
    ) {
        super(tableCfg);

        this.engine = engine;
        this.dataRegion = dataRegion;
    }

    /**
     * Returns a storage engine instance.
     */
    public PersistentPageMemoryStorageEngine engine() {
        return engine;
    }

    /** {@inheritDoc} */
    @Override
    public boolean isVolatile() {
        return false;
    }

    /** {@inheritDoc} */
    @Override
    public void start() throws StorageException {
        super.start();

        TableView tableView = tableCfg.value();

        try {
            dataRegion.filePageStoreManager().initialize(tableView.name(), tableView.tableId(), tableView.partitions());

            int deltaFileCount = dataRegion.filePageStoreManager().getStores(tableView.tableId()).stream()
                    .mapToInt(FilePageStore::deltaFileCount)
                    .sum();

            dataRegion.checkpointManager().addDeltaFileCountForCompaction(deltaFileCount);
        } catch (IgniteInternalCheckedException e) {
            throw new StorageException("Error initializing file page stores for table: " + tableView.name(), e);
        }
    }

    /** {@inheritDoc} */
    @Override
    protected PersistentPageMemoryPartitionStorage createPartitionStorage(int partitionId) throws StorageException {
        TableView tableView = tableCfg.value();

        FilePageStore filePageStore = ensurePartitionFilePageStore(tableView, partitionId);

        CheckpointManager checkpointManager = dataRegion.checkpointManager();

        CheckpointTimeoutLock checkpointTimeoutLock = checkpointManager.checkpointTimeoutLock();

        checkpointTimeoutLock.checkpointReadLock();

        try {
            PersistentPageMemory persistentPageMemory = dataRegion.pageMemory();

            int grpId = tableView.tableId();

            CheckpointProgress lastCheckpointProgress = checkpointManager.lastCheckpointProgress();

            UUID checkpointId = lastCheckpointProgress == null ? null : lastCheckpointProgress.id();

            PartitionMeta meta = dataRegion.partitionMetaManager().readOrCreateMeta(
                    checkpointId,
                    new GroupPartitionId(grpId, partitionId),
                    filePageStore
            );

            dataRegion.partitionMetaManager().addMeta(new GroupPartitionId(grpId, partitionId), meta);

            filePageStore.pages(meta.pageCount());

            filePageStore.setPageAllocationListener(pageIdx -> {
                assert checkpointTimeoutLock.checkpointLockIsHeldByThread();

                CheckpointProgress last = checkpointManager.lastCheckpointProgress();

                meta.incrementPageCount(last == null ? null : last.id());
            });

            boolean initNewTree = false;

            if (meta.treeRootPageId() == 0) {
                meta.treeRootPageId(checkpointId, persistentPageMemory.allocatePage(grpId, partitionId, FLAG_AUX));

                initNewTree = true;
            }

            boolean initNewReuseList = false;

            if (meta.reuseListRootPageId() == 0) {
                meta.reuseListRootPageId(checkpointId, persistentPageMemory.allocatePage(grpId, partitionId, FLAG_AUX));

                initNewReuseList = true;
            }

            TableFreeList tableFreeList = createTableFreeList(tableView, partitionId, meta.reuseListRootPageId(), initNewReuseList);

            autoCloseables.add(tableFreeList::close);

            TableTree tableTree = createTableTree(tableView, partitionId, tableFreeList, meta.treeRootPageId(), initNewTree);

            return new PersistentPageMemoryPartitionStorage(partitionId, tableFreeList, tableTree, checkpointTimeoutLock);
        } catch (IgniteInternalCheckedException e) {
            throw new StorageException(
                    String.format("Error getting or creating partition [tableName=%s, partitionId=%s]", tableView.name(), partitionId),
                    e
            );
        } finally {
            checkpointTimeoutLock.checkpointReadUnlock();
        }
    }

    /** {@inheritDoc} */
    @Override
    public void destroy() throws StorageException {
        close(true);
    }

    /** {@inheritDoc} */
    @Override
    public PersistentPageMemoryMvPartitionStorage createMvPartitionStorage(int partitionId) {
        TableView tableView = tableCfg.value();

        FilePageStore filePageStore = ensurePartitionFilePageStore(tableView, partitionId);

        CheckpointManager checkpointManager = dataRegion.checkpointManager();

        CheckpointTimeoutLock checkpointTimeoutLock = checkpointManager.checkpointTimeoutLock();

        checkpointTimeoutLock.checkpointReadLock();

        try {
            PersistentPageMemory persistentPageMemory = dataRegion.pageMemory();

            int grpId = tableView.tableId();

            CheckpointProgress lastCheckpointProgress = checkpointManager.lastCheckpointProgress();

            UUID checkpointId = lastCheckpointProgress == null ? null : lastCheckpointProgress.id();

            PartitionMeta meta = dataRegion.partitionMetaManager().readOrCreateMeta(
                    checkpointId,
                    new GroupPartitionId(grpId, partitionId),
                    filePageStore
            );

            dataRegion.partitionMetaManager().addMeta(new GroupPartitionId(grpId, partitionId), meta);

            filePageStore.pages(meta.pageCount());

            filePageStore.setPageAllocationListener(pageIdx -> {
                assert checkpointTimeoutLock.checkpointLockIsHeldByThread();

                CheckpointProgress last = checkpointManager.lastCheckpointProgress();

                meta.incrementPageCount(last == null ? null : last.id());
            });

            boolean initNewVersionChainTree = false;

            if (meta.versionChainTreeRootPageId() == 0) {
                meta.versionChainTreeRootPageId(checkpointId, persistentPageMemory.allocatePage(grpId, partitionId, FLAG_AUX));

                initNewVersionChainTree = true;
            }

            boolean initRowVersionFreeList = false;

            if (meta.rowVersionFreeListRootPageId() == 0) {
                meta.rowVersionFreeListRootPageId(checkpointId, persistentPageMemory.allocatePage(grpId, partitionId, FLAG_AUX));

                initRowVersionFreeList = true;
            }

            RowVersionFreeList rowVersionFreeList = createRowVersionFreeList(
                    tableView,
                    partitionId,
                    meta.rowVersionFreeListRootPageId(),
                    initRowVersionFreeList
            );

            autoCloseables.add(rowVersionFreeList::close);

            VersionChainTree versionChainTree = createVersionChainTree(
                    tableView,
                    partitionId,
                    rowVersionFreeList,
                    meta.versionChainTreeRootPageId(),
                    initNewVersionChainTree
            );

            return new PersistentPageMemoryMvPartitionStorage(
                    this,
                    partitionId,
                    tableView,
                    dataRegion,
                    checkpointManager,
                    meta,
                    rowVersionFreeList,
                    versionChainTree
            );
        } catch (IgniteInternalCheckedException e) {
            throw new StorageException(
                    String.format("Error getting or creating partition [tableName=%s, partitionId=%s]", tableView.name(), partitionId),
                    e
            );
        } finally {
            checkpointTimeoutLock.checkpointReadUnlock();
        }
    }

    /**
     * Initializes the partition file page store if it hasn't already.
     *
     * @param tableView Table configuration.
     * @param partId Partition ID.
     * @return Partition file page store.
     * @throws StorageException If failed.
     */
    private FilePageStore ensurePartitionFilePageStore(TableView tableView, int partId) throws StorageException {
        try {
            FilePageStore filePageStore = dataRegion.filePageStoreManager().getStore(tableView.tableId(), partId);

            filePageStore.ensure();

            return filePageStore;
        } catch (IgniteInternalCheckedException e) {
            throw new StorageException(
                    String.format("Error initializing file page store [tableName=%s, partitionId=%s]", tableView.name(), partId),
                    e
            );
        }
    }

    /**
     * Returns new {@link TableFreeList} instance for partition.
     *
     * @param tableView Table configuration.
     * @param partId Partition ID.
     * @param rootPageId Root page ID.
     * @param initNew {@code True} if new metadata should be initialized.
     * @throws StorageException If failed.
     */
    private TableFreeList createTableFreeList(
            TableView tableView,
            int partId,
            long rootPageId,
            boolean initNew
    ) throws StorageException {
        try {
            return new TableFreeList(
                    tableView.tableId(),
                    partId,
                    dataRegion.pageMemory(),
                    PageLockListenerNoOp.INSTANCE,
                    rootPageId,
                    initNew,
                    null,
                    PageEvictionTrackerNoOp.INSTANCE,
                    IoStatisticsHolderNoOp.INSTANCE
            );
        } catch (IgniteInternalCheckedException e) {
            throw new StorageException(
                    String.format("Error creating TableFreeList [tableName=%s, partitionId=%s]", tableView.name(), partId),
                    e
            );
        }
    }

    /**
<<<<<<< HEAD
=======
     * Returns new {@link VersionChainFreeList} instance for partition.
     *
     * @param tableView Table configuration.
     * @param partId Partition ID.
     * @param rootPageId Root page ID.
     * @param initNew {@code True} if new metadata should be initialized.
     * @throws StorageException If failed.
     */
    private VersionChainFreeList createVersionChainFreeList(
            TableView tableView,
            int partId,
            long rootPageId,
            boolean initNew
    ) throws StorageException {
        try {
            return new VersionChainFreeList(
                    tableView.tableId(),
                    partId,
                    dataRegion.pageMemory(),
                    PageLockListenerNoOp.INSTANCE,
                    rootPageId,
                    initNew,
                    dataRegion.pageListCacheLimit(),
                    PageEvictionTrackerNoOp.INSTANCE,
                    IoStatisticsHolderNoOp.INSTANCE
            );
        } catch (IgniteInternalCheckedException e) {
            throw new StorageException(
                    String.format("Error creating VersionChainFreeList [tableName=%s, partitionId=%s]", tableView.name(), partId),
                    e
            );
        }
    }

    /**
>>>>>>> 4547eac1
     * Returns new {@link RowVersionFreeList} instance for partition.
     *
     * @param tableView Table configuration.
     * @param partId Partition ID.
     * @param reuseList Reuse list.
     * @param rootPageId Root page ID.
     * @param initNew {@code True} if new metadata should be initialized.
     * @throws StorageException If failed.
     */
    private RowVersionFreeList createRowVersionFreeList(
            TableView tableView,
            int partId,
            long rootPageId,
            boolean initNew
    ) throws StorageException {
        try {
            return new RowVersionFreeList(
                    tableView.tableId(),
                    partId,
                    dataRegion.pageMemory(),
                    null,
                    PageLockListenerNoOp.INSTANCE,
                    rootPageId,
                    initNew,
                    dataRegion.pageListCacheLimit(),
                    PageEvictionTrackerNoOp.INSTANCE,
                    IoStatisticsHolderNoOp.INSTANCE
            );
        } catch (IgniteInternalCheckedException e) {
            throw new StorageException(
                    String.format("Error creating RowVersionFreeList [tableName=%s, partitionId=%s]", tableView.name(), partId),
                    e
            );
        }
    }

    /**
     * Returns new {@link TableTree} instance for partition.
     *
     * @param tableView Table configuration.
     * @param partId Partition ID.
     * @param freeList Table free list.
     * @param rootPageId Root page ID.
     * @param initNewTree {@code True} if new tree should be created.
     * @throws StorageException If failed.
     */
    private TableTree createTableTree(
            TableView tableView,
            int partId,
            TableFreeList freeList,
            long rootPageId,
            boolean initNewTree
    ) throws StorageException {
        int grpId = tableView.tableId();

        try {
            return new TableTree(
                    grpId,
                    tableView.name(),
                    partId,
                    dataRegion.pageMemory(),
                    PageLockListenerNoOp.INSTANCE,
                    new AtomicLong(),
                    rootPageId,
                    freeList,
                    initNewTree
            );
        } catch (IgniteInternalCheckedException e) {
            throw new StorageException(
                    String.format("Error creating TableTree [tableName=%s, partitionId=%s]", tableView.name(), partId),
                    e
            );
        }
    }

    /**
     * Returns new {@link TableTree} instance for partition.
     *
     * @param tableView Table configuration.
     * @param partId Partition ID.
     * @param freeList {@link VersionChain} free list.
     * @param rootPageId Root page ID.
     * @param initNewTree {@code True} if new tree should be created.
     * @throws StorageException If failed.
     */
    private VersionChainTree createVersionChainTree(
            TableView tableView,
            int partId,
            ReuseList freeList,
            long rootPageId,
            boolean initNewTree
    ) throws StorageException {
        int grpId = tableView.tableId();

        try {
            return new VersionChainTree(
                    grpId,
                    tableView.name(),
                    partId,
                    dataRegion.pageMemory(),
                    PageLockListenerNoOp.INSTANCE,
                    new AtomicLong(),
                    rootPageId,
                    freeList,
                    initNewTree
            );
        } catch (IgniteInternalCheckedException e) {
            throw new StorageException(
                    String.format("Error creating VersionChainTree [tableName=%s, partitionId=%s]", tableView.name(), partId),
                    e
            );
        }
    }
}<|MERGE_RESOLUTION|>--- conflicted
+++ resolved
@@ -333,44 +333,6 @@
     }
 
     /**
-<<<<<<< HEAD
-=======
-     * Returns new {@link VersionChainFreeList} instance for partition.
-     *
-     * @param tableView Table configuration.
-     * @param partId Partition ID.
-     * @param rootPageId Root page ID.
-     * @param initNew {@code True} if new metadata should be initialized.
-     * @throws StorageException If failed.
-     */
-    private VersionChainFreeList createVersionChainFreeList(
-            TableView tableView,
-            int partId,
-            long rootPageId,
-            boolean initNew
-    ) throws StorageException {
-        try {
-            return new VersionChainFreeList(
-                    tableView.tableId(),
-                    partId,
-                    dataRegion.pageMemory(),
-                    PageLockListenerNoOp.INSTANCE,
-                    rootPageId,
-                    initNew,
-                    dataRegion.pageListCacheLimit(),
-                    PageEvictionTrackerNoOp.INSTANCE,
-                    IoStatisticsHolderNoOp.INSTANCE
-            );
-        } catch (IgniteInternalCheckedException e) {
-            throw new StorageException(
-                    String.format("Error creating VersionChainFreeList [tableName=%s, partitionId=%s]", tableView.name(), partId),
-                    e
-            );
-        }
-    }
-
-    /**
->>>>>>> 4547eac1
      * Returns new {@link RowVersionFreeList} instance for partition.
      *
      * @param tableView Table configuration.
