/*
 * Licensed to the Apache Software Foundation (ASF) under one or more
 * contributor license agreements. See the NOTICE file distributed with
 * this work for additional information regarding copyright ownership.
 * The ASF licenses this file to You under the Apache License, Version 2.0
 * (the "License"); you may not use this file except in compliance with
 * the License. You may obtain a copy of the License at
 *
 *      http://www.apache.org/licenses/LICENSE-2.0
 *
 * Unless required by applicable law or agreed to in writing, software
 * distributed under the License is distributed on an "AS IS" BASIS,
 * WITHOUT WARRANTIES OR CONDITIONS OF ANY KIND, either express or implied.
 * See the License for the specific language governing permissions and
 * limitations under the License.
 */

package org.apache.ignite.internal.storage.pagememory.index.hash;

import static org.apache.ignite.internal.storage.util.StorageUtils.throwExceptionIfStorageInProgressOfRebalance;
<<<<<<< HEAD
import static org.apache.ignite.internal.storage.util.StorageUtils.throwExceptionIfStorageNotInCleanupOrRebalancedState;
import static org.apache.ignite.internal.tracing.TracingManager.span;
=======
>>>>>>> f10ab88c

import java.util.Objects;
import java.util.function.Function;
import org.apache.ignite.internal.lang.IgniteInternalCheckedException;
import org.apache.ignite.internal.pagememory.util.GradualTask;
import org.apache.ignite.internal.pagememory.util.PageIdUtils;
import org.apache.ignite.internal.schema.BinaryTuple;
import org.apache.ignite.internal.storage.RowId;
import org.apache.ignite.internal.storage.StorageException;
import org.apache.ignite.internal.storage.index.HashIndexStorage;
import org.apache.ignite.internal.storage.index.IndexRow;
import org.apache.ignite.internal.storage.index.StorageHashIndexDescriptor;
import org.apache.ignite.internal.storage.pagememory.index.AbstractPageMemoryIndexStorage;
import org.apache.ignite.internal.storage.pagememory.index.freelist.IndexColumns;
import org.apache.ignite.internal.storage.pagememory.index.freelist.IndexColumnsFreeList;
import org.apache.ignite.internal.storage.pagememory.index.meta.IndexMeta;
import org.apache.ignite.internal.storage.pagememory.index.meta.IndexMetaTree;
import org.apache.ignite.internal.tracing.TraceSpan;
import org.apache.ignite.internal.tracing.TracingManager;
import org.apache.ignite.internal.util.Cursor;
import org.jetbrains.annotations.Nullable;

/**
 * Implementation of Hash index storage using Page Memory.
 */
public class PageMemoryHashIndexStorage extends AbstractPageMemoryIndexStorage<HashIndexRowKey, HashIndexRow, HashIndexTree>
        implements HashIndexStorage {
    /**
     * Index descriptor.
     *
     * <p>Can be {@code null} only during recovery.
     */
    @Nullable
    private final StorageHashIndexDescriptor descriptor;

    /**
     * Constructor.
     *
     * @param indexMeta Index meta.
     * @param descriptor Hash index descriptor.
     * @param freeList Free list to store index columns.
     * @param indexTree Hash index tree instance.
     * @param indexMetaTree Index meta tree instance.
     */
    public PageMemoryHashIndexStorage(
            IndexMeta indexMeta,
            @Nullable StorageHashIndexDescriptor descriptor,
            IndexColumnsFreeList freeList,
            HashIndexTree indexTree,
            IndexMetaTree indexMetaTree,
            boolean isVolatile
    ) {
        super(indexMeta, indexTree.partitionId(), indexTree, freeList, indexMetaTree, isVolatile);

        this.descriptor = descriptor;
    }

    @Override
    public StorageHashIndexDescriptor indexDescriptor() {
        assert descriptor != null : "This tree must only be used during recovery";

        return descriptor;
    }

    @Override
    public Cursor<RowId> get(BinaryTuple key) throws StorageException {
<<<<<<< HEAD
        return TracingManager.span("indexGet", (span) -> {
            return busy(() -> {
                throwExceptionIfStorageInProgressOfRebalance(state.get(), this::createStorageInfo);
=======
        return busyDataRead(() -> {
            throwExceptionIfStorageInProgressOfRebalance(state.get(), this::createStorageInfo);
>>>>>>> f10ab88c

                IndexColumns indexColumns = new IndexColumns(partitionId, key.byteBuffer());

                HashIndexRow lowerBound = new HashIndexRow(indexColumns, lowestRowId);

<<<<<<< HEAD
                return new ScanCursor<RowId>(lowerBound, hashIndexTree) {
                    @Override
                    protected RowId map(HashIndexRow value) {
                        return value.rowId();
                    }
=======
            return new ScanCursor<RowId>(lowerBound) {
                @Override
                protected RowId map(HashIndexRow value) {
                    return value.rowId();
                }
>>>>>>> f10ab88c

                    @Override
                    protected boolean exceedsUpperBound(HashIndexRow value) {
                        return !Objects.equals(value.indexColumns().valueBuffer(), key.byteBuffer());
                    }
                };
            });
        });
    }

    @Override
    public void put(IndexRow row) throws StorageException {
        busyNonDataRead(() -> {
            try {
                IndexColumns indexColumns = new IndexColumns(partitionId, row.indexColumns().byteBuffer());

                HashIndexRow hashIndexRow = new HashIndexRow(indexColumns, row.rowId());

                HashIndexTree tree = indexTree;

                var insert = new InsertHashIndexRowInvokeClosure(hashIndexRow, freeList, tree.inlineSize());

                tree.invoke(hashIndexRow, null, insert);

                return null;
            } catch (IgniteInternalCheckedException e) {
                throw new StorageException("Failed to put value into index", e);
            }
        });
    }

    @Override
    public void remove(IndexRow row) throws StorageException {
<<<<<<< HEAD
        span("removeIndex", (Function<TraceSpan, ? extends Object>) (span) ->
                busy(() -> {
                    throwExceptionIfStorageInProgressOfRebalance(state.get(), this::createStorageInfo);
=======
        busyNonDataRead(() -> {
            throwExceptionIfStorageInProgressOfRebalance(state.get(), this::createStorageInfo);
>>>>>>> f10ab88c

                    try {
                        IndexColumns indexColumns = new IndexColumns(partitionId, row.indexColumns().byteBuffer());

                        HashIndexRow hashIndexRow = new HashIndexRow(indexColumns, row.rowId());

                        var remove = new RemoveHashIndexRowInvokeClosure(hashIndexRow, freeList);

<<<<<<< HEAD
                        hashIndexTree.invoke(hashIndexRow, null, remove);
=======
                indexTree.invoke(hashIndexRow, null, remove);
>>>>>>> f10ab88c

                        // Performs actual deletion from freeList if necessary.
                        remove.afterCompletion();

                        return null;
                    } catch (IgniteInternalCheckedException e) {
                        throw new StorageException("Failed to remove value from index", e);
                    }
                })
        );
    }

    @Override
    protected GradualTask createDestructionTask(int maxWorkUnits) throws IgniteInternalCheckedException {
        return indexTree.startGradualDestruction(
                rowKey -> removeIndexColumns((HashIndexRow) rowKey),
                false,
                maxWorkUnits
        );
    }

    private void removeIndexColumns(HashIndexRow indexRow) {
        if (indexRow.indexColumns().link() != PageIdUtils.NULL_LINK) {
            try {
                freeList.removeDataRowByLink(indexRow.indexColumns().link());
            } catch (IgniteInternalCheckedException e) {
                throw new StorageException("Cannot destroy hash index " + indexDescriptor().id(), e);
            }

            indexRow.indexColumns().link(PageIdUtils.NULL_LINK);
        }
    }
}<|MERGE_RESOLUTION|>--- conflicted
+++ resolved
@@ -18,11 +18,7 @@
 package org.apache.ignite.internal.storage.pagememory.index.hash;
 
 import static org.apache.ignite.internal.storage.util.StorageUtils.throwExceptionIfStorageInProgressOfRebalance;
-<<<<<<< HEAD
-import static org.apache.ignite.internal.storage.util.StorageUtils.throwExceptionIfStorageNotInCleanupOrRebalancedState;
 import static org.apache.ignite.internal.tracing.TracingManager.span;
-=======
->>>>>>> f10ab88c
 
 import java.util.Objects;
 import java.util.function.Function;
@@ -89,32 +85,19 @@
 
     @Override
     public Cursor<RowId> get(BinaryTuple key) throws StorageException {
-<<<<<<< HEAD
         return TracingManager.span("indexGet", (span) -> {
-            return busy(() -> {
+            return busyDataRead(() -> {
                 throwExceptionIfStorageInProgressOfRebalance(state.get(), this::createStorageInfo);
-=======
-        return busyDataRead(() -> {
-            throwExceptionIfStorageInProgressOfRebalance(state.get(), this::createStorageInfo);
->>>>>>> f10ab88c
 
                 IndexColumns indexColumns = new IndexColumns(partitionId, key.byteBuffer());
 
                 HashIndexRow lowerBound = new HashIndexRow(indexColumns, lowestRowId);
 
-<<<<<<< HEAD
-                return new ScanCursor<RowId>(lowerBound, hashIndexTree) {
+                return new ScanCursor<RowId>(lowerBound) {
                     @Override
                     protected RowId map(HashIndexRow value) {
                         return value.rowId();
                     }
-=======
-            return new ScanCursor<RowId>(lowerBound) {
-                @Override
-                protected RowId map(HashIndexRow value) {
-                    return value.rowId();
-                }
->>>>>>> f10ab88c
 
                     @Override
                     protected boolean exceedsUpperBound(HashIndexRow value) {
@@ -148,14 +131,9 @@
 
     @Override
     public void remove(IndexRow row) throws StorageException {
-<<<<<<< HEAD
         span("removeIndex", (Function<TraceSpan, ? extends Object>) (span) ->
-                busy(() -> {
+                busyNonDataRead(() -> {
                     throwExceptionIfStorageInProgressOfRebalance(state.get(), this::createStorageInfo);
-=======
-        busyNonDataRead(() -> {
-            throwExceptionIfStorageInProgressOfRebalance(state.get(), this::createStorageInfo);
->>>>>>> f10ab88c
 
                     try {
                         IndexColumns indexColumns = new IndexColumns(partitionId, row.indexColumns().byteBuffer());
@@ -164,11 +142,7 @@
 
                         var remove = new RemoveHashIndexRowInvokeClosure(hashIndexRow, freeList);
 
-<<<<<<< HEAD
-                        hashIndexTree.invoke(hashIndexRow, null, remove);
-=======
-                indexTree.invoke(hashIndexRow, null, remove);
->>>>>>> f10ab88c
+                        indexTree.invoke(hashIndexRow, null, remove);
 
                         // Performs actual deletion from freeList if necessary.
                         remove.afterCompletion();
