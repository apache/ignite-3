--- conflicted
+++ resolved
@@ -65,17 +65,13 @@
 
         ioRegistry.loadFromServiceLoader();
 
-<<<<<<< HEAD
-        return new PersistentPageMemoryStorageEngine(igniteInstanceName, engineConfig, storageConfig,
-                ioRegistry, storagePath, longJvmPauseDetector);
-=======
         return new PersistentPageMemoryStorageEngine(
                 igniteInstanceName,
                 engineConfig,
+                storageConfig,
                 ioRegistry,
                 storagePath,
                 longJvmPauseDetector,
                 failureProcessor);
->>>>>>> 2d4880ef
     }
 }