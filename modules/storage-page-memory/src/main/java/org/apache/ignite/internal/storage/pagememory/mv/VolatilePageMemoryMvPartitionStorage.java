--- conflicted
+++ resolved
@@ -26,11 +26,8 @@
 import org.apache.ignite.internal.storage.pagememory.VolatilePageMemoryTableStorage;
 import org.apache.ignite.internal.storage.pagememory.index.hash.PageMemoryHashIndexStorage;
 import org.apache.ignite.internal.storage.pagememory.index.meta.IndexMetaTree;
-<<<<<<< HEAD
 import org.apache.ignite.internal.storage.pagememory.index.sorted.PageMemorySortedIndexStorage;
-=======
 import org.jetbrains.annotations.Nullable;
->>>>>>> 396413ec
 
 /**
  * Implementation of {@link MvPartitionStorage} based on a {@link BplusTree} for in-memory case.
@@ -94,18 +91,13 @@
     }
 
     @Override
-<<<<<<< HEAD
-    public void lastAppliedIndex(long lastAppliedIndex) throws StorageException {
-        checkClosed();
-
-=======
     public long lastAppliedTerm() {
         return lastAppliedTerm;
     }
 
     @Override
     public void lastApplied(long lastAppliedIndex, long lastAppliedTerm) throws StorageException {
->>>>>>> 396413ec
+        checkClosed();
         this.lastAppliedIndex = lastAppliedIndex;
         this.lastAppliedTerm = lastAppliedTerm;
     }
@@ -118,7 +110,16 @@
     }
 
     @Override
-<<<<<<< HEAD
+    public @Nullable RaftGroupConfiguration committedGroupConfiguration() {
+        return groupConfig;
+    }
+
+    @Override
+    public void committedGroupConfiguration(RaftGroupConfiguration config) {
+        this.groupConfig = config;
+    }
+
+    @Override
     void close0(boolean destroy) throws StorageException {
         versionChainTree.close();
         indexMetaTree.close();
@@ -145,14 +146,5 @@
 
         hashIndexes.clear();
         sortedIndexes.clear();
-=======
-    public @Nullable RaftGroupConfiguration committedGroupConfiguration() {
-        return groupConfig;
-    }
-
-    @Override
-    public void committedGroupConfiguration(RaftGroupConfiguration config) {
-        this.groupConfig = config;
->>>>>>> 396413ec
     }
 }