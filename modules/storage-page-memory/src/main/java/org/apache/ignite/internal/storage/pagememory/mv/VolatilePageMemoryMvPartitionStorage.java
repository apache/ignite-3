--- conflicted
+++ resolved
@@ -25,23 +25,17 @@
 import java.util.function.Predicate;
 import org.apache.ignite.internal.hlc.HybridTimestamp;
 import org.apache.ignite.internal.pagememory.tree.BplusTree;
-<<<<<<< HEAD
-=======
 import org.apache.ignite.internal.pagememory.util.GradualTaskExecutor;
 import org.apache.ignite.internal.pagememory.util.PageIdUtils;
 import org.apache.ignite.internal.schema.configuration.TablesConfiguration;
->>>>>>> 1c3c006b
 import org.apache.ignite.internal.storage.MvPartitionStorage;
 import org.apache.ignite.internal.storage.RaftGroupConfiguration;
 import org.apache.ignite.internal.storage.StorageException;
 import org.apache.ignite.internal.storage.pagememory.VolatilePageMemoryTableStorage;
 import org.apache.ignite.internal.storage.pagememory.index.meta.IndexMetaTree;
-<<<<<<< HEAD
-=======
 import org.apache.ignite.internal.storage.pagememory.index.sorted.PageMemorySortedIndexStorage;
 import org.apache.ignite.lang.IgniteInternalCheckedException;
 import org.apache.ignite.lang.IgniteInternalException;
->>>>>>> 1c3c006b
 import org.jetbrains.annotations.Nullable;
 
 /**
@@ -92,70 +86,22 @@
 
     @Override
     public <V> V runConsistently(WriteClosure<V> closure) throws StorageException {
-<<<<<<< HEAD
         return busy(closure::execute);
-=======
-        if (!closeBusyLock.enterBusy()) {
-            throwStorageClosedException();
-        }
-
-        try {
-            return closure.execute();
-        } finally {
-            closeBusyLock.leaveBusy();
-        }
->>>>>>> 1c3c006b
     }
 
     @Override
     public CompletableFuture<Void> flush() {
-<<<<<<< HEAD
         return busy(() -> completedFuture(null));
-=======
-        if (!closeBusyLock.enterBusy()) {
-            throwStorageClosedException();
-        }
-
-        try {
-            return CompletableFuture.completedFuture(null);
-        } finally {
-            closeBusyLock.leaveBusy();
-        }
->>>>>>> 1c3c006b
     }
 
     @Override
     public long lastAppliedIndex() {
-<<<<<<< HEAD
         return busy(() -> lastAppliedIndex);
-=======
-        if (!closeBusyLock.enterBusy()) {
-            throwStorageClosedException();
-        }
-
-        try {
-            return lastAppliedIndex;
-        } finally {
-            closeBusyLock.leaveBusy();
-        }
->>>>>>> 1c3c006b
     }
 
     @Override
     public long lastAppliedTerm() {
-<<<<<<< HEAD
         return busy(() -> lastAppliedTerm);
-=======
-        if (!closeBusyLock.enterBusy()) {
-            throwStorageClosedException();
-        }
-
-        try {
-            return lastAppliedTerm;
-        } finally {
-            closeBusyLock.leaveBusy();
-        }
->>>>>>> 1c3c006b
     }
 
     @Override
@@ -172,36 +118,12 @@
 
     @Override
     public long persistedIndex() {
-<<<<<<< HEAD
         return busy(() -> lastAppliedIndex);
-=======
-        if (!closeBusyLock.enterBusy()) {
-            throwStorageClosedException();
-        }
-
-        try {
-            return lastAppliedIndex;
-        } finally {
-            closeBusyLock.leaveBusy();
-        }
->>>>>>> 1c3c006b
     }
 
     @Override
     public @Nullable RaftGroupConfiguration committedGroupConfiguration() {
-<<<<<<< HEAD
         return busy(() -> groupConfig);
-=======
-        if (!closeBusyLock.enterBusy()) {
-            throwStorageClosedException();
-        }
-
-        try {
-            return groupConfig;
-        } finally {
-            closeBusyLock.leaveBusy();
-        }
->>>>>>> 1c3c006b
     }
 
     @Override
