--- conflicted
+++ resolved
@@ -18,14 +18,12 @@
 package org.apache.ignite.internal.storage.pagememory.mv;
 
 import static java.util.concurrent.CompletableFuture.completedFuture;
-<<<<<<< HEAD
 import static org.apache.ignite.internal.storage.util.StorageUtils.throwExceptionIfStorageInProgressOfRebalance;
 import static org.apache.ignite.internal.storage.util.StorageUtils.throwExceptionIfStorageNotInProgressOfRebalance;
 
 import java.util.List;
-=======
+import static java.util.concurrent.CompletableFuture.completedFuture;
 
->>>>>>> df6a3b5b
 import java.util.concurrent.CompletableFuture;
 import java.util.function.Predicate;
 import org.apache.ignite.internal.hlc.HybridTimestamp;
@@ -110,11 +108,8 @@
     @Override
     public void lastApplied(long lastAppliedIndex, long lastAppliedTerm) throws StorageException {
         busy(() -> {
-<<<<<<< HEAD
             throwExceptionIfStorageInProgressOfRebalance(state.get(), this::createStorageInfo);
 
-=======
->>>>>>> df6a3b5b
             this.lastAppliedIndex = lastAppliedIndex;
             this.lastAppliedTerm = lastAppliedTerm;
 
@@ -134,7 +129,6 @@
 
     @Override
     public void committedGroupConfiguration(RaftGroupConfiguration config) {
-<<<<<<< HEAD
         busy(() -> {
             throwExceptionIfStorageInProgressOfRebalance(state.get(), this::createStorageInfo);
 
@@ -150,9 +144,6 @@
 
         this.lastAppliedIndex = lastAppliedIndex;
         this.lastAppliedTerm = lastAppliedTerm;
-=======
-        this.groupConfig = config;
->>>>>>> df6a3b5b
     }
 
     /**
