--- conflicted
+++ resolved
@@ -204,12 +204,8 @@
     private ThrottlingType getThrottlingType() {
         return getSystemConfig(THROTTLING_TYPE_SYSTEM_PROPERTY,
                 ThrottlingType.SPEED_BASED,
-<<<<<<< HEAD
-                value -> ThrottlingType.valueOf(value.toUpperCase())
-=======
                 value -> ThrottlingType.valueOf(value.toUpperCase()),
                 "Valid values are (case-insensitive): " + Arrays.toString(ThrottlingType.values()) + "."
->>>>>>> 674e1a9d
         );
     }
 
@@ -219,38 +215,6 @@
                 TimeUnit.NANOSECONDS.toMillis(PagesWriteThrottlePolicy.DEFAULT_LOGGING_THRESHOLD),
                 value -> {
                     long logThresholdMillis = Long.parseLong(value);
-<<<<<<< HEAD
-
-                    if (logThresholdMillis <= 0) {
-                        throw new IllegalArgumentException();
-                    }
-
-                    return logThresholdMillis;
-                }
-        ));
-    }
-
-    private double getMinDirtyPages() {
-        return getSystemConfig(
-                THROTTLING_MIN_DIRTY_PAGES_SYSTEM_PROPERTY,
-                PagesWriteSpeedBasedThrottle.MIN_RATIO_NO_THROTTLE,
-                value -> {
-                    double maxDirtyPages = Double.parseDouble(value);
-
-                    if (maxDirtyPages <= 0.01 || maxDirtyPages > 0.75) {
-                        throw new IllegalArgumentException();
-                    }
-
-                    return maxDirtyPages;
-                }
-        );
-    }
-
-    private double getMaxDirtyPages() {
-        return getSystemConfig(
-                THROTTLING_MAX_DIRTY_PAGES_SYSTEM_PROPERTY,
-                PagesWriteSpeedBasedThrottle.MAX_DIRTY_PAGES,
-=======
 
                     if (logThresholdMillis <= 0) {
                         throw new IllegalArgumentException();
@@ -283,7 +247,6 @@
         return getSystemConfig(
                 THROTTLING_MAX_DIRTY_PAGES_SYSTEM_PROPERTY,
                 PagesWriteSpeedBasedThrottle.DEFAULT_MAX_DIRTY_PAGES,
->>>>>>> 674e1a9d
                 value -> {
                     double maxDirtyPages = Double.parseDouble(value);
 
@@ -292,20 +255,12 @@
                     }
 
                     return maxDirtyPages;
-<<<<<<< HEAD
-                }
-        );
-    }
-
-    private <T> T getSystemConfig(String name, T defaultValue, Function<String, T> parseFunction) {
-=======
                 },
                 "Floating point value in a range (0.5, 0.99999] is expected."
         );
     }
 
     private <T> T getSystemConfig(String name, T defaultValue, Function<String, T> parseFunction, String extraErrorMessage) {
->>>>>>> 674e1a9d
         SystemPropertyView property = systemLocalConfig == null
                 ? null
                 : systemLocalConfig.value().properties().get(name);
@@ -318,11 +273,7 @@
             }
         } catch (Exception e) {
             LOG.warn(
-<<<<<<< HEAD
-                    "Invalid throttling configuration {}={}, using default value {}",
-=======
                     "Invalid throttling configuration {}={}, using default value {}. " + extraErrorMessage,
->>>>>>> 674e1a9d
                     name,
                     property.propertyValue(),
                     defaultValue
