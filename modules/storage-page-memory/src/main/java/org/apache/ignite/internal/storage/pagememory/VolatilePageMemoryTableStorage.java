--- conflicted
+++ resolved
@@ -45,17 +45,17 @@
     /**
      * Constructor.
      *
-     * @param tableConfig Table configuration.
-     * @param tablesConfig Tables configuration.
+     * @param tableCfg Table configuration.
+     * @param tablesCfg Tables configuration.
      * @param dataRegion Data region for the table.
      */
     public VolatilePageMemoryTableStorage(
-            TableConfiguration tableConfig,
-            TablesConfiguration tablesConfig,
+            TableConfiguration tableCfg,
+            TablesConfiguration tablesCfg,
             VolatilePageMemoryDataRegion dataRegion,
             GradualTaskExecutor destructionExecutor
     ) {
-        super(tableConfig, tablesConfig);
+        super(tableCfg, tablesCfg);
 
         this.dataRegion = dataRegion;
         this.destructionExecutor = destructionExecutor;
@@ -68,16 +68,13 @@
 
     @Override
     public VolatilePageMemoryMvPartitionStorage createMvPartitionStorage(int partitionId) throws StorageException {
-        VersionChainTree versionChainTree = createVersionChainTree(partitionId, tableConfig.value());
+        VersionChainTree versionChainTree = createVersionChainTree(partitionId, tableCfg.value());
 
-        IndexMetaTree indexMetaTree = createIndexMetaTree(partitionId, tableConfig.value());
+        IndexMetaTree indexMetaTree = createIndexMetaTree(partitionId, tableCfg.value());
 
         return new VolatilePageMemoryMvPartitionStorage(
                 this,
-<<<<<<< HEAD
-=======
                 tablesCfg,
->>>>>>> df6a3b5b
                 partitionId,
                 versionChainTree,
                 indexMetaTree,
