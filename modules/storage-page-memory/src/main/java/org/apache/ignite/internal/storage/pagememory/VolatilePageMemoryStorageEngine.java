--- conflicted
+++ resolved
@@ -26,12 +26,7 @@
 import java.util.concurrent.LinkedBlockingQueue;
 import java.util.concurrent.ThreadPoolExecutor;
 import java.util.concurrent.TimeUnit;
-<<<<<<< HEAD
-=======
 import java.util.stream.Stream;
-import org.apache.ignite.configuration.notifications.ConfigurationNamedListListener;
-import org.apache.ignite.configuration.notifications.ConfigurationNotificationEvent;
->>>>>>> 4506ebaf
 import org.apache.ignite.internal.logger.IgniteLogger;
 import org.apache.ignite.internal.logger.Loggers;
 import org.apache.ignite.internal.pagememory.PageMemory;
@@ -55,7 +50,7 @@
     /** Engine name. */
     public static final String ENGINE_NAME = "aimem";
 
-    /** 
+    /**
      * Maximum "work units" that are allowed to be used during {@link BplusTree} destruction.
      *
      * @see BplusTree#startGradualDestruction
