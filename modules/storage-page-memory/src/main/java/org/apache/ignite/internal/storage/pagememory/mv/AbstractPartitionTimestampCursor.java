/*
 * Licensed to the Apache Software Foundation (ASF) under one or more
 * contributor license agreements. See the NOTICE file distributed with
 * this work for additional information regarding copyright ownership.
 * The ASF licenses this file to You under the Apache License, Version 2.0
 * (the "License"); you may not use this file except in compliance with
 * the License. You may obtain a copy of the License at
 *
 *      http://www.apache.org/licenses/LICENSE-2.0
 *
 * Unless required by applicable law or agreed to in writing, software
 * distributed under the License is distributed on an "AS IS" BASIS,
 * WITHOUT WARRANTIES OR CONDITIONS OF ANY KIND, either express or implied.
 * See the License for the specific language governing permissions and
 * limitations under the License.
 */

package org.apache.ignite.internal.storage.pagememory.mv;

import java.util.NoSuchElementException;
import org.apache.ignite.internal.hlc.HybridTimestamp;
import org.apache.ignite.internal.pagememory.tree.BplusTree;
<<<<<<< HEAD
import org.apache.ignite.internal.schema.TableRow;
=======
import org.apache.ignite.internal.pagememory.tree.BplusTree.TreeRowClosure;
import org.apache.ignite.internal.schema.BinaryRow;
>>>>>>> 397abf2d
import org.apache.ignite.internal.storage.PartitionTimestampCursor;
import org.apache.ignite.internal.storage.ReadResult;
import org.apache.ignite.internal.storage.RowId;
import org.apache.ignite.internal.storage.StorageException;
import org.apache.ignite.lang.IgniteInternalCheckedException;
import org.jetbrains.annotations.Nullable;

abstract class AbstractPartitionTimestampCursor implements PartitionTimestampCursor {
    protected final AbstractPageMemoryMvPartitionStorage storage;

    private @Nullable BplusTree.MagicCursor<VersionChain, ReadResult> versionChainCursor;

    private boolean iterationExhausted;

    private @Nullable ReadResult nextRead;

    private @Nullable RowId currentRowId;

    AbstractPartitionTimestampCursor(AbstractPageMemoryMvPartitionStorage storage) {
        this.storage = storage;
    }

    @Override
    public boolean hasNext() {
        return storage.busy(() -> {
            storage.throwExceptionIfStorageNotInRunnableState();

            if (nextRead != null) {
                return true;
            }

            if (iterationExhausted) {
                return false;
            }

            createVersionChainCursorIfMissing();

            currentRowId = null;

            while (true) {
                if (!versionChainCursor.hasNext()) {
                    iterationExhausted = true;

                    return false;
                }

                VersionChain versionChain = versionChainCursor.peekRow();

                ReadResult result = versionChainCursor.next();

                if (result.isEmpty()) {
                    result = storage.findVersionChain(
                            versionChain.rowId(),
                            chain -> chain == null ? ReadResult.empty(versionChain.rowId()) : findRowVersion(versionChain)
                    );
                }

                if (result.isEmpty() && !result.isWriteIntent()) {
                    continue;
                }

                nextRead = result;
                currentRowId = versionChain.rowId();

                return true;
            }
        });
    }

    @Override
    public final ReadResult next() {
        return storage.busy(() -> {
            storage.throwExceptionIfStorageNotInRunnableState();

            if (!hasNext()) {
                throw new NoSuchElementException("The cursor is exhausted: " + storage.createStorageInfo());
            }

            assert nextRead != null;

            ReadResult res = nextRead;

            nextRead = null;

            return res;
        });
    }

    @Override
    public void close() {
        if (versionChainCursor != null) {
            versionChainCursor.close();
        }
    }

    @Override
    public @Nullable BinaryRow committed(HybridTimestamp timestamp) {
        return storage.busy(() -> {
            storage.throwExceptionIfStorageNotInRunnableState();

            RowId rowId = currentRowId;

            if (rowId == null) {
                throw new IllegalStateException("RowId missing: " + storage.createStorageInfo());
            }

            ReadResult result = storage.findVersionChain(
                    rowId,
                    chain -> chain == null ? ReadResult.empty(rowId) : storage.findRowVersionByTimestamp(chain, timestamp)
            );

            if (result.isEmpty()) {
                return null;
            }

            // We don't check if row conforms the key filter here, because we've already checked it.
            return result.binaryRow();
        });
    }

    /**
     * Finds a {@link RowVersion} in the {@link VersionChain}, depending on the implementation.
     *
     * <p>For example, for a specific timestamp or the very last in the chain.
     *
     * @param versionChain Version chain.
     */
    abstract ReadResult findRowVersion(VersionChain versionChain);

    private void createVersionChainCursorIfMissing() {
        if (versionChainCursor != null) {
            return;
        }

        try {
            versionChainCursor = storage.versionChainTree.find(null, null, this::findRowVersion);
        } catch (IgniteInternalCheckedException e) {
            throw new StorageException("Find failed: " + storage.createStorageInfo(), e);
        }
    }
}<|MERGE_RESOLUTION|>--- conflicted
+++ resolved
@@ -17,32 +17,33 @@
 
 package org.apache.ignite.internal.storage.pagememory.mv;
 
+import java.util.HashMap;
+import java.util.Map;
 import java.util.NoSuchElementException;
 import org.apache.ignite.internal.hlc.HybridTimestamp;
 import org.apache.ignite.internal.pagememory.tree.BplusTree;
-<<<<<<< HEAD
-import org.apache.ignite.internal.schema.TableRow;
-=======
-import org.apache.ignite.internal.pagememory.tree.BplusTree.TreeRowClosure;
 import org.apache.ignite.internal.schema.BinaryRow;
->>>>>>> 397abf2d
 import org.apache.ignite.internal.storage.PartitionTimestampCursor;
 import org.apache.ignite.internal.storage.ReadResult;
 import org.apache.ignite.internal.storage.RowId;
 import org.apache.ignite.internal.storage.StorageException;
+import org.apache.ignite.internal.util.Cursor;
 import org.apache.ignite.lang.IgniteInternalCheckedException;
 import org.jetbrains.annotations.Nullable;
 
 abstract class AbstractPartitionTimestampCursor implements PartitionTimestampCursor {
     protected final AbstractPageMemoryMvPartitionStorage storage;
 
-    private @Nullable BplusTree.MagicCursor<VersionChain, ReadResult> versionChainCursor;
+    private @Nullable Cursor<VersionChain> versionChainCursor;
+
+    /** {@link ReadResult} obtained by caching {@link VersionChain} with {@link BplusTree#find(Object, Object, TreeRowClosure, Object)}. */
+    private final Map<RowId, ReadResult> readResultByRowId = new HashMap<>();
 
     private boolean iterationExhausted;
 
     private @Nullable ReadResult nextRead;
 
-    private @Nullable RowId currentRowId;
+    private @Nullable VersionChain currentChain;
 
     AbstractPartitionTimestampCursor(AbstractPageMemoryMvPartitionStorage storage) {
         this.storage = storage;
@@ -63,7 +64,7 @@
 
             createVersionChainCursorIfMissing();
 
-            currentRowId = null;
+            currentChain = null;
 
             while (true) {
                 if (!versionChainCursor.hasNext()) {
@@ -72,15 +73,19 @@
                     return false;
                 }
 
-                VersionChain versionChain = versionChainCursor.peekRow();
+                VersionChain chain = versionChainCursor.next();
 
-                ReadResult result = versionChainCursor.next();
+                ReadResult result = readResultByRowId.remove(chain.rowId());
 
-                if (result.isEmpty()) {
-                    result = storage.findVersionChain(
-                            versionChain.rowId(),
-                            chain -> chain == null ? ReadResult.empty(versionChain.rowId()) : findRowVersion(versionChain)
-                    );
+                if (result == null) {
+                    // TODO: IGNITE-18717 Add lock by rowId
+                    chain = storage.readVersionChain(chain.rowId());
+
+                    if (chain == null) {
+                        continue;
+                    }
+
+                    result = findRowVersion(chain);
                 }
 
                 if (result.isEmpty() && !result.isWriteIntent()) {
@@ -88,7 +93,7 @@
                 }
 
                 nextRead = result;
-                currentRowId = versionChain.rowId();
+                currentChain = chain;
 
                 return true;
             }
@@ -126,16 +131,18 @@
         return storage.busy(() -> {
             storage.throwExceptionIfStorageNotInRunnableState();
 
-            RowId rowId = currentRowId;
-
-            if (rowId == null) {
-                throw new IllegalStateException("RowId missing: " + storage.createStorageInfo());
+            if (currentChain == null) {
+                throw new IllegalStateException("Version chain missing: " + storage.createStorageInfo());
             }
 
-            ReadResult result = storage.findVersionChain(
-                    rowId,
-                    chain -> chain == null ? ReadResult.empty(rowId) : storage.findRowVersionByTimestamp(chain, timestamp)
-            );
+            // TODO: IGNITE-18717 Add lock by rowId
+            VersionChain chain = storage.readVersionChain(currentChain.rowId());
+
+            if (chain == null) {
+                return null;
+            }
+
+            ReadResult result = storage.findRowVersionByTimestamp(chain, timestamp);
 
             if (result.isEmpty()) {
                 return null;
@@ -161,7 +168,22 @@
         }
 
         try {
-            versionChainCursor = storage.versionChainTree.find(null, null, this::findRowVersion);
+            versionChainCursor = storage.versionChainTree.find(null, null, (tree, io, pageAddr, idx) -> {
+                // Since the BplusTree cursor caches rows that are on the same page, we should try to get actual ReadResult for them in this
+                // filter so as not to get into a situation when we read the chain and the links in it are no longer valid.
+
+                VersionChain versionChain = tree.getRow(io, pageAddr, idx);
+
+                // TODO: IGNITE-18717 Perhaps add lock by rowId
+
+                ReadResult readResult = findRowVersion(versionChain);
+
+                if (!readResult.isEmpty()) {
+                    readResultByRowId.put(versionChain.rowId(), readResult);
+                }
+
+                return true;
+            }, null);
         } catch (IgniteInternalCheckedException e) {
             throw new StorageException("Find failed: " + storage.createStorageInfo(), e);
         }
