/*
 * Licensed to the Apache Software Foundation (ASF) under one or more
 * contributor license agreements. See the NOTICE file distributed with
 * this work for additional information regarding copyright ownership.
 * The ASF licenses this file to You under the Apache License, Version 2.0
 * (the "License"); you may not use this file except in compliance with
 * the License. You may obtain a copy of the License at
 *
 *      http://www.apache.org/licenses/LICENSE-2.0
 *
 * Unless required by applicable law or agreed to in writing, software
 * distributed under the License is distributed on an "AS IS" BASIS,
 * WITHOUT WARRANTIES OR CONDITIONS OF ANY KIND, either express or implied.
 * See the License for the specific language governing permissions and
 * limitations under the License.
 */

package org.apache.ignite.internal.storage.pagememory.mv;

<<<<<<< HEAD
import static org.apache.ignite.internal.storage.util.StorageUtils.throwExceptionIfStorageInProgressOfRebalance;
import static org.apache.ignite.internal.storage.util.StorageUtils.throwExceptionIfStorageNotInProgressOfRebalance;

=======
>>>>>>> df6a3b5b
import java.util.List;
import java.util.UUID;
import java.util.concurrent.CompletableFuture;
import java.util.concurrent.Executor;
import java.util.concurrent.locks.ReadWriteLock;
import java.util.concurrent.locks.ReentrantReadWriteLock;
import org.apache.ignite.internal.pagememory.DataRegion;
import org.apache.ignite.internal.pagememory.metric.IoStatisticsHolderNoOp;
import org.apache.ignite.internal.pagememory.persistence.PartitionMeta;
import org.apache.ignite.internal.pagememory.persistence.PersistentPageMemory;
import org.apache.ignite.internal.pagememory.persistence.checkpoint.CheckpointListener;
import org.apache.ignite.internal.pagememory.persistence.checkpoint.CheckpointManager;
import org.apache.ignite.internal.pagememory.persistence.checkpoint.CheckpointProgress;
import org.apache.ignite.internal.pagememory.persistence.checkpoint.CheckpointState;
import org.apache.ignite.internal.pagememory.persistence.checkpoint.CheckpointTimeoutLock;
import org.apache.ignite.internal.pagememory.tree.BplusTree;
import org.apache.ignite.internal.storage.MvPartitionStorage;
import org.apache.ignite.internal.storage.RaftGroupConfiguration;
import org.apache.ignite.internal.storage.StorageException;
import org.apache.ignite.internal.storage.StorageRebalanceException;
import org.apache.ignite.internal.storage.pagememory.PersistentPageMemoryTableStorage;
import org.apache.ignite.internal.storage.pagememory.configuration.schema.PersistentPageMemoryStorageEngineView;
import org.apache.ignite.internal.storage.pagememory.index.freelist.IndexColumns;
import org.apache.ignite.internal.storage.pagememory.index.freelist.IndexColumnsFreeList;
import org.apache.ignite.internal.storage.pagememory.index.hash.PageMemoryHashIndexStorage;
import org.apache.ignite.internal.storage.pagememory.index.meta.IndexMeta;
import org.apache.ignite.internal.storage.pagememory.index.meta.IndexMetaTree;
import org.apache.ignite.internal.storage.pagememory.index.sorted.PageMemorySortedIndexStorage;
import org.apache.ignite.internal.util.ByteUtils;
import org.apache.ignite.lang.IgniteInternalCheckedException;
import org.jetbrains.annotations.Nullable;

/**
 * Implementation of {@link MvPartitionStorage} based on a {@link BplusTree} for persistent case.
 */
public class PersistentPageMemoryMvPartitionStorage extends AbstractPageMemoryMvPartitionStorage {
    /** Checkpoint manager instance. */
    private final CheckpointManager checkpointManager;

    /** Checkpoint lock instance. */
    private final CheckpointTimeoutLock checkpointTimeoutLock;

    /** Partition meta instance. */
    private volatile PartitionMeta meta;

    /** Value of currently persisted last applied index. */
    private volatile long persistedIndex;

    /** Checkpoint listener. */
    private final CheckpointListener checkpointListener;

    private volatile BlobStorage blobStorage;

    /** Lock that protects group config read/write. */
    private final ReadWriteLock replicationProtocolGroupConfigReadWriteLock = new ReentrantReadWriteLock();

    /**
     * Constructor.
     *
     * @param tableStorage Table storage.
     * @param partitionId Partition id.
     * @param meta Partition meta.
     * @param rowVersionFreeList Free list for {@link RowVersion}.
     * @param indexFreeList Free list fot {@link IndexColumns}.
     * @param versionChainTree Table tree for {@link VersionChain}.
     * @param indexMetaTree Tree that contains SQL indexes' metadata.
     */
    public PersistentPageMemoryMvPartitionStorage(
            PersistentPageMemoryTableStorage tableStorage,
            int partitionId,
            PartitionMeta meta,
            RowVersionFreeList rowVersionFreeList,
            IndexColumnsFreeList indexFreeList,
            VersionChainTree versionChainTree,
            IndexMetaTree indexMetaTree
    ) {
        super(partitionId, tableStorage, rowVersionFreeList, indexFreeList, versionChainTree, indexMetaTree);

        checkpointManager = tableStorage.engine().checkpointManager();
        checkpointTimeoutLock = checkpointManager.checkpointTimeoutLock();

        DataRegion<PersistentPageMemory> dataRegion = tableStorage.dataRegion();

        checkpointManager.addCheckpointListener(checkpointListener = new CheckpointListener() {
            @Override
            public void beforeCheckpointBegin(CheckpointProgress progress, @Nullable Executor exec) throws IgniteInternalCheckedException {
                // It may take some time, it's not scary because we keep a read lock here.
                syncMetadataOnCheckpoint(exec);
            }

            @Override
            public void onMarkCheckpointBegin(CheckpointProgress progress, @Nullable Executor exec) throws IgniteInternalCheckedException {
                // Should be fast, because here we only need to save the delta, reduce write lock holding time.
                syncMetadataOnCheckpoint(exec);
            }

            @Override
            public void afterCheckpointEnd(CheckpointProgress progress) {
                persistedIndex = meta.metaSnapshot(progress.id()).lastAppliedIndex();
            }
        }, dataRegion);

        this.meta = meta;

        blobStorage = new BlobStorage(
                rowVersionFreeList,
                dataRegion.pageMemory(),
                tableStorage.configuration().value().tableId(),
                partitionId,
                IoStatisticsHolderNoOp.INSTANCE
        );
    }

    @Override
    public <V> V runConsistently(WriteClosure<V> closure) throws StorageException {
        return busy(() -> {
            checkpointTimeoutLock.checkpointReadLock();

            try {
                return closure.execute();
            } finally {
                checkpointTimeoutLock.checkpointReadUnlock();
            }
        });
    }

    @Override
    public CompletableFuture<Void> flush() {
        return busy(() -> {
            CheckpointProgress lastCheckpoint = checkpointManager.lastCheckpointProgress();

            CheckpointProgress scheduledCheckpoint;

            if (lastCheckpoint != null && meta.metaSnapshot(lastCheckpoint.id()).lastAppliedIndex() == meta.lastAppliedIndex()) {
                scheduledCheckpoint = lastCheckpoint;
            } else {
                var persistentTableStorage = (PersistentPageMemoryTableStorage) tableStorage;

                PersistentPageMemoryStorageEngineView engineCfg = persistentTableStorage.engine().configuration().value();

                int checkpointDelayMillis = engineCfg.checkpoint().checkpointDelayMillis();
                scheduledCheckpoint = checkpointManager.scheduleCheckpoint(checkpointDelayMillis, "Triggered by replicator");
            }

            return scheduledCheckpoint.futureFor(CheckpointState.FINISHED).thenApply(res -> null);
        });
    }

    @Override
    public long lastAppliedIndex() {
        return busy(meta::lastAppliedIndex);
    }

    @Override
    public long lastAppliedTerm() {
        return busy(meta::lastAppliedTerm);
    }

    @Override
    public void lastApplied(long lastAppliedIndex, long lastAppliedTerm) throws StorageException {
<<<<<<< HEAD
        throwExceptionIfStorageInProgressOfRebalance(state.get(), this::createStorageInfo);

        lastApplied0(lastAppliedIndex, lastAppliedTerm);
    }

    private void lastApplied0(long lastAppliedIndex, long lastAppliedTerm) {
        assert checkpointTimeoutLock.checkpointLockIsHeldByThread();
=======
        busy(() -> {
            assert checkpointTimeoutLock.checkpointLockIsHeldByThread();

            CheckpointProgress lastCheckpoint = checkpointManager.lastCheckpointProgress();
>>>>>>> df6a3b5b

            UUID lastCheckpointId = lastCheckpoint == null ? null : lastCheckpoint.id();

            meta.lastApplied(lastCheckpointId, lastAppliedIndex, lastAppliedTerm);

            return null;
        });
    }

    @Override
    public long persistedIndex() {
        return busy(() -> persistedIndex);
    }

    @Override
    @Nullable
    public RaftGroupConfiguration committedGroupConfiguration() {
<<<<<<< HEAD
        return busy(this::committedGroupConfigurationBusy);
=======
        return busy(() -> {
            try {
                replicationProtocolGroupConfigReadWriteLock.readLock().lock();

                try {
                    long configFirstPageId = meta.lastReplicationProtocolGroupConfigFirstPageId();

                    if (configFirstPageId == BlobStorage.NO_PAGE_ID) {
                        return null;
                    }

                    byte[] bytes = blobStorage.readBlob(meta.lastReplicationProtocolGroupConfigFirstPageId());

                    return replicationProtocolGroupConfigFromBytes(bytes);
                } finally {
                    replicationProtocolGroupConfigReadWriteLock.readLock().unlock();
                }
            } catch (IgniteInternalCheckedException e) {
                throw new StorageException("Failed to read group config, groupId=" + groupId + ", partitionId=" + partitionId, e);
            }
        });
>>>>>>> df6a3b5b
    }

    @Override
    public void committedGroupConfiguration(RaftGroupConfiguration config) {
        busy(() -> {
            assert checkpointTimeoutLock.checkpointLockIsHeldByThread();

<<<<<<< HEAD
        throwExceptionIfStorageInProgressOfRebalance(state.get(), this::createStorageInfo);

        CheckpointProgress lastCheckpoint = checkpointManager.lastCheckpointProgress();
        UUID lastCheckpointId = lastCheckpoint == null ? null : lastCheckpoint.id();
=======
            CheckpointProgress lastCheckpoint = checkpointManager.lastCheckpointProgress();
            UUID lastCheckpointId = lastCheckpoint == null ? null : lastCheckpoint.id();
>>>>>>> df6a3b5b

            byte[] groupConfigBytes = replicationProtocolGroupConfigToBytes(config);

            replicationProtocolGroupConfigReadWriteLock.writeLock().lock();

            try {
                if (meta.lastReplicationProtocolGroupConfigFirstPageId() == BlobStorage.NO_PAGE_ID) {
                    long configPageId = blobStorage.addBlob(groupConfigBytes);

                    meta.lastReplicationProtocolGroupConfigFirstPageId(lastCheckpointId, configPageId);
                } else {
                    blobStorage.updateBlob(meta.lastReplicationProtocolGroupConfigFirstPageId(), groupConfigBytes);
                }
            } catch (IgniteInternalCheckedException e) {
                throw new StorageException("Cannot save committed group configuration, groupId=" + groupId + ", partitionId=" + groupId, e);
            } finally {
                replicationProtocolGroupConfigReadWriteLock.writeLock().unlock();
            }

            return null;
        });
    }

    @Nullable
    private RaftGroupConfiguration committedGroupConfigurationBusy() {
        try {
            replicationProtocolGroupConfigReadWriteLock.readLock().lock();

            try {
                long configFirstPageId = meta.lastReplicationProtocolGroupConfigFirstPageId();

                if (configFirstPageId == BlobStorage.NO_PAGE_ID) {
                    return null;
                }

                byte[] bytes = blobStorage.readBlob(meta.lastReplicationProtocolGroupConfigFirstPageId());

                return replicationProtocolGroupConfigFromBytes(bytes);
            } finally {
                replicationProtocolGroupConfigReadWriteLock.readLock().unlock();
            }
        } catch (IgniteInternalCheckedException e) {
            throw new StorageException("Failed to read group config, groupId=" + groupId + ", partitionId=" + partitionId, e);
        }
    }

    @Nullable
    private static RaftGroupConfiguration replicationProtocolGroupConfigFromBytes(byte @Nullable [] bytes) {
        if (bytes == null) {
            return null;
        }

        return ByteUtils.fromBytes(bytes);
    }

    private static byte[] replicationProtocolGroupConfigToBytes(RaftGroupConfiguration config) {
        return ByteUtils.toBytes(config);
    }

    @Override
    public PageMemoryHashIndexStorage getOrCreateHashIndex(UUID indexId) {
        return runConsistently(() -> super.getOrCreateHashIndex(indexId));
    }

    @Override
    public PageMemorySortedIndexStorage getOrCreateSortedIndex(UUID indexId) {
        return runConsistently(() -> super.getOrCreateSortedIndex(indexId));
    }

    @Override
<<<<<<< HEAD
    List<AutoCloseable> getResourcesToClose() {
        List<AutoCloseable> resourcesToClose = super.getResourcesToClose();

        resourcesToClose.add(() -> checkpointManager.removeCheckpointListener(checkpointListener));
        resourcesToClose.add(rowVersionFreeList::close);
        resourcesToClose.add(indexFreeList::close);
        resourcesToClose.add(blobStorage::close);

=======
    protected List<AutoCloseable> getResourcesToClose() {
        List<AutoCloseable> resourcesToClose = super.getResourcesToClose();

        resourcesToClose.add(() -> checkpointManager.removeCheckpointListener(checkpointListener));

        resourcesToClose.add(rowVersionFreeList::close);
        resourcesToClose.add(indexFreeList::close);
        resourcesToClose.add(blobStorage::close);

>>>>>>> df6a3b5b
        return resourcesToClose;
    }

    /**
     * Syncs and saves meta-information on checkpoint.
     *
     * @param executor Executor for asynchronous data synchronization.
     * @throws IgniteInternalCheckedException If failed.
     */
    private void syncMetadataOnCheckpoint(@Nullable Executor executor) throws IgniteInternalCheckedException {
        if (executor == null) {
            rowVersionFreeList.saveMetadata();

            indexFreeList.saveMetadata();
        } else {
            executor.execute(() -> {
                try {
                    rowVersionFreeList.saveMetadata();
                } catch (IgniteInternalCheckedException e) {
                    throw new StorageException("Failed to save RowVersionFreeList metadata", e);
                }
            });

            executor.execute(() -> {
                try {
                    indexFreeList.saveMetadata();
                } catch (IgniteInternalCheckedException e) {
                    throw new StorageException("Failed to save IndexColumnsFreeList metadata", e);
                }
            });
        }
    }

    @Override
    public void lastAppliedOnRebalance(long lastAppliedIndex, long lastAppliedTerm) throws StorageException {
        throwExceptionIfStorageNotInProgressOfRebalance(state.get(), this::createStorageInfo);

        lastApplied0(lastAppliedIndex, lastAppliedTerm);

        persistedIndex = lastAppliedIndex;
    }

    /**
     * Updates the internal data structures of the storage and its indexes on rebalance.
     *
     * @param meta Partition meta.
     * @param rowVersionFreeList Free list for {@link RowVersion}.
     * @param indexFreeList Free list fot {@link IndexColumns}.
     * @param versionChainTree Table tree for {@link VersionChain}.
     * @param indexMetaTree Tree that contains SQL indexes' metadata.
     * @throws StorageRebalanceException If the storage is not in the process of rebalancing.
     */
    public void updateDataStructuresOnRebalance(
            PartitionMeta meta,
            RowVersionFreeList rowVersionFreeList,
            IndexColumnsFreeList indexFreeList,
            VersionChainTree versionChainTree,
            IndexMetaTree indexMetaTree
    ) {
        throwExceptionIfStorageNotInProgressOfRebalance(state.get(), this::createStorageInfo);

        this.meta = meta;

        this.rowVersionFreeList = rowVersionFreeList;
        this.indexFreeList = indexFreeList;
        this.versionChainTree = versionChainTree;
        this.indexMetaTree = indexMetaTree;

        this.blobStorage = new BlobStorage(
                rowVersionFreeList,
                tableStorage.dataRegion().pageMemory(),
                tableStorage.configuration().tableId().value(),
                partitionId,
                IoStatisticsHolderNoOp.INSTANCE
        );

        for (PageMemoryHashIndexStorage indexStorage : hashIndexes.values()) {
            indexStorage.updateDataStructuresOnRebalance(
                    indexFreeList,
                    createHashIndexTree(indexStorage.indexDescriptor(), new IndexMeta(indexStorage.indexDescriptor().id(), 0L))
            );
        }

        for (PageMemorySortedIndexStorage indexStorage : sortedIndexes.values()) {
            indexStorage.updateDataStructuresOnRebalance(
                    indexFreeList,
                    createSortedIndexTree(indexStorage.indexDescriptor(), new IndexMeta(indexStorage.indexDescriptor().id(), 0L))
            );
        }
    }

    @Override
    List<AutoCloseable> getResourcesToCloseOnRebalance() {
        return List.of(
                rowVersionFreeList::close,
                indexFreeList::close,
                versionChainTree::close,
                indexMetaTree::close,
                blobStorage::close
        );
    }
}<|MERGE_RESOLUTION|>--- conflicted
+++ resolved
@@ -17,12 +17,10 @@
 
 package org.apache.ignite.internal.storage.pagememory.mv;
 
-<<<<<<< HEAD
 import static org.apache.ignite.internal.storage.util.StorageUtils.throwExceptionIfStorageInProgressOfRebalance;
 import static org.apache.ignite.internal.storage.util.StorageUtils.throwExceptionIfStorageNotInProgressOfRebalance;
 
-=======
->>>>>>> df6a3b5b
+import java.util.List;
 import java.util.List;
 import java.util.UUID;
 import java.util.concurrent.CompletableFuture;
@@ -183,20 +181,10 @@
 
     @Override
     public void lastApplied(long lastAppliedIndex, long lastAppliedTerm) throws StorageException {
-<<<<<<< HEAD
-        throwExceptionIfStorageInProgressOfRebalance(state.get(), this::createStorageInfo);
-
-        lastApplied0(lastAppliedIndex, lastAppliedTerm);
-    }
-
-    private void lastApplied0(long lastAppliedIndex, long lastAppliedTerm) {
-        assert checkpointTimeoutLock.checkpointLockIsHeldByThread();
-=======
         busy(() -> {
             assert checkpointTimeoutLock.checkpointLockIsHeldByThread();
 
             CheckpointProgress lastCheckpoint = checkpointManager.lastCheckpointProgress();
->>>>>>> df6a3b5b
 
             UUID lastCheckpointId = lastCheckpoint == null ? null : lastCheckpoint.id();
 
@@ -214,31 +202,7 @@
     @Override
     @Nullable
     public RaftGroupConfiguration committedGroupConfiguration() {
-<<<<<<< HEAD
         return busy(this::committedGroupConfigurationBusy);
-=======
-        return busy(() -> {
-            try {
-                replicationProtocolGroupConfigReadWriteLock.readLock().lock();
-
-                try {
-                    long configFirstPageId = meta.lastReplicationProtocolGroupConfigFirstPageId();
-
-                    if (configFirstPageId == BlobStorage.NO_PAGE_ID) {
-                        return null;
-                    }
-
-                    byte[] bytes = blobStorage.readBlob(meta.lastReplicationProtocolGroupConfigFirstPageId());
-
-                    return replicationProtocolGroupConfigFromBytes(bytes);
-                } finally {
-                    replicationProtocolGroupConfigReadWriteLock.readLock().unlock();
-                }
-            } catch (IgniteInternalCheckedException e) {
-                throw new StorageException("Failed to read group config, groupId=" + groupId + ", partitionId=" + partitionId, e);
-            }
-        });
->>>>>>> df6a3b5b
     }
 
     @Override
@@ -246,15 +210,10 @@
         busy(() -> {
             assert checkpointTimeoutLock.checkpointLockIsHeldByThread();
 
-<<<<<<< HEAD
-        throwExceptionIfStorageInProgressOfRebalance(state.get(), this::createStorageInfo);
+            throwExceptionIfStorageInProgressOfRebalance(state.get(), this::createStorageInfo);
 
         CheckpointProgress lastCheckpoint = checkpointManager.lastCheckpointProgress();
         UUID lastCheckpointId = lastCheckpoint == null ? null : lastCheckpoint.id();
-=======
-            CheckpointProgress lastCheckpoint = checkpointManager.lastCheckpointProgress();
-            UUID lastCheckpointId = lastCheckpoint == null ? null : lastCheckpoint.id();
->>>>>>> df6a3b5b
 
             byte[] groupConfigBytes = replicationProtocolGroupConfigToBytes(config);
 
@@ -325,26 +284,15 @@
     }
 
     @Override
-<<<<<<< HEAD
-    List<AutoCloseable> getResourcesToClose() {
+    protected List<AutoCloseable> getResourcesToClose() {
         List<AutoCloseable> resourcesToClose = super.getResourcesToClose();
 
         resourcesToClose.add(() -> checkpointManager.removeCheckpointListener(checkpointListener));
+
         resourcesToClose.add(rowVersionFreeList::close);
         resourcesToClose.add(indexFreeList::close);
         resourcesToClose.add(blobStorage::close);
 
-=======
-    protected List<AutoCloseable> getResourcesToClose() {
-        List<AutoCloseable> resourcesToClose = super.getResourcesToClose();
-
-        resourcesToClose.add(() -> checkpointManager.removeCheckpointListener(checkpointListener));
-
-        resourcesToClose.add(rowVersionFreeList::close);
-        resourcesToClose.add(indexFreeList::close);
-        resourcesToClose.add(blobStorage::close);
-
->>>>>>> df6a3b5b
         return resourcesToClose;
     }
 
