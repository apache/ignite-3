--- conflicted
+++ resolved
@@ -467,16 +467,4 @@
             return hasNext;
         }
     }
-<<<<<<< HEAD
-
-    protected String createStorageInfo() {
-        return IgniteStringFormatter.format("indexId={}, partitionId={}", indexId, partitionId);
-    }
-
-    /**
-     * Closes internal structures.
-     */
-    public abstract void closeStructures();
-=======
->>>>>>> 70600063
 }