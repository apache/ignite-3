/*
 * Licensed to the Apache Software Foundation (ASF) under one or more
 * contributor license agreements. See the NOTICE file distributed with
 * this work for additional information regarding copyright ownership.
 * The ASF licenses this file to You under the Apache License, Version 2.0
 * (the "License"); you may not use this file except in compliance with
 * the License. You may obtain a copy of the License at
 *
 *      http://www.apache.org/licenses/LICENSE-2.0
 *
 * Unless required by applicable law or agreed to in writing, software
 * distributed under the License is distributed on an "AS IS" BASIS,
 * WITHOUT WARRANTIES OR CONDITIONS OF ANY KIND, either express or implied.
 * See the License for the specific language governing permissions and
 * limitations under the License.
 */

package org.apache.ignite.internal.storage.pagememory.mv;

import static org.apache.ignite.internal.configuration.util.ConfigurationUtil.getByInternalId;
import static org.apache.ignite.internal.pagememory.util.PageIdUtils.NULL_LINK;
import static org.apache.ignite.internal.storage.pagememory.PageMemoryStorageUtils.inBusyLock;
import static org.apache.ignite.internal.storage.pagememory.PageMemoryStorageUtils.throwExceptionDependingOnStorageStateOnRebalance;
import static org.apache.ignite.internal.storage.pagememory.PageMemoryStorageUtils.throwExceptionIfStorageInProgressOfRebalance;

import java.lang.invoke.MethodHandles;
import java.lang.invoke.VarHandle;
import java.nio.ByteBuffer;
import java.util.NoSuchElementException;
import java.util.UUID;
import java.util.concurrent.ConcurrentHashMap;
import java.util.concurrent.ConcurrentMap;
import java.util.concurrent.atomic.AtomicLong;
import java.util.function.Predicate;
import java.util.function.Supplier;
import org.apache.ignite.configuration.NamedListView;
import org.apache.ignite.internal.hlc.HybridTimestamp;
import org.apache.ignite.internal.pagememory.PageIdAllocator;
import org.apache.ignite.internal.pagememory.PageMemory;
import org.apache.ignite.internal.pagememory.datapage.DataPageReader;
import org.apache.ignite.internal.pagememory.metric.IoStatisticsHolderNoOp;
import org.apache.ignite.internal.pagememory.util.PageLockListenerNoOp;
import org.apache.ignite.internal.schema.BinaryRow;
import org.apache.ignite.internal.schema.ByteBufferRow;
import org.apache.ignite.internal.schema.configuration.index.HashIndexView;
import org.apache.ignite.internal.schema.configuration.index.SortedIndexView;
import org.apache.ignite.internal.schema.configuration.index.TableIndexView;
import org.apache.ignite.internal.storage.MvPartitionStorage;
import org.apache.ignite.internal.storage.PartitionTimestampCursor;
import org.apache.ignite.internal.storage.ReadResult;
import org.apache.ignite.internal.storage.RowId;
import org.apache.ignite.internal.storage.StorageException;
import org.apache.ignite.internal.storage.StorageRebalanceException;
import org.apache.ignite.internal.storage.TxIdMismatchException;
import org.apache.ignite.internal.storage.index.HashIndexDescriptor;
import org.apache.ignite.internal.storage.index.SortedIndexDescriptor;
import org.apache.ignite.internal.storage.pagememory.AbstractPageMemoryTableStorage;
import org.apache.ignite.internal.storage.pagememory.StorageState;
import org.apache.ignite.internal.storage.pagememory.index.freelist.IndexColumns;
import org.apache.ignite.internal.storage.pagememory.index.freelist.IndexColumnsFreeList;
import org.apache.ignite.internal.storage.pagememory.index.hash.HashIndexTree;
import org.apache.ignite.internal.storage.pagememory.index.hash.PageMemoryHashIndexStorage;
import org.apache.ignite.internal.storage.pagememory.index.meta.IndexMeta;
import org.apache.ignite.internal.storage.pagememory.index.meta.IndexMetaTree;
import org.apache.ignite.internal.storage.pagememory.index.sorted.PageMemorySortedIndexStorage;
import org.apache.ignite.internal.storage.pagememory.index.sorted.SortedIndexTree;
import org.apache.ignite.internal.util.Cursor;
import org.apache.ignite.internal.util.IgniteSpinBusyLock;
import org.apache.ignite.lang.IgniteInternalCheckedException;
import org.apache.ignite.lang.IgniteStringFormatter;
import org.jetbrains.annotations.Nullable;

/**
 * Abstract implementation of partition storage using Page Memory.
 */
public abstract class AbstractPageMemoryMvPartitionStorage implements MvPartitionStorage {
    private static final byte[] TOMBSTONE_PAYLOAD = new byte[0];

    private static final Predicate<HybridTimestamp> ALWAYS_LOAD_VALUE = timestamp -> true;

    private static final VarHandle STATE;

    static {
        try {
            STATE = MethodHandles.lookup().findVarHandle(AbstractPageMemoryMvPartitionStorage.class, "state", StorageState.class);
        } catch (ReflectiveOperationException e) {
            throw new ExceptionInInitializerError(e);
        }
    }

    protected final int partitionId;

    protected final int groupId;

    final AbstractPageMemoryTableStorage tableStorage;

    volatile VersionChainTree versionChainTree;

    volatile RowVersionFreeList rowVersionFreeList;

    volatile IndexColumnsFreeList indexFreeList;

    volatile IndexMetaTree indexMetaTree;

    private final DataPageReader rowVersionDataPageReader;

    final ConcurrentMap<UUID, PageMemoryHashIndexStorage> hashIndexes = new ConcurrentHashMap<>();

    final ConcurrentMap<UUID, PageMemorySortedIndexStorage> sortedIndexes = new ConcurrentHashMap<>();

    /** Busy lock. */
    private final IgniteSpinBusyLock busyLock = new IgniteSpinBusyLock();

    /** Current state of the storage. */
    protected volatile StorageState state = StorageState.RUNNABLE;

    /**
     * Constructor.
     *
     * @param partitionId Partition ID.
     * @param tableStorage Table storage instance.
     * @param rowVersionFreeList Free list for {@link RowVersion}.
     * @param indexFreeList Free list fot {@link IndexColumns}.
     * @param versionChainTree Table tree for {@link VersionChain}.
     * @param indexMetaTree Tree that contains SQL indexes' metadata.
     */
    protected AbstractPageMemoryMvPartitionStorage(
            int partitionId,
            AbstractPageMemoryTableStorage tableStorage,
            RowVersionFreeList rowVersionFreeList,
            IndexColumnsFreeList indexFreeList,
            VersionChainTree versionChainTree,
            IndexMetaTree indexMetaTree
    ) {
        this.partitionId = partitionId;
        this.tableStorage = tableStorage;

        this.rowVersionFreeList = rowVersionFreeList;
        this.indexFreeList = indexFreeList;

        this.versionChainTree = versionChainTree;
        this.indexMetaTree = indexMetaTree;

        PageMemory pageMemory = tableStorage.dataRegion().pageMemory();

        groupId = tableStorage.configuration().value().tableId();

        rowVersionDataPageReader = new DataPageReader(pageMemory, groupId, IoStatisticsHolderNoOp.INSTANCE);
    }

    /**
     * Starts a partition by initializing its internal structures.
     */
    public void start() {
        busy(() -> {
            try (Cursor<IndexMeta> cursor = indexMetaTree.find(null, null)) {
                NamedListView<TableIndexView> indexesCfgView = tableStorage.tablesConfiguration().indexes().value();

                while (cursor.hasNext()) {
                    IndexMeta indexMeta = cursor.next();

                    TableIndexView indexCfgView = getByInternalId(indexesCfgView, indexMeta.id());

                    if (indexCfgView instanceof HashIndexView) {
                        hashIndexes.put(indexCfgView.id(), createOrRestoreHashIndex(indexMeta));
                    } else if (indexCfgView instanceof SortedIndexView) {
                        sortedIndexes.put(indexCfgView.id(), createOrRestoreSortedIndex(indexMeta));
                    } else {
                        assert indexCfgView == null;

<<<<<<< HEAD
                        //TODO IGNITE-17626 Drop the index synchronously.
                    }
=======
                if (indexCfgView instanceof HashIndexView) {
                    createOrRestoreHashIndex(indexMeta);
                } else if (indexCfgView instanceof SortedIndexView) {
                    createOrRestoreSortedIndex(indexMeta);
                } else {
                    assert indexCfgView == null;

                    //TODO: IGNITE-17626 Drop the index synchronously.
>>>>>>> 1c3c006b
                }

                return null;
            } catch (Exception e) {
                throw new StorageException("Failed to process SQL indexes during the partition start", e);
            }
        });
    }

    /**
     * Returns the partition ID.
     */
    public int partitionId() {
        return partitionId;
    }

    /**
     * Returns a hash index instance, creating index it if necessary.
     *
     * @param indexId Index UUID.
     */
    public PageMemoryHashIndexStorage getOrCreateHashIndex(UUID indexId) {
        return busy(() -> hashIndexes.computeIfAbsent(indexId, uuid -> createOrRestoreHashIndex(new IndexMeta(indexId, 0L))));
    }

    /**
     * Returns a sorted index instance, creating index it if necessary.
     *
     * @param indexId Index UUID.
     */
    public PageMemorySortedIndexStorage getOrCreateSortedIndex(UUID indexId) {
        return busy(() -> sortedIndexes.computeIfAbsent(indexId, uuid -> createOrRestoreSortedIndex(new IndexMeta(indexId, 0L))));
    }

    private PageMemoryHashIndexStorage createOrRestoreHashIndex(IndexMeta indexMeta) {
        var indexDescriptor = new HashIndexDescriptor(indexMeta.id(), tableStorage.tablesConfiguration().value());

        HashIndexTree hashIndexTree = createHashIndexTree(indexDescriptor, indexMeta);

        return new PageMemoryHashIndexStorage(indexDescriptor, indexFreeList, hashIndexTree);
    }

    HashIndexTree createHashIndexTree(HashIndexDescriptor indexDescriptor, IndexMeta indexMeta) {
        try {
            PageMemory pageMemory = tableStorage.dataRegion().pageMemory();

            boolean initNew = indexMeta.metaPageId() == 0L;

            long metaPageId = initNew
                    ? pageMemory.allocatePage(groupId, partitionId, PageIdAllocator.FLAG_AUX)
                    : indexMeta.metaPageId();

            HashIndexTree hashIndexTree = new HashIndexTree(
                    groupId,
                    tableStorage.getTableName(),
                    partitionId,
                    pageMemory,
                    PageLockListenerNoOp.INSTANCE,
                    new AtomicLong(),
                    metaPageId,
                    rowVersionFreeList,
                    indexDescriptor,
                    initNew
            );

            if (initNew) {
                boolean replaced = indexMetaTree.putx(new IndexMeta(indexMeta.id(), metaPageId));

                assert !replaced;
            }

            return hashIndexTree;
        } catch (IgniteInternalCheckedException e) {
            throw new StorageException(
                    IgniteStringFormatter.format(
                            "Error creating hash index tree: [table={}, partitionId={}, indexId={}]",
                            tableStorage.getTableName(),
                            partitionId,
                            indexMeta.id()
                    ),
                    e
            );
        }
    }

    private PageMemorySortedIndexStorage createOrRestoreSortedIndex(IndexMeta indexMeta) {
        var indexDescriptor = new SortedIndexDescriptor(indexMeta.id(), tableStorage.tablesConfiguration().value());

        SortedIndexTree sortedIndexTree = createSortedIndexTree(indexDescriptor, indexMeta);

        return new PageMemorySortedIndexStorage(indexDescriptor, indexFreeList, sortedIndexTree);
    }

    SortedIndexTree createSortedIndexTree(SortedIndexDescriptor indexDescriptor, IndexMeta indexMeta) {
        try {
            PageMemory pageMemory = tableStorage.dataRegion().pageMemory();

            boolean initNew = indexMeta.metaPageId() == 0L;

            long metaPageId = initNew
                    ? pageMemory.allocatePage(groupId, partitionId, PageIdAllocator.FLAG_AUX)
                    : indexMeta.metaPageId();

            SortedIndexTree sortedIndexTree = new SortedIndexTree(
                    groupId,
                    tableStorage.getTableName(),
                    partitionId,
                    pageMemory,
                    PageLockListenerNoOp.INSTANCE,
                    new AtomicLong(),
                    metaPageId,
                    rowVersionFreeList,
                    indexDescriptor,
                    initNew
            );

            if (initNew) {
                boolean replaced = indexMetaTree.putx(new IndexMeta(indexMeta.id(), metaPageId));

                assert !replaced;
            }

            return sortedIndexTree;
        } catch (IgniteInternalCheckedException e) {
            throw new StorageException(
                    IgniteStringFormatter.format(
                            "Error creating sorted index tree: [table={}, partitionId={}, indexId={}]",
                            tableStorage.getTableName(),
                            partitionId,
                            indexMeta.id()
                    ),
                    e
            );
        }
    }

    @Override
    public ReadResult read(RowId rowId, HybridTimestamp timestamp) throws StorageException {
        return busy(() -> {
            throwExceptionIfStorageInProgressOfRebalance(state, this::createStorageInfo);

            if (rowId.partitionId() != partitionId) {
                throw new IllegalArgumentException(
                        String.format("RowId partition [%d] is not equal to storage partition [%d].", rowId.partitionId(), partitionId));
            }

            VersionChain versionChain = findVersionChain(rowId);

            if (versionChain == null) {
                return ReadResult.empty(rowId);
            }

            if (lookingForLatestVersion(timestamp)) {
                return findLatestRowVersion(versionChain);
            } else {
                return findRowVersionByTimestamp(versionChain, timestamp);
            }
        });
    }

    private static boolean lookingForLatestVersion(HybridTimestamp timestamp) {
        return timestamp == HybridTimestamp.MAX_VALUE;
    }

    private @Nullable VersionChain findVersionChain(RowId rowId) {
        try {
            return versionChainTree.findOne(new VersionChainKey(rowId));
        } catch (IgniteInternalCheckedException e) {
            throw new StorageException("Version chain lookup failed", e);
        }
    }

    private ReadResult findLatestRowVersion(VersionChain versionChain) {
        RowVersion rowVersion = readRowVersion(versionChain.headLink(), ALWAYS_LOAD_VALUE);

        if (versionChain.isUncommitted()) {
            assert versionChain.transactionId() != null;

            HybridTimestamp newestCommitTs = null;

            if (versionChain.hasCommittedVersions()) {
                long newestCommitLink = versionChain.newestCommittedLink();
                newestCommitTs = readRowVersion(newestCommitLink, ALWAYS_LOAD_VALUE).timestamp();
            }

            return writeIntentToResult(versionChain, rowVersion, newestCommitTs);
        } else {
            ByteBufferRow row = rowVersionToBinaryRow(rowVersion);

            return ReadResult.createFromCommitted(versionChain.rowId(), row, rowVersion.timestamp());
        }
    }

    RowVersion readRowVersion(long rowVersionLink, Predicate<HybridTimestamp> loadValue) {
        ReadRowVersion read = new ReadRowVersion(partitionId);

        try {
            rowVersionDataPageReader.traverse(rowVersionLink, read, loadValue);
        } catch (IgniteInternalCheckedException e) {
            throw new StorageException("Row version lookup failed", e);
        }

        return read.result();
    }

    private static void throwIfChainBelongsToAnotherTx(VersionChain versionChain, UUID txId) {
        assert versionChain.isUncommitted();

        if (!txId.equals(versionChain.transactionId())) {
            throw new TxIdMismatchException(txId, versionChain.transactionId());
        }
    }

    private static @Nullable ByteBufferRow rowVersionToBinaryRow(RowVersion rowVersion) {
        if (rowVersion.isTombstone()) {
            return null;
        }

        return new ByteBufferRow(rowVersion.value());
    }

    /**
     * Finds row version by timestamp. See {@link MvPartitionStorage#read(RowId, HybridTimestamp)} for details on the API.
     *
     * @param versionChain Version chain.
     * @param timestamp Timestamp.
     * @return Read result.
     */
    private ReadResult findRowVersionByTimestamp(VersionChain versionChain, HybridTimestamp timestamp) {
        assert timestamp != null;

        long headLink = versionChain.headLink();

        if (versionChain.isUncommitted()) {
            // We have a write-intent.
            if (!versionChain.hasCommittedVersions()) {
                // We *only* have a write-intent, return it.
                RowVersion rowVersion = readRowVersion(headLink, ALWAYS_LOAD_VALUE);

                return writeIntentToResult(versionChain, rowVersion, null);
            }
        }

        return walkVersionChain(versionChain, timestamp);
    }

    /**
     * Walks version chain to find a row by timestamp. See {@link MvPartitionStorage#read(RowId, HybridTimestamp)} for details.
     *
     * @param chain Version chain head.
     * @param timestamp Timestamp.
     * @return Read result.
     */
    private ReadResult walkVersionChain(VersionChain chain, HybridTimestamp timestamp) {
        assert chain.hasCommittedVersions();

        boolean hasWriteIntent = chain.isUncommitted();

        RowVersion firstCommit;

        if (hasWriteIntent) {
            // First commit can only match if its timestamp matches query timestamp.
            firstCommit = readRowVersion(chain.nextLink(), rowTimestamp -> timestamp.compareTo(rowTimestamp) == 0);
        } else {
            firstCommit = readRowVersion(chain.headLink(), rowTimestamp -> timestamp.compareTo(rowTimestamp) >= 0);
        }

        assert firstCommit.isCommitted();
        assert firstCommit.timestamp() != null;

        if (hasWriteIntent && timestamp.compareTo(firstCommit.timestamp()) > 0) {
            // It's the latest commit in chain, query ts is greater than commit ts and there is a write-intent.
            // So we just return write-intent.
            RowVersion rowVersion = readRowVersion(chain.headLink(), ALWAYS_LOAD_VALUE);

            return writeIntentToResult(chain, rowVersion, firstCommit.timestamp());
        }

        RowVersion curCommit = firstCommit;

        do {
            assert curCommit.timestamp() != null;

            int compareResult = timestamp.compareTo(curCommit.timestamp());

            if (compareResult >= 0) {
                // This commit has timestamp matching the query ts, meaning that commit is the one we are looking for.
                BinaryRow row;

                if (curCommit.isTombstone()) {
                    row = null;
                } else {
                    row = new ByteBufferRow(curCommit.value());
                }

                return ReadResult.createFromCommitted(chain.rowId(), row, curCommit.timestamp());
            }

            if (!curCommit.hasNextLink()) {
                curCommit = null;
            } else {
                curCommit = readRowVersion(curCommit.nextLink(), rowTimestamp -> timestamp.compareTo(rowTimestamp) >= 0);
            }
        } while (curCommit != null);

        return ReadResult.empty(chain.rowId());
    }

    private static ReadResult writeIntentToResult(
            VersionChain chain,
            RowVersion rowVersion,
            @Nullable HybridTimestamp lastCommittedTimestamp
    ) {
        assert rowVersion.isUncommitted();

        UUID transactionId = chain.transactionId();
        UUID commitTableId = chain.commitTableId();
        int commitPartitionId = chain.commitPartitionId();

        BinaryRow row = rowVersionToBinaryRow(rowVersion);

        return ReadResult.createFromWriteIntent(
                chain.rowId(),
                row,
                transactionId,
                commitTableId,
                commitPartitionId,
                lastCommittedTimestamp
        );
    }

    private RowVersion insertRowVersion(@Nullable BinaryRow row, long nextPartitionlessLink) {
        byte[] rowBytes = rowBytes(row);

        RowVersion rowVersion = new RowVersion(partitionId, nextPartitionlessLink, ByteBuffer.wrap(rowBytes));

        insertRowVersion(rowVersion);

        return rowVersion;
    }

    private void insertRowVersion(RowVersion rowVersion) {
        try {
            rowVersionFreeList.insertDataRow(rowVersion);
        } catch (IgniteInternalCheckedException e) {
            throw new StorageException("Cannot store a row version", e);
        }
    }

    private static byte[] rowBytes(@Nullable BinaryRow row) {
        // TODO IGNITE-16913 Add proper way to write row bytes into array without allocations.
        return row == null ? TOMBSTONE_PAYLOAD : row.bytes();
    }

    @Override
    public @Nullable BinaryRow addWrite(RowId rowId, @Nullable BinaryRow row, UUID txId, UUID commitTableId, int commitPartitionId)
            throws TxIdMismatchException, StorageException {
        return busy(() -> {
            assert rowId.partitionId() == partitionId : rowId;

            VersionChain currentChain = findVersionChain(rowId);

            if (currentChain == null) {
                RowVersion newVersion = insertRowVersion(row, NULL_LINK);

                VersionChain versionChain = VersionChain.createUncommitted(rowId, txId, commitTableId, commitPartitionId,
                        newVersion.link(), NULL_LINK);

                updateVersionChain(versionChain);

                return null;
            }

            if (currentChain.isUncommitted()) {
                throwIfChainBelongsToAnotherTx(currentChain, txId);
            }

            RowVersion newVersion = insertRowVersion(row, currentChain.newestCommittedLink());

            BinaryRow res = null;

            if (currentChain.isUncommitted()) {
                RowVersion currentVersion = readRowVersion(currentChain.headLink(), ALWAYS_LOAD_VALUE);

                res = rowVersionToBinaryRow(currentVersion);

                // as we replace an uncommitted version with new one, we need to remove old uncommitted version
                removeRowVersion(currentVersion);
            }

            VersionChain chainReplacement = VersionChain.createUncommitted(rowId, txId, commitTableId, commitPartitionId,
                    newVersion.link(), newVersion.nextLink());

            updateVersionChain(chainReplacement);

            return res;
        });
    }

    @Override
    public @Nullable BinaryRow abortWrite(RowId rowId) throws StorageException {
        return busy(() -> {
            assert rowId.partitionId() == partitionId : rowId;

            throwExceptionIfStorageInProgressOfRebalance(state, this::createStorageInfo);

            VersionChain currentVersionChain = findVersionChain(rowId);

            if (currentVersionChain == null || currentVersionChain.transactionId() == null) {
                // Row doesn't exist or the chain doesn't contain an uncommitted write intent.
                return null;
            }

            RowVersion latestVersion = readRowVersion(currentVersionChain.headLink(), ALWAYS_LOAD_VALUE);

            assert latestVersion.isUncommitted();

            removeRowVersion(latestVersion);

            if (latestVersion.hasNextLink()) {
                // Next can be safely replaced with any value (like 0), because this field is only used when there
                // is some uncommitted value, but when we add an uncommitted value, we 'fix' such placeholder value
                // (like 0) by replacing it with a valid value.
                VersionChain versionChainReplacement = VersionChain.createCommitted(rowId, latestVersion.nextLink(), NULL_LINK);

                updateVersionChain(versionChainReplacement);
            } else {
                // it was the only version, let's remove the chain as well
                removeVersionChain(currentVersionChain);
            }

            return rowVersionToBinaryRow(latestVersion);
        });
    }

    private void removeVersionChain(VersionChain currentVersionChain) {
        try {
            versionChainTree.remove(currentVersionChain);
        } catch (IgniteInternalCheckedException e) {
            throw new StorageException("Cannot remove chain version", e);
        }
    }

    @Override
    public void commitWrite(RowId rowId, HybridTimestamp timestamp) throws StorageException {
        busy(() -> {
            assert rowId.partitionId() == partitionId : rowId;

            VersionChain currentVersionChain = findVersionChain(rowId);

            if (currentVersionChain == null || currentVersionChain.transactionId() == null) {
                // Row doesn't exist or the chain doesn't contain an uncommitted write intent.
                return null;
            }

            long chainLink = currentVersionChain.headLink();

            try {
                rowVersionFreeList.updateTimestamp(chainLink, timestamp);
            } catch (IgniteInternalCheckedException e) {
                throw new StorageException("Cannot update timestamp", e);
            }

            try {
                VersionChain updatedVersionChain = VersionChain.createCommitted(
                        currentVersionChain.rowId(),
                        currentVersionChain.headLink(),
                        currentVersionChain.nextLink()
                );

                versionChainTree.putx(updatedVersionChain);
            } catch (IgniteInternalCheckedException e) {
                throw new StorageException("Cannot update transaction ID", e);
            }

            return null;
        });
    }

    private void removeRowVersion(RowVersion currentVersion) {
        try {
            rowVersionFreeList.removeDataRowByLink(currentVersion.link());
        } catch (IgniteInternalCheckedException e) {
            throw new StorageException("Cannot update row version", e);
        }
    }

    private void updateVersionChain(VersionChain newVersionChain) {
        try {
            versionChainTree.putx(newVersionChain);
        } catch (IgniteInternalCheckedException e) {
            throw new StorageException("Cannot update version chain", e);
        }
    }

    @Override
    public void addWriteCommitted(RowId rowId, @Nullable BinaryRow row, HybridTimestamp commitTimestamp) throws StorageException {
        busy(() -> {
            assert rowId.partitionId() == partitionId : rowId;

            VersionChain currentChain = findVersionChain(rowId);

            if (currentChain != null && currentChain.isUncommitted()) {
                // This means that there is a bug in our code as the caller must make sure that no write intent exists
                // below this write.
                throw new StorageException("Write intent exists for " + rowId);
            }

            long nextLink = currentChain == null ? NULL_LINK : currentChain.newestCommittedLink();
            RowVersion newVersion = insertCommittedRowVersion(row, commitTimestamp, nextLink);

            VersionChain chainReplacement = VersionChain.createCommitted(rowId, newVersion.link(), newVersion.nextLink());

            updateVersionChain(chainReplacement);

            return null;
        });
    }

    private RowVersion insertCommittedRowVersion(@Nullable BinaryRow row, HybridTimestamp commitTimestamp, long nextPartitionlessLink) {
        byte[] rowBytes = rowBytes(row);

        RowVersion rowVersion = new RowVersion(partitionId, commitTimestamp, nextPartitionlessLink, ByteBuffer.wrap(rowBytes));

        insertRowVersion(rowVersion);

        return rowVersion;
    }

    @Override
    public Cursor<ReadResult> scanVersions(RowId rowId) throws StorageException {
        return busy(() -> {
            throwExceptionIfStorageInProgressOfRebalance(state, this::createStorageInfo);

<<<<<<< HEAD
            return new ScanVersionsCursor(rowId);
        });
=======
            RowVersion head = readRowVersion(versionChain.headLink(), ALWAYS_LOAD_VALUE);

            Iterator<ReadResult> iterator = Stream.iterate(
                            head,
                            Objects::nonNull,
                            rowVersion -> {
                                if (!closeBusyLock.enterBusy()) {
                                    throwStorageClosedException();
                                }

                                try {
                                    if (!rowVersion.hasNextLink()) {
                                        return null;
                                    }

                                    return readRowVersion(rowVersion.nextLink(), ALWAYS_LOAD_VALUE);
                                } finally {
                                    closeBusyLock.leaveBusy();
                                }
                            }
                    )
                    .map(rowVersion -> rowVersionToResultNotFillingLastCommittedTs(versionChain, rowVersion))
                    .iterator();

            return Cursor.fromBareIterator(iterator);
        } catch (IgniteInternalCheckedException e) {
            throw new StorageException(e);
        } finally {
            closeBusyLock.leaveBusy();
        }
>>>>>>> 1c3c006b
    }

    private static ReadResult rowVersionToResultNotFillingLastCommittedTs(VersionChain versionChain, RowVersion rowVersion) {
        ByteBufferRow row = new ByteBufferRow(rowVersion.value());

        if (rowVersion.isCommitted()) {
            return ReadResult.createFromCommitted(versionChain.rowId(), row, rowVersion.timestamp());
        } else {
            return ReadResult.createFromWriteIntent(
                    versionChain.rowId(),
                    row,
                    versionChain.transactionId(),
                    versionChain.commitTableId(),
                    versionChain.commitPartitionId(),
                    null
            );
        }
    }

    @Override
    public PartitionTimestampCursor scan(HybridTimestamp timestamp) throws StorageException {
        return busy(() -> {
            throwExceptionIfStorageInProgressOfRebalance(state, this::createStorageInfo);

            Cursor<VersionChain> treeCursor;

            try {
                treeCursor = versionChainTree.find(null, null);
            } catch (IgniteInternalCheckedException e) {
                throw new StorageException("Find failed", e);
            }

            if (lookingForLatestVersion(timestamp)) {
                return new LatestVersionsCursor(treeCursor);
            } else {
                return new TimestampCursor(treeCursor, timestamp);
            }
        });
    }

    @Override
    public @Nullable RowId closestRowId(RowId lowerBound) throws StorageException {
        return busy(() -> {
            throwExceptionIfStorageInProgressOfRebalance(state, this::createStorageInfo);

            try (Cursor<VersionChain> cursor = versionChainTree.find(new VersionChainKey(lowerBound), null)) {
                return cursor.hasNext() ? cursor.next().rowId() : null;
            } catch (Exception e) {
                throw new StorageException("Error occurred while trying to read a row id", e);
            }
        });
    }

    @Override
    public long rowsCount() {
        return busy(() -> {
            throwExceptionIfStorageInProgressOfRebalance(state, this::createStorageInfo);

            try {
                return versionChainTree.size();
            } catch (IgniteInternalCheckedException e) {
                throw new StorageException("Error occurred while fetching the size", e);
            }
        });
    }

    private abstract class BasePartitionTimestampCursor implements PartitionTimestampCursor {
        final Cursor<VersionChain> treeCursor;

        @Nullable
        ReadResult nextRead = null;

        @Nullable
        VersionChain currentChain = null;

        private BasePartitionTimestampCursor(Cursor<VersionChain> treeCursor) {
            this.treeCursor = treeCursor;
        }

        @Override
        public final ReadResult next() {
            return busy(() -> {
                throwExceptionIfStorageInProgressOfRebalance(state, AbstractPageMemoryMvPartitionStorage.this::createStorageInfo);

                if (!hasNext()) {
                    throw new NoSuchElementException("The cursor is exhausted");
                }

                assert nextRead != null;

                ReadResult res = nextRead;

                nextRead = null;

                return res;
            });
        }

        @Override
        public void close() {
            treeCursor.close();
        }

        @Override
        public @Nullable BinaryRow committed(HybridTimestamp timestamp) {
            return busy(() -> {
                throwExceptionIfStorageInProgressOfRebalance(state, AbstractPageMemoryMvPartitionStorage.this::createStorageInfo);

                if (currentChain == null) {
                    throw new IllegalStateException();
                }

                ReadResult result = findRowVersionByTimestamp(currentChain, timestamp);

                if (result.isEmpty()) {
                    return null;
                }

                // We don't check if row conforms the key filter here, because we've already checked it.
                return result.binaryRow();
            });
        }
    }

    /**
     * Implementation of the {@link PartitionTimestampCursor} over the page memory storage. See {@link PartitionTimestampCursor} for the
     * details on the API.
     */
    private class TimestampCursor extends BasePartitionTimestampCursor {
        private final HybridTimestamp timestamp;

        private boolean iterationExhausted = false;

        private TimestampCursor(Cursor<VersionChain> treeCursor, HybridTimestamp timestamp) {
            super(treeCursor);

            this.timestamp = timestamp;
        }

        @Override
        public boolean hasNext() {
            if (nextRead != null) {
                return true;
            }

            if (iterationExhausted) {
                return false;
            }

            currentChain = null;

            while (true) {
                Boolean hasNext = busy(() -> {
                    throwExceptionIfStorageInProgressOfRebalance(state, AbstractPageMemoryMvPartitionStorage.this::createStorageInfo);

                    if (!treeCursor.hasNext()) {
                        iterationExhausted = true;

                        return false;
                    }

                    VersionChain chain = treeCursor.next();
                    ReadResult result = findRowVersionByTimestamp(chain, timestamp);

                    if (result.isEmpty() && !result.isWriteIntent()) {
                        return null;
                    }

                    nextRead = result;
                    currentChain = chain;

                    return true;
                });

                if (hasNext != null) {
                    return hasNext;
                }
            }
        }
    }

    /**
     * Implementation of the cursor that iterates over the page memory storage with the respect to the transaction id. Scans the partition
     * and returns a cursor of values. All filtered values must either be uncommitted in the current transaction or already committed in a
     * different transaction.
     */
    private class LatestVersionsCursor extends BasePartitionTimestampCursor {
        private boolean iterationExhausted = false;

        private LatestVersionsCursor(Cursor<VersionChain> treeCursor) {
            super(treeCursor);
        }

        @Override
        public boolean hasNext() {
            if (nextRead != null) {
                return true;
            }

            if (iterationExhausted) {
                return false;
            }

            while (true) {
                Boolean hasNext = busy(() -> {
                    if (!treeCursor.hasNext()) {
                        iterationExhausted = true;
                        return false;
                    }

                    VersionChain chain = treeCursor.next();
                    ReadResult result = findLatestRowVersion(chain);

                    if (result.isEmpty() && !result.isWriteIntent()) {
                        return null;
                    }

                    nextRead = result;
                    currentChain = chain;

                    return true;
                });

                if (hasNext != null) {
                    return hasNext;
                }
            }
        }
    }

    private class ScanVersionsCursor implements Cursor<ReadResult> {
        final RowId rowId;

        @Nullable
        private Boolean hasNext;

        @Nullable
        private VersionChain versionChain;

        @Nullable
        private RowVersion rowVersion;

        private ScanVersionsCursor(RowId rowId) {
            this.rowId = rowId;
        }

        @Override
        public void close() {
            // No-op.
        }

        @Override
        public boolean hasNext() {
            return busy(() -> {
                advanceIfNeeded();

                return hasNext;
            });
        }

        @Override
        public ReadResult next() {
            return busy(() -> {
                advanceIfNeeded();

                if (!hasNext) {
                    throw new NoSuchElementException();
                }

                hasNext = null;

                return rowVersionToResultNotFillingLastCommittedTs(versionChain, rowVersion);
            });
        }

        private void advanceIfNeeded() {
            throwExceptionIfStorageInProgressOfRebalance(state, AbstractPageMemoryMvPartitionStorage.this::createStorageInfo);

            if (hasNext != null) {
                return;
            }

            if (versionChain == null) {
                try {
                    versionChain = versionChainTree.findOne(new VersionChainKey(rowId));
                } catch (IgniteInternalCheckedException e) {
                    throw new StorageException(e);
                }

                rowVersion = versionChain == null ? null : readRowVersion(versionChain.headLink(), ALWAYS_LOAD_VALUE);
            } else {
                rowVersion = !rowVersion.hasNextLink() ? null : readRowVersion(rowVersion.nextLink(), ALWAYS_LOAD_VALUE);
            }

            hasNext = rowVersion != null;
        }
    }

    @Override
    public void close() {
        if (!STATE.compareAndSet(this, StorageState.RUNNABLE, StorageState.CLOSED)) {
            StorageState state = this.state;

            assert state == StorageState.CLOSED : state;

            return;
        }

        busyLock.block();

        versionChainTree.close();
        indexMetaTree.close();

        closeAdditionalResources();

        for (PageMemoryHashIndexStorage hashIndexStorage : hashIndexes.values()) {
            hashIndexStorage.close();
        }

        for (PageMemorySortedIndexStorage sortedIndexStorage : sortedIndexes.values()) {
            sortedIndexStorage.close();
        }

        hashIndexes.clear();
        sortedIndexes.clear();
    }

    /**
     * Closing additional resources when executing {@link #close()}.
     */
    abstract void closeAdditionalResources();

    /**
     * Creates a summary info of the storage in the format "table=user, partitionId=1".
     */
    public String createStorageInfo() {
        return IgniteStringFormatter.format("table={}, partitionId={}", tableStorage.getTableName(), partitionId);
    }

    <V> V busy(Supplier<V> supplier) {
        return inBusyLock(busyLock, supplier, () -> state, this::createStorageInfo);
    }

    /**
     * Prepares the storage and its indexes for rebalancing.
     *
     * <p>Stops ongoing operations on the storage and its indexes.
     *
     * @throws StorageRebalanceException If there was an error when starting the rebalance.
     */
    public void startRebalance() {
        if (!STATE.compareAndSet(this, StorageState.RUNNABLE, StorageState.REBALANCE)) {
            throwExceptionDependingOnStorageStateOnRebalance(state, createStorageInfo());
        }

        // Stops ongoing operations on the storage.
        busyLock.block();
        busyLock.unblock();

        hashIndexes.values().forEach(PageMemoryHashIndexStorage::startRebalance);
        sortedIndexes.values().forEach(PageMemorySortedIndexStorage::startRebalance);
    }

    /**
     * Completes the rebalancing of the storage and its indexes.
     *
     * @throws StorageRebalanceException If there is an error while completing the storage and its indexes rebalance.
     */
    public void completeRebalance() {
        if (!STATE.compareAndSet(this, StorageState.REBALANCE, StorageState.RUNNABLE)) {
            throwExceptionDependingOnStorageStateOnRebalance(state, createStorageInfo());
        }

        hashIndexes.values().forEach(PageMemoryHashIndexStorage::completeRebalance);
        sortedIndexes.values().forEach(PageMemorySortedIndexStorage::completeRebalance);
    }

    /**
     * Sets the last applied index and term on rebalance.
     *
     * @param lastAppliedIndex Last applied index value.
     * @param lastAppliedTerm Last applied term value.
     */
    public abstract void lastAppliedOnRebalance(long lastAppliedIndex, long lastAppliedTerm) throws StorageException;
}<|MERGE_RESOLUTION|>--- conflicted
+++ resolved
@@ -168,19 +168,8 @@
                     } else {
                         assert indexCfgView == null;
 
-<<<<<<< HEAD
                         //TODO IGNITE-17626 Drop the index synchronously.
                     }
-=======
-                if (indexCfgView instanceof HashIndexView) {
-                    createOrRestoreHashIndex(indexMeta);
-                } else if (indexCfgView instanceof SortedIndexView) {
-                    createOrRestoreSortedIndex(indexMeta);
-                } else {
-                    assert indexCfgView == null;
-
-                    //TODO: IGNITE-17626 Drop the index synchronously.
->>>>>>> 1c3c006b
                 }
 
                 return null;
@@ -715,41 +704,8 @@
         return busy(() -> {
             throwExceptionIfStorageInProgressOfRebalance(state, this::createStorageInfo);
 
-<<<<<<< HEAD
             return new ScanVersionsCursor(rowId);
         });
-=======
-            RowVersion head = readRowVersion(versionChain.headLink(), ALWAYS_LOAD_VALUE);
-
-            Iterator<ReadResult> iterator = Stream.iterate(
-                            head,
-                            Objects::nonNull,
-                            rowVersion -> {
-                                if (!closeBusyLock.enterBusy()) {
-                                    throwStorageClosedException();
-                                }
-
-                                try {
-                                    if (!rowVersion.hasNextLink()) {
-                                        return null;
-                                    }
-
-                                    return readRowVersion(rowVersion.nextLink(), ALWAYS_LOAD_VALUE);
-                                } finally {
-                                    closeBusyLock.leaveBusy();
-                                }
-                            }
-                    )
-                    .map(rowVersion -> rowVersionToResultNotFillingLastCommittedTs(versionChain, rowVersion))
-                    .iterator();
-
-            return Cursor.fromBareIterator(iterator);
-        } catch (IgniteInternalCheckedException e) {
-            throw new StorageException(e);
-        } finally {
-            closeBusyLock.leaveBusy();
-        }
->>>>>>> 1c3c006b
     }
 
     private static ReadResult rowVersionToResultNotFillingLastCommittedTs(VersionChain versionChain, RowVersion rowVersion) {
