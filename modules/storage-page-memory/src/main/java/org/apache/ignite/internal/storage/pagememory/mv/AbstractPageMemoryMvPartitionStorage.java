--- conflicted
+++ resolved
@@ -213,11 +213,7 @@
      * @param indexId Index UUID.
      */
     public PageMemoryHashIndexStorage getOrCreateHashIndex(UUID indexId) {
-<<<<<<< HEAD
-        return busy(() -> hashIndexes.computeIfAbsent(indexId, uuid -> createOrRestoreHashIndex(createIndexMetaForNewIndex(indexId))));
-=======
         return busy(() -> hashIndexes.computeIfAbsent(indexId, uuid -> createOrRestoreHashIndex(createIndexMetaForNewIndex(uuid))));
->>>>>>> 37d1e0f8
     }
 
     /**
@@ -226,11 +222,7 @@
      * @param indexId Index UUID.
      */
     public PageMemorySortedIndexStorage getOrCreateSortedIndex(UUID indexId) {
-<<<<<<< HEAD
-        return busy(() -> sortedIndexes.computeIfAbsent(indexId, uuid -> createOrRestoreSortedIndex(createIndexMetaForNewIndex(indexId))));
-=======
         return busy(() -> sortedIndexes.computeIfAbsent(indexId, uuid -> createOrRestoreSortedIndex(createIndexMetaForNewIndex(uuid))));
->>>>>>> 37d1e0f8
     }
 
     private PageMemoryHashIndexStorage createOrRestoreHashIndex(IndexMeta indexMeta) {
@@ -240,17 +232,7 @@
 
         HashIndexTree hashIndexTree = createHashIndexTree(indexDescriptor, indexMeta);
 
-<<<<<<< HEAD
-        return new PageMemoryHashIndexStorage(
-                indexDescriptor,
-                indexFreeList,
-                hashIndexTree,
-                indexMetaTree,
-                indexMeta.lastBuiltRowIdUuid()
-        );
-=======
         return new PageMemoryHashIndexStorage(indexMeta, indexDescriptor, indexFreeList, hashIndexTree, indexMetaTree);
->>>>>>> 37d1e0f8
     }
 
     HashIndexTree createHashIndexTree(HashIndexDescriptor indexDescriptor, IndexMeta indexMeta) {
@@ -277,11 +259,7 @@
             );
 
             if (initNew) {
-<<<<<<< HEAD
-                boolean replaced = indexMetaTree.putx(new IndexMeta(indexMeta.indexId(), metaPageId, indexMeta.lastBuiltRowIdUuid()));
-=======
                 boolean replaced = indexMetaTree.putx(new IndexMeta(indexMeta.indexId(), metaPageId, indexMeta.nextRowIdUuidToBuild()));
->>>>>>> 37d1e0f8
 
                 assert !replaced;
             }
@@ -299,17 +277,7 @@
 
         SortedIndexTree sortedIndexTree = createSortedIndexTree(indexDescriptor, indexMeta);
 
-<<<<<<< HEAD
-        return new PageMemorySortedIndexStorage(
-                indexDescriptor,
-                indexFreeList,
-                sortedIndexTree,
-                indexMetaTree,
-                indexMeta.lastBuiltRowIdUuid()
-        );
-=======
         return new PageMemorySortedIndexStorage(indexMeta, indexDescriptor, indexFreeList, sortedIndexTree, indexMetaTree);
->>>>>>> 37d1e0f8
     }
 
     SortedIndexTree createSortedIndexTree(SortedIndexDescriptor indexDescriptor, IndexMeta indexMeta) {
@@ -336,11 +304,7 @@
             );
 
             if (initNew) {
-<<<<<<< HEAD
-                boolean replaced = indexMetaTree.putx(new IndexMeta(indexDescriptor.id(), metaPageId, indexMeta.lastBuiltRowIdUuid()));
-=======
                 boolean replaced = indexMetaTree.putx(new IndexMeta(indexMeta.indexId(), metaPageId, indexMeta.nextRowIdUuidToBuild()));
->>>>>>> 37d1e0f8
 
                 assert !replaced;
             }
