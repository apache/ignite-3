/*
 * Licensed to the Apache Software Foundation (ASF) under one or more
 * contributor license agreements. See the NOTICE file distributed with
 * this work for additional information regarding copyright ownership.
 * The ASF licenses this file to You under the Apache License, Version 2.0
 * (the "License"); you may not use this file except in compliance with
 * the License. You may obtain a copy of the License at
 *
 *      http://www.apache.org/licenses/LICENSE-2.0
 *
 * Unless required by applicable law or agreed to in writing, software
 * distributed under the License is distributed on an "AS IS" BASIS,
 * WITHOUT WARRANTIES OR CONDITIONS OF ANY KIND, either express or implied.
 * See the License for the specific language governing permissions and
 * limitations under the License.
 */

package org.apache.ignite.internal.storage.pagememory.mv;

import static org.apache.ignite.internal.storage.util.StorageUtils.throwExceptionDependingOnStorageState;
import static org.apache.ignite.internal.storage.util.StorageUtils.throwExceptionDependingOnStorageStateOnRebalance;
import static org.apache.ignite.internal.storage.util.StorageUtils.throwExceptionIfStorageNotInRunnableOrRebalanceState;
import static org.apache.ignite.internal.storage.util.StorageUtils.throwStorageExceptionIfItCause;
import static org.apache.ignite.internal.storage.util.StorageUtils.transitionToClosedState;
import static org.apache.ignite.internal.util.IgniteUtils.closeAll;

import java.util.ArrayList;
import java.util.List;
import java.util.UUID;
import java.util.concurrent.CompletableFuture;
import java.util.concurrent.ExecutorService;
import java.util.concurrent.atomic.AtomicReference;
import java.util.function.Function;
import java.util.function.Predicate;
import java.util.function.Supplier;
import org.apache.ignite.internal.failure.FailureProcessor;
import org.apache.ignite.internal.hlc.HybridTimestamp;
import org.apache.ignite.internal.lang.IgniteInternalCheckedException;
import org.apache.ignite.internal.lang.IgniteStringFormatter;
import org.apache.ignite.internal.pagememory.PageMemory;
import org.apache.ignite.internal.pagememory.datapage.DataPageReader;
import org.apache.ignite.internal.pagememory.freelist.FreeListImpl;
import org.apache.ignite.internal.pagememory.tree.BplusTree.TreeRowMapClosure;
import org.apache.ignite.internal.pagememory.tree.IgniteTree.InvokeClosure;
import org.apache.ignite.internal.pagememory.util.GradualTaskExecutor;
import org.apache.ignite.internal.schema.BinaryRow;
import org.apache.ignite.internal.storage.AbortResult;
import org.apache.ignite.internal.storage.CommitResult;
import org.apache.ignite.internal.storage.MvPartitionStorage;
import org.apache.ignite.internal.storage.PartitionTimestampCursor;
import org.apache.ignite.internal.storage.ReadResult;
import org.apache.ignite.internal.storage.RowId;
import org.apache.ignite.internal.storage.StorageClosedException;
import org.apache.ignite.internal.storage.StorageException;
import org.apache.ignite.internal.storage.StorageRebalanceException;
import org.apache.ignite.internal.storage.TxIdMismatchException;
import org.apache.ignite.internal.storage.gc.GcEntry;
import org.apache.ignite.internal.storage.index.IndexStorage;
import org.apache.ignite.internal.storage.index.StorageHashIndexDescriptor;
import org.apache.ignite.internal.storage.index.StorageSortedIndexDescriptor;
import org.apache.ignite.internal.storage.lease.LeaseInfo;
import org.apache.ignite.internal.storage.pagememory.AbstractPageMemoryTableStorage;
import org.apache.ignite.internal.storage.pagememory.index.meta.IndexMetaTree;
import org.apache.ignite.internal.storage.pagememory.mv.CommitWriteInvokeClosure.UpdateTimestampHandler;
import org.apache.ignite.internal.storage.pagememory.mv.FindRowVersion.RowVersionFilter;
import org.apache.ignite.internal.storage.pagememory.mv.RemoveWriteOnGcInvokeClosure.UpdateNextLinkHandler;
import org.apache.ignite.internal.storage.pagememory.mv.gc.GcQueue;
import org.apache.ignite.internal.storage.pagememory.mv.gc.GcRowVersion;
import org.apache.ignite.internal.storage.util.LocalLocker;
import org.apache.ignite.internal.storage.util.LockByRowId;
import org.apache.ignite.internal.storage.util.StorageState;
import org.apache.ignite.internal.storage.util.StorageUtils;
import org.apache.ignite.internal.util.Cursor;
import org.apache.ignite.internal.util.CursorUtils;
import org.apache.ignite.internal.util.IgniteSpinBusyLock;
import org.jetbrains.annotations.Nullable;

/**
 * Abstract implementation of partition storage using Page Memory.
 *
 * <p>A few words about parallel operations with version chains:
 * <ul>
 *     <li>Reads and updates of version chains (or a single version) must be synchronized by the
 *     {@link RenewablePartitionStorageState#versionChainTree()}, for example for
 *     reading you can use {@link #findVersionChain(RowId, Function)} or
 *     {@link AbstractPartitionTimestampCursor#createVersionChainCursorIfMissing()}, and for updates you can use {@link InvokeClosure}
 *     for example {@link AddWriteInvokeClosure} or {@link CommitWriteInvokeClosure}.</li>
 * </ul>
 */
public abstract class AbstractPageMemoryMvPartitionStorage implements MvPartitionStorage {
    static final Predicate<HybridTimestamp> ALWAYS_LOAD_VALUE = timestamp -> true;

    static final Predicate<HybridTimestamp> DONT_LOAD_VALUE = timestamp -> false;

    /** Preserved {@link LocalLocker} instance to allow nested calls of {@link #runConsistently(WriteClosure)}. */
    static final ThreadLocal<LocalLocker> THREAD_LOCAL_LOCKER = new ThreadLocal<>();

    protected final int partitionId;

    protected final AbstractPageMemoryTableStorage tableStorage;

    final PageMemoryIndexes indexes;

    /** Current state of the storage. */
    final AtomicReference<StorageState> state = new AtomicReference<>(StorageState.RUNNABLE);

    /** Version chain update lock by row ID. */
    final LockByRowId lockByRowId = new LockByRowId();

    final GradualTaskExecutor destructionExecutor;

    final FailureProcessor failureProcessor;

    volatile RenewablePartitionStorageState renewableState;

    private final DataPageReader rowVersionDataPageReader;

    /** Busy lock. */
    private final IgniteSpinBusyLock busyLock = new IgniteSpinBusyLock();

    private final UpdateNextLinkHandler updateNextLinkHandler;

    private final UpdateTimestampHandler updateTimestampHandler;

    /**
     * Constructor.
     *
     * @param partitionId Partition ID.
     * @param tableStorage Table storage instance.
     */
    AbstractPageMemoryMvPartitionStorage(
            int partitionId,
            AbstractPageMemoryTableStorage tableStorage,
            RenewablePartitionStorageState renewableState,
            ExecutorService destructionExecutor,
            FailureProcessor failureProcessor
    ) {
        this.partitionId = partitionId;
        this.tableStorage = tableStorage;
        this.renewableState = renewableState;
        this.destructionExecutor = createGradualTaskExecutor(destructionExecutor);
        this.failureProcessor = failureProcessor;
        this.indexes = new PageMemoryIndexes(this.destructionExecutor, failureProcessor, this::runConsistently);

        PageMemory pageMemory = tableStorage.dataRegion().pageMemory();

        rowVersionDataPageReader = new DataPageReader(pageMemory, tableStorage.getTableId());
        updateNextLinkHandler = new UpdateNextLinkHandler();
        updateTimestampHandler = new UpdateTimestampHandler();
    }

    protected abstract GradualTaskExecutor createGradualTaskExecutor(ExecutorService threadPool);

    /**
     * Starts a partition by initializing its internal structures.
     */
    public void start() {
        busy(() -> {
            throwExceptionIfStorageNotInRunnableState();

            RenewablePartitionStorageState localState = renewableState;

            try {
                indexes.performRecovery(
                        localState.indexMetaTree(),
                        localState.indexStorageFactory(),
                        tableStorage.getIndexDescriptorSupplier()
                );
            } catch (Exception e) {
                throw new StorageException("Failed to process SQL indexes during partition start: [{}]", e, createStorageInfo());
            }

            return null;
        });
    }

    /**
     * Returns the partition ID.
     */
    public int partitionId() {
        return partitionId;
    }

    /**
     * Creates a hash index.
     *
     * @param indexDescriptor Index descriptor.
     */
    public void createHashIndex(StorageHashIndexDescriptor indexDescriptor) {
        busy(() -> indexes.createHashIndex(indexDescriptor, renewableState.indexStorageFactory()));
    }

    /**
     * Creates a sorted index.
     *
     * @param indexDescriptor Index descriptor.
     */
    public void createSortedIndex(StorageSortedIndexDescriptor indexDescriptor) {
        busy(() -> indexes.createSortedIndex(indexDescriptor, renewableState.indexStorageFactory()));
    }

    void updateRenewableState(
            VersionChainTree versionChainTree,
            FreeListImpl freeList,
            IndexMetaTree indexMetaTree,
            GcQueue gcQueue
    ) {
        var newState = new RenewablePartitionStorageState(
                tableStorage,
                partitionId,
                versionChainTree,
                freeList,
                indexMetaTree,
                gcQueue
        );

        this.renewableState = newState;

        indexes.updateDataStructures(newState.indexStorageFactory());
    }

    /**
     * Checks if current thread holds a lock on passed row ID.
     */
    static boolean rowIsLocked(RowId rowId) {
        LocalLocker locker = THREAD_LOCAL_LOCKER.get();

        return locker != null && locker.isLocked(rowId);
    }

    @Override
    public ReadResult read(RowId rowId, HybridTimestamp timestamp) throws StorageException {
        return busy(() -> {
            throwExceptionIfStorageNotInRunnableState();

            if (rowId.partitionId() != partitionId) {
                throw new IllegalArgumentException(
                        String.format("RowId partition [%d] is not equal to storage partition [%d].", rowId.partitionId(), partitionId));
            }

            return findVersionChain(rowId, versionChain -> {
                if (versionChain == null) {
                    return ReadResult.empty(rowId);
                }

                if (lookingForLatestVersion(timestamp)) {
                    return findLatestRowVersion(versionChain);
                } else {
                    return findRowVersionByTimestamp(versionChain, timestamp);
                }
            });
        });
    }

    private static boolean lookingForLatestVersion(HybridTimestamp timestamp) {
        return HybridTimestamp.MAX_VALUE.equals(timestamp);
    }

    ReadResult findLatestRowVersion(VersionChain versionChain) {
        RowVersion rowVersion = readRowVersion(versionChain.headLink(), ALWAYS_LOAD_VALUE);

        if (versionChain.isUncommitted()) {
            assert versionChain.transactionId() != null;

            HybridTimestamp newestCommitTs = null;

            if (versionChain.hasCommittedVersions()) {
                long newestCommitLink = versionChain.newestCommittedLink();
                newestCommitTs = readRowVersion(newestCommitLink, ALWAYS_LOAD_VALUE).timestamp();
            }

            return writeIntentToResult(versionChain, rowVersion, newestCommitTs);
        } else {
            return ReadResult.createFromCommitted(versionChain.rowId(), rowVersion.value(), rowVersion.timestamp());
        }
    }

    RowVersion readRowVersion(long rowVersionLink, Predicate<HybridTimestamp> loadValue) {
        ReadRowVersion read = new ReadRowVersion(partitionId);

        try {
            rowVersionDataPageReader.traverse(rowVersionLink, read, loadValue);
        } catch (IgniteInternalCheckedException e) {
            throw new StorageException("Row version lookup failed: [link={}, {}]", e, rowVersionLink, createStorageInfo());
        }

        return read.result();
    }

    @Nullable RowVersion findRowVersion(VersionChain versionChain, RowVersionFilter filter, boolean loadValueBytes) {
        assert versionChain.hasHeadLink();

        FindRowVersion findRowVersion = new FindRowVersion(partitionId, loadValueBytes);

        try {
            rowVersionDataPageReader.traverse(versionChain.headLink(), findRowVersion, filter);
        } catch (IgniteInternalCheckedException e) {
            throw new StorageException(
                    "Error when looking up row version in version chain: [rowId={}, headLink={}, {}]",
                    e,
                    versionChain.rowId(), versionChain.headLink(), createStorageInfo()
            );
        }

        return findRowVersion.getResult();
    }

    /**
     * Finds row version by timestamp. See {@link MvPartitionStorage#read(RowId, HybridTimestamp)} for details on the API.
     *
     * @param versionChain Version chain.
     * @param timestamp Timestamp.
     * @return Read result.
     */
    ReadResult findRowVersionByTimestamp(VersionChain versionChain, HybridTimestamp timestamp) {
        assert timestamp != null;

        long headLink = versionChain.headLink();

        if (versionChain.isUncommitted()) {
            // We have a write-intent.
            if (!versionChain.hasCommittedVersions()) {
                // We *only* have a write-intent, return it.
                RowVersion rowVersion = readRowVersion(headLink, ALWAYS_LOAD_VALUE);

                return writeIntentToResult(versionChain, rowVersion, null);
            }
        }

        return walkVersionChain(versionChain, timestamp);
    }

    /**
     * Walks version chain to find a row by timestamp. See {@link MvPartitionStorage#read(RowId, HybridTimestamp)} for details.
     *
     * @param chain Version chain head.
     * @param timestamp Timestamp.
     * @return Read result.
     */
    private ReadResult walkVersionChain(VersionChain chain, HybridTimestamp timestamp) {
        assert chain.hasCommittedVersions();

        boolean hasWriteIntent = chain.isUncommitted();

        RowVersion firstCommit;

        if (hasWriteIntent) {
            // First commit can only match if its timestamp matches query timestamp.
            firstCommit = readRowVersion(chain.nextLink(), rowTimestamp -> timestamp.compareTo(rowTimestamp) == 0);
        } else {
            firstCommit = readRowVersion(chain.headLink(), rowTimestamp -> timestamp.compareTo(rowTimestamp) >= 0);
        }

        assert firstCommit.isCommitted();
        assert firstCommit.timestamp() != null;

        if (hasWriteIntent && timestamp.compareTo(firstCommit.timestamp()) > 0) {
            // It's the latest commit in chain, query ts is greater than commit ts and there is a write-intent.
            // So we just return write-intent.
            RowVersion rowVersion = readRowVersion(chain.headLink(), ALWAYS_LOAD_VALUE);

            return writeIntentToResult(chain, rowVersion, firstCommit.timestamp());
        }

        RowVersion curCommit = firstCommit;

        do {
            assert curCommit.timestamp() != null;

            int compareResult = timestamp.compareTo(curCommit.timestamp());

            if (compareResult >= 0) {
                // This commit has timestamp matching the query ts, meaning that commit is the one we are looking for.
                BinaryRow row;

                if (curCommit.isTombstone()) {
                    row = null;
                } else {
                    row = curCommit.value();
                }

                return ReadResult.createFromCommitted(chain.rowId(), row, curCommit.timestamp());
            }

            if (!curCommit.hasNextLink()) {
                curCommit = null;
            } else {
                curCommit = readRowVersion(curCommit.nextLink(), rowTimestamp -> timestamp.compareTo(rowTimestamp) >= 0);
            }
        } while (curCommit != null);

        return ReadResult.empty(chain.rowId());
    }

    private static ReadResult writeIntentToResult(
            VersionChain chain,
            RowVersion rowVersion,
            @Nullable HybridTimestamp lastCommittedTimestamp
    ) {
        assert rowVersion.isUncommitted();

        UUID transactionId = chain.transactionId();
        int commitTableId = chain.commitTableId();
        int commitPartitionId = chain.commitPartitionId();

        return ReadResult.createFromWriteIntent(
                chain.rowId(),
                rowVersion.value(),
                transactionId,
                commitTableId,
                commitPartitionId,
                lastCommittedTimestamp
        );
    }

    void insertRowVersion(RowVersion rowVersion) {
        try {
            renewableState.freeList().insertDataRow(rowVersion);
        } catch (IgniteInternalCheckedException e) {
            throw new StorageException("Cannot store a row version: [row={}, {}]", e, rowVersion, createStorageInfo());
        }
    }

    @Override
    public @Nullable BinaryRow addWrite(RowId rowId, @Nullable BinaryRow row, UUID txId, int commitTableOrZoneId, int commitPartitionId)
            throws TxIdMismatchException, StorageException {
        assert rowId.partitionId() == partitionId : rowId;

        return busy(() -> {
            throwExceptionIfStorageNotInRunnableOrRebalanceState(state.get(), this::createStorageInfo);

            assert rowIsLocked(rowId);

            try {
                AddWriteInvokeClosure addWrite = new AddWriteInvokeClosure(rowId, row, txId, commitTableOrZoneId, commitPartitionId, this);

                renewableState.versionChainTree().invoke(new VersionChainKey(rowId), null, addWrite);

                addWrite.afterCompletion();

                return addWrite.getPreviousUncommittedRowVersion();
            } catch (IgniteInternalCheckedException e) {
                throwStorageExceptionIfItCause(e);

                if (e.getCause() instanceof TxIdMismatchException) {
                    throw (TxIdMismatchException) e.getCause();
                }

                throw new StorageException("Error while executing addWrite: [rowId={}, {}]", e, rowId, createStorageInfo());
            }
        });
    }

    @Override
    public AbortResult abortWrite(RowId rowId, UUID txId) throws StorageException {
        assert rowId.partitionId() == partitionId : abortWriteInfo(rowId, txId);

        return busy(() -> {
            throwExceptionIfStorageNotInRunnableState();

            assert rowIsLocked(rowId) : abortWriteInfo(rowId, txId);

            try {
<<<<<<< HEAD
                AbortWriteInvokeClosure abortWrite = new AbortWriteInvokeClosure(rowId, null, this);
=======
                var abortWrite = new AbortWriteInvokeClosure(rowId, txId, this);
>>>>>>> 7a9dac63

                renewableState.versionChainTree().invoke(new VersionChainKey(rowId), null, abortWrite);

                abortWrite.afterCompletion();

                AbortResult abortResult = abortWrite.abortResult();

                assert abortResult != null : abortWriteInfo(rowId, txId);

                return abortResult;
            } catch (IgniteInternalCheckedException e) {
                throwStorageExceptionIfItCause(e);

                throw new StorageException("Error while executing abortWrite: [{}]", e, abortWriteInfo(rowId, txId));
            }
        });
    }

    @Override
<<<<<<< HEAD
    public AbortResult abortWrite(RowId rowId, UUID txId) throws StorageException {
        assert rowId.partitionId() == partitionId : rowId;

        return busy(() -> {
            throwExceptionIfStorageNotInRunnableState();

            assert rowIsLocked(rowId);

            try {
                AbortWriteInvokeClosure abortWrite = new AbortWriteInvokeClosure(rowId, txId, this);

                renewableState.versionChainTree().invoke(new VersionChainKey(rowId), null, abortWrite);

                abortWrite.afterCompletion();

                return abortWrite.abortResult();
            } catch (IgniteInternalCheckedException e) {
                throwStorageExceptionIfItCause(e);

                throw new StorageException("Error while executing abortWrite: [rowId={}, {}]", e, rowId, createStorageInfo());
            }
        });
    }

    @Override
    public void commitWrite(RowId rowId, HybridTimestamp timestamp) throws StorageException {
        assert rowId.partitionId() == partitionId : rowId;
=======
    public CommitResult commitWrite(RowId rowId, HybridTimestamp timestamp, UUID txId) throws StorageException {
        assert rowId.partitionId() == partitionId : commitWriteInfo(rowId, timestamp, txId);
>>>>>>> 7a9dac63

        return busy(() -> {
            throwExceptionIfStorageNotInRunnableOrRebalanceState(state.get(), this::createStorageInfo);

            assert rowIsLocked(rowId) : commitWriteInfo(rowId, timestamp, txId);

            try {
                var commitWrite = new CommitWriteInvokeClosure(
                        rowId,
                        timestamp,
<<<<<<< HEAD
                        null,
=======
                        txId,
>>>>>>> 7a9dac63
                        updateTimestampHandler,
                        this
                );

                renewableState.versionChainTree().invoke(new VersionChainKey(rowId), null, commitWrite);

                commitWrite.afterCompletion();

                CommitResult commitResult = commitWrite.commitResult();

                assert commitResult != null : commitWriteInfo(rowId, timestamp, txId);

                return commitResult;
            } catch (IgniteInternalCheckedException e) {
                throwStorageExceptionIfItCause(e);

                throw new StorageException("Error while executing commitWrite: [{}]", e, commitWriteInfo(rowId, timestamp, txId));
            }
        });
    }

    @Override
    public CommitResult commitWrite(RowId rowId, HybridTimestamp timestamp, UUID txId) throws StorageException {
        assert rowId.partitionId() == partitionId : rowId;

        return busy(() -> {
            throwExceptionIfStorageNotInRunnableOrRebalanceState(state.get(), this::createStorageInfo);

            assert rowIsLocked(rowId);

            try {
                CommitWriteInvokeClosure commitWrite = new CommitWriteInvokeClosure(
                        rowId,
                        timestamp,
                        txId,
                        updateTimestampHandler,
                        this
                );

                renewableState.versionChainTree().invoke(new VersionChainKey(rowId), null, commitWrite);

                commitWrite.afterCompletion();

                return commitWrite.commitResult();
            } catch (IgniteInternalCheckedException e) {
                throwStorageExceptionIfItCause(e);

                throw new StorageException("Error while executing commitWrite: [rowId={}, {}]", e, rowId, createStorageInfo());
            }
        });
    }

    void removeRowVersion(RowVersion rowVersion) {
        try {
            renewableState.freeList().removeDataRowByLink(rowVersion.link());
        } catch (IgniteInternalCheckedException e) {
            throw new StorageException("Cannot remove row version: [row={}, {}]", e, rowVersion, createStorageInfo());
        }
    }

    @Override
    public void addWriteCommitted(RowId rowId, @Nullable BinaryRow row, HybridTimestamp commitTimestamp) throws StorageException {
        assert rowId.partitionId() == partitionId : rowId;

        busy(() -> {
            throwExceptionIfStorageNotInRunnableOrRebalanceState(state.get(), this::createStorageInfo);

            assert rowIsLocked(rowId);

            try {
                AddWriteCommittedInvokeClosure addWriteCommitted = new AddWriteCommittedInvokeClosure(rowId, row, commitTimestamp,
                        this);

                renewableState.versionChainTree().invoke(new VersionChainKey(rowId), null, addWriteCommitted);

                addWriteCommitted.afterCompletion();

                return null;
            } catch (IgniteInternalCheckedException e) {
                throwStorageExceptionIfItCause(e);

                throw new StorageException("Error while executing addWriteCommitted: [rowId={}, {}]", e, rowId, createStorageInfo());
            }
        });
    }

    @Override
    public Cursor<ReadResult> scanVersions(RowId rowId) throws StorageException {
        return busy(() -> {
            throwExceptionIfStorageNotInRunnableState();

            assert rowIsLocked(rowId);

            return findVersionChain(rowId, versionChain -> {
                if (versionChain == null) {
                    return CursorUtils.emptyCursor();
                }

                return new ScanVersionsCursor(versionChain, this);
            });
        });
    }

    @Override
    public PartitionTimestampCursor scan(HybridTimestamp timestamp) throws StorageException {
        return busy(() -> {
            throwExceptionIfStorageNotInRunnableState();

            if (lookingForLatestVersion(timestamp)) {
                return new LatestVersionsCursor(this);
            } else {
                return new TimestampCursor(this, timestamp);
            }
        });
    }

    @Override
    public @Nullable RowId closestRowId(RowId lowerBound) throws StorageException {
        return busy(() -> {
            throwExceptionIfStorageNotInRunnableState();

            try (Cursor<VersionChain> cursor = renewableState.versionChainTree().find(new VersionChainKey(lowerBound), null)) {
                return cursor.hasNext() ? cursor.next().rowId() : null;
            } catch (Exception e) {
                throw new StorageException("Error occurred while trying to read a row id", e);
            }
        });
    }

    @Override
    public void close() {
        if (!transitionToClosedState(state, this::createStorageInfo)) {
            return;
        }

        busyLock.block();

        closeResources();
    }

    /**
     * Closes resources of this storage. Must be closed only when the busy lock is already blocked.
     */
    public void closeResources() {
        try {
            closeAll(getResourcesToClose());
        } catch (Exception e) {
            throw new StorageException(e);
        }
    }

    /**
     * Returns resources that should be closed on {@link #close()}.
     */
    protected List<AutoCloseable> getResourcesToClose() {
        List<AutoCloseable> resources = new ArrayList<>();

        RenewablePartitionStorageState localState = renewableState;

        resources.add(destructionExecutor::close);
        resources.add(localState.versionChainTree()::close);
        resources.add(localState.indexMetaTree()::close);
        resources.add(localState.gcQueue()::close);

        resources.addAll(indexes.getResourcesToClose());

        return resources;
    }

    /**
     * Transitions this storage to the {@link StorageState#DESTROYED} state. Blocks the busy lock, but does not
     * close the resources (they will have to be closed by calling {@link #closeResources()}).
     *
     * @return {@code true} if this call actually made the transition and, hence, the caller must call {@link #closeResources()}.
     */
    public boolean transitionToDestroyedState() {
        if (!StorageUtils.transitionToDestroyedState(state)) {
            return false;
        }

        indexes.transitionToDestroyedState();

        busyLock.block();

        return true;
    }

    /**
     * Performs a supplier using a {@link #busyLock}.
     *
     * @param <V> Type of the returned value.
     * @param supplier Supplier.
     * @return Value.
     * @throws StorageClosedException If the storage is closed.
     */
    <V> V busy(Supplier<V> supplier) {
        if (!busyLock.enterBusy()) {
            throwExceptionDependingOnStorageState(state.get(), createStorageInfo());
        }

        try {
            return supplier.get();
        } finally {
            busyLock.leaveBusy();
        }
    }

    /**
     * Executes a Runnable using a {@link #busyLock}.
     *
     * @param action Action.
     * @throws StorageClosedException If the storage is closed.
     */
    void busy(Runnable action) {
        if (!busyLock.enterBusy()) {
            throwExceptionDependingOnStorageState(state.get(), createStorageInfo());
        }

        try {
            action.run();
        } finally {
            busyLock.leaveBusy();
        }
    }

    /**
     * Performs a {@code fn} in {@code busyLock} if {@link IgniteSpinBusyLock#enterBusy()} succeed. Otherwise it just silently returns.
     *
     * @param fn Runnable to run.
     */
    void busySafe(Runnable fn) {
        if (!busyLock.enterBusy()) {
            return;
        }

        try {
            fn.run();
        } finally {
            busyLock.leaveBusy();
        }
    }

    /**
     * Creates a summary info of the storage in the format "table=user, partitionId=1".
     */
    public String createStorageInfo() {
        return IgniteStringFormatter.format("tableId={}, partitionId={}", tableStorage.getTableId(), partitionId);
    }

    /** Creates a string with information about the {@link #commitWrite} for logging and errors. */
    String commitWriteInfo(RowId rowId, HybridTimestamp timestamp, UUID txId) {
        return IgniteStringFormatter.format("rowId={}, timestamp={}, txId={}, {}", rowId, timestamp, txId, createStorageInfo());
    }

    /** Creates a string with information about the {@link #abortWrite} for logging and errors. */
    String abortWriteInfo(RowId rowId, UUID txId) {
        return IgniteStringFormatter.format("rowId={}, txId={}, {}", rowId, txId, createStorageInfo());
    }

    /**
     * Prepares the storage and its indexes for rebalancing.
     *
     * <p>Stops ongoing operations on the storage and its indexes.
     *
     * @throws StorageRebalanceException If there was an error when starting the rebalance.
     */
    public void startRebalance() {
        if (!state.compareAndSet(StorageState.RUNNABLE, StorageState.REBALANCE)) {
            throwExceptionDependingOnStorageStateOnRebalance(state.get(), createStorageInfo());
        }

        // Changed storage states and expect all storage operations to stop soon.
        busyLock.block();

        try {
            closeAll(getResourcesToCloseOnCleanup());

            indexes.startRebalance();
        } catch (Exception e) {
            throw new StorageRebalanceException(
                    IgniteStringFormatter.format("Error on start of rebalancing: [{}]", createStorageInfo()),
                    e
            );
        } finally {
            busyLock.unblock();
        }
    }

    /**
     * Completes the rebalancing of the storage and its indexes.
     *
     * @throws StorageRebalanceException If there is an error while completing the storage and its indexes rebalance.
     */
    public void completeRebalance() {
        if (!state.compareAndSet(StorageState.REBALANCE, StorageState.RUNNABLE)) {
            throwExceptionDependingOnStorageStateOnRebalance(state.get(), createStorageInfo());
        }

        indexes.completeRebalance();
    }

    /**
     * Sets the last applied index and term on rebalance.
     *
     * @param lastAppliedIndex Last applied index value.
     * @param lastAppliedTerm Last applied term value.
     */
    public abstract void lastAppliedOnRebalance(long lastAppliedIndex, long lastAppliedTerm) throws StorageException;

    /**
     * Returns resources that will have to close on cleanup.
     */
    abstract List<AutoCloseable> getResourcesToCloseOnCleanup();

    /**
     * Sets the RAFT group configuration on rebalance.
     */
    public abstract void committedGroupConfigurationOnRebalance(byte[] config);

    /**
     * Updates the current lease information in the storage on rebalance.
     */
    public abstract void updateLeaseOnRebalance(LeaseInfo leaseInfo);

    /**
     * Prepares the storage and its indexes for cleanup.
     *
     * <p>After cleanup (successful or not), method {@link #finishCleanup()} must be called.
     */
    public void startCleanup() throws Exception {
        if (!state.compareAndSet(StorageState.RUNNABLE, StorageState.CLEANUP)) {
            throwExceptionDependingOnStorageState(state.get(), createStorageInfo());
        }

        // Changed storage states and expect all storage operations to stop soon.
        busyLock.block();

        try {
            closeAll(getResourcesToCloseOnCleanup());

            indexes.startCleanup();
        } finally {
            busyLock.unblock();
        }
    }

    /**
     * Finishes cleanup up the storage and its indexes.
     */
    public void finishCleanup() {
        if (state.compareAndSet(StorageState.CLEANUP, StorageState.RUNNABLE)) {
            indexes.finishCleanup();
        }
    }

    void throwExceptionIfStorageNotInRunnableState() {
        StorageUtils.throwExceptionIfStorageNotInRunnableState(state.get(), this::createStorageInfo);
    }

    /**
     * Searches version chain by row ID and converts the found version chain to the result if found.
     *
     * @param rowId Row ID.
     * @param mapper Function for converting the version chain to a result, function is executed under the read lock of the page on
     *         which the version chain is located. If the version chain is not found, then {@code null} will be passed to the function.
     */
    <T> @Nullable T findVersionChain(RowId rowId, Function<VersionChain, T> mapper) {
        try {
            return renewableState.versionChainTree().findOne(new VersionChainKey(rowId), new TreeRowMapClosure<>() {
                @Override
                public T map(VersionChain treeRow) {
                    return mapper.apply(treeRow);
                }
            }, null);
        } catch (IgniteInternalCheckedException e) {
            throwStorageExceptionIfItCause(e);

            throw new StorageException("Row version lookup failed: [rowId={}, {}]", e, rowId, createStorageInfo());
        }
    }

    @Override
    public @Nullable GcEntry peek(HybridTimestamp lowWatermark) {
        assert THREAD_LOCAL_LOCKER.get() != null;

        // Assertion above guarantees that we're in "runConsistently" closure.
        throwExceptionIfStorageNotInRunnableState();

        GcRowVersion head = renewableState.gcQueue().getFirst();

        // Garbage collection queue is empty.
        if (head == null) {
            return null;
        }

        HybridTimestamp rowTimestamp = head.getTimestamp();

        // There are no versions in the garbage collection queue before watermark.
        if (rowTimestamp.compareTo(lowWatermark) > 0) {
            return null;
        }

        return head;
    }

    @Override
    public @Nullable BinaryRow vacuum(GcEntry entry) {
        assert THREAD_LOCAL_LOCKER.get() != null;
        assert THREAD_LOCAL_LOCKER.get().isLocked(entry.getRowId());

        // Assertion above guarantees that we're in "runConsistently" closure.
        throwExceptionIfStorageNotInRunnableState();

        assert entry instanceof GcRowVersion : entry;

        GcRowVersion gcRowVersion = (GcRowVersion) entry;

        RowId rowId = entry.getRowId();
        HybridTimestamp rowTimestamp = gcRowVersion.getTimestamp();

        // Someone processed the element in parallel.
        if (!renewableState.gcQueue().remove(rowId, rowTimestamp, gcRowVersion.getLink())) {
            return null;
        }

        RowVersion removedRowVersion = removeWriteOnGc(rowId, rowTimestamp, gcRowVersion.getLink());

        return removedRowVersion.value();
    }

    private RowVersion removeWriteOnGc(RowId rowId, HybridTimestamp rowTimestamp, long rowLink) {
        RemoveWriteOnGcInvokeClosure removeWriteOnGc = new RemoveWriteOnGcInvokeClosure(
                rowId,
                rowTimestamp,
                rowLink,
                updateNextLinkHandler,
                this
        );

        try {
            renewableState.versionChainTree().invoke(new VersionChainKey(rowId), null, removeWriteOnGc);
        } catch (IgniteInternalCheckedException e) {
            throwStorageExceptionIfItCause(e);

            throw new StorageException(
                    "Error removing row version from version chain on garbage collection: [rowId={}, rowTimestamp={}, {}]",
                    e,
                    rowId, rowTimestamp, createStorageInfo()
            );
        }

        removeWriteOnGc.afterCompletion();

        return removeWriteOnGc.getResult();
    }

    /**
     * Returns a index storage instance or {@code null} if not exists.
     *
     * @param indexId Index ID.
     */
    public @Nullable IndexStorage getIndex(int indexId) {
        return busy(() -> indexes.getIndex(indexId));
    }

    /**
     * Destroys an index storage identified by the given index ID.
     *
     * @param indexId Index ID which storage will be destroyed.
     * @return Future that will be completed as soon as the storage has been destroyed.
     */
    public CompletableFuture<Void> destroyIndex(int indexId) {
        return busy(() -> indexes.destroyIndex(indexId, renewableState.indexMetaTree()));
    }

    /**
     * Increments the estimated size of this partition.
     *
     * @see MvPartitionStorage#estimatedSize
     */
    public abstract void incrementEstimatedSize();

    /**
     * Decrements the estimated size of this partition.
     *
     * @see MvPartitionStorage#estimatedSize
     */
    public abstract void decrementEstimatedSize();
}<|MERGE_RESOLUTION|>--- conflicted
+++ resolved
@@ -461,11 +461,7 @@
             assert rowIsLocked(rowId) : abortWriteInfo(rowId, txId);
 
             try {
-<<<<<<< HEAD
-                AbortWriteInvokeClosure abortWrite = new AbortWriteInvokeClosure(rowId, null, this);
-=======
                 var abortWrite = new AbortWriteInvokeClosure(rowId, txId, this);
->>>>>>> 7a9dac63
 
                 renewableState.versionChainTree().invoke(new VersionChainKey(rowId), null, abortWrite);
 
@@ -485,38 +481,8 @@
     }
 
     @Override
-<<<<<<< HEAD
-    public AbortResult abortWrite(RowId rowId, UUID txId) throws StorageException {
-        assert rowId.partitionId() == partitionId : rowId;
-
-        return busy(() -> {
-            throwExceptionIfStorageNotInRunnableState();
-
-            assert rowIsLocked(rowId);
-
-            try {
-                AbortWriteInvokeClosure abortWrite = new AbortWriteInvokeClosure(rowId, txId, this);
-
-                renewableState.versionChainTree().invoke(new VersionChainKey(rowId), null, abortWrite);
-
-                abortWrite.afterCompletion();
-
-                return abortWrite.abortResult();
-            } catch (IgniteInternalCheckedException e) {
-                throwStorageExceptionIfItCause(e);
-
-                throw new StorageException("Error while executing abortWrite: [rowId={}, {}]", e, rowId, createStorageInfo());
-            }
-        });
-    }
-
-    @Override
-    public void commitWrite(RowId rowId, HybridTimestamp timestamp) throws StorageException {
-        assert rowId.partitionId() == partitionId : rowId;
-=======
     public CommitResult commitWrite(RowId rowId, HybridTimestamp timestamp, UUID txId) throws StorageException {
         assert rowId.partitionId() == partitionId : commitWriteInfo(rowId, timestamp, txId);
->>>>>>> 7a9dac63
 
         return busy(() -> {
             throwExceptionIfStorageNotInRunnableOrRebalanceState(state.get(), this::createStorageInfo);
@@ -525,45 +491,6 @@
 
             try {
                 var commitWrite = new CommitWriteInvokeClosure(
-                        rowId,
-                        timestamp,
-<<<<<<< HEAD
-                        null,
-=======
-                        txId,
->>>>>>> 7a9dac63
-                        updateTimestampHandler,
-                        this
-                );
-
-                renewableState.versionChainTree().invoke(new VersionChainKey(rowId), null, commitWrite);
-
-                commitWrite.afterCompletion();
-
-                CommitResult commitResult = commitWrite.commitResult();
-
-                assert commitResult != null : commitWriteInfo(rowId, timestamp, txId);
-
-                return commitResult;
-            } catch (IgniteInternalCheckedException e) {
-                throwStorageExceptionIfItCause(e);
-
-                throw new StorageException("Error while executing commitWrite: [{}]", e, commitWriteInfo(rowId, timestamp, txId));
-            }
-        });
-    }
-
-    @Override
-    public CommitResult commitWrite(RowId rowId, HybridTimestamp timestamp, UUID txId) throws StorageException {
-        assert rowId.partitionId() == partitionId : rowId;
-
-        return busy(() -> {
-            throwExceptionIfStorageNotInRunnableOrRebalanceState(state.get(), this::createStorageInfo);
-
-            assert rowIsLocked(rowId);
-
-            try {
-                CommitWriteInvokeClosure commitWrite = new CommitWriteInvokeClosure(
                         rowId,
                         timestamp,
                         txId,
@@ -575,11 +502,15 @@
 
                 commitWrite.afterCompletion();
 
-                return commitWrite.commitResult();
+                CommitResult commitResult = commitWrite.commitResult();
+
+                assert commitResult != null : commitWriteInfo(rowId, timestamp, txId);
+
+                return commitResult;
             } catch (IgniteInternalCheckedException e) {
                 throwStorageExceptionIfItCause(e);
 
-                throw new StorageException("Error while executing commitWrite: [rowId={}, {}]", e, rowId, createStorageInfo());
+                throw new StorageException("Error while executing commitWrite: [{}]", e, commitWriteInfo(rowId, timestamp, txId));
             }
         });
     }
