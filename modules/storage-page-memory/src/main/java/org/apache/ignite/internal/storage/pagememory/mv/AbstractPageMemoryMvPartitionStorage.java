/*
 * Licensed to the Apache Software Foundation (ASF) under one or more
 * contributor license agreements. See the NOTICE file distributed with
 * this work for additional information regarding copyright ownership.
 * The ASF licenses this file to You under the Apache License, Version 2.0
 * (the "License"); you may not use this file except in compliance with
 * the License. You may obtain a copy of the License at
 *
 *      http://www.apache.org/licenses/LICENSE-2.0
 *
 * Unless required by applicable law or agreed to in writing, software
 * distributed under the License is distributed on an "AS IS" BASIS,
 * WITHOUT WARRANTIES OR CONDITIONS OF ANY KIND, either express or implied.
 * See the License for the specific language governing permissions and
 * limitations under the License.
 */

package org.apache.ignite.internal.storage.pagememory.mv;

import static org.apache.ignite.internal.configuration.util.ConfigurationUtil.getByInternalId;
import static org.apache.ignite.internal.pagememory.util.PageIdUtils.NULL_LINK;
import static org.apache.ignite.internal.storage.util.StorageUtils.throwExceptionDependingOnStorageState;
import static org.apache.ignite.internal.storage.util.StorageUtils.throwExceptionDependingOnStorageStateOnRebalance;
import static org.apache.ignite.internal.storage.util.StorageUtils.throwExceptionIfStorageNotInRunnableOrRebalanceState;

import java.nio.ByteBuffer;
import java.util.ArrayList;
import java.util.List;
import java.util.UUID;
import java.util.concurrent.ConcurrentHashMap;
import java.util.concurrent.ConcurrentMap;
import java.util.concurrent.atomic.AtomicLong;
import java.util.concurrent.atomic.AtomicReference;
import java.util.concurrent.locks.ReentrantReadWriteLock;
import java.util.concurrent.locks.ReentrantReadWriteLock.ReadLock;
import java.util.concurrent.locks.ReentrantReadWriteLock.WriteLock;
import java.util.function.Predicate;
import java.util.function.Supplier;
import org.apache.ignite.configuration.NamedListView;
import org.apache.ignite.internal.hlc.HybridTimestamp;
import org.apache.ignite.internal.pagememory.PageIdAllocator;
import org.apache.ignite.internal.pagememory.PageMemory;
import org.apache.ignite.internal.pagememory.datapage.DataPageReader;
import org.apache.ignite.internal.pagememory.metric.IoStatisticsHolderNoOp;
import org.apache.ignite.internal.pagememory.util.PageLockListenerNoOp;
import org.apache.ignite.internal.schema.TableRow;
import org.apache.ignite.internal.schema.configuration.index.HashIndexView;
import org.apache.ignite.internal.schema.configuration.index.SortedIndexView;
import org.apache.ignite.internal.schema.configuration.index.TableIndexView;
import org.apache.ignite.internal.storage.MvPartitionStorage;
import org.apache.ignite.internal.storage.PartitionTimestampCursor;
import org.apache.ignite.internal.storage.RaftGroupConfiguration;
import org.apache.ignite.internal.storage.ReadResult;
import org.apache.ignite.internal.storage.RowId;
import org.apache.ignite.internal.storage.StorageClosedException;
import org.apache.ignite.internal.storage.StorageException;
import org.apache.ignite.internal.storage.StorageRebalanceException;
import org.apache.ignite.internal.storage.TxIdMismatchException;
import org.apache.ignite.internal.storage.index.HashIndexDescriptor;
import org.apache.ignite.internal.storage.index.SortedIndexDescriptor;
import org.apache.ignite.internal.storage.pagememory.AbstractPageMemoryTableStorage;
import org.apache.ignite.internal.storage.pagememory.index.freelist.IndexColumns;
import org.apache.ignite.internal.storage.pagememory.index.freelist.IndexColumnsFreeList;
import org.apache.ignite.internal.storage.pagememory.index.hash.HashIndexTree;
import org.apache.ignite.internal.storage.pagememory.index.hash.PageMemoryHashIndexStorage;
import org.apache.ignite.internal.storage.pagememory.index.meta.IndexMeta;
import org.apache.ignite.internal.storage.pagememory.index.meta.IndexMetaTree;
import org.apache.ignite.internal.storage.pagememory.index.sorted.PageMemorySortedIndexStorage;
import org.apache.ignite.internal.storage.pagememory.index.sorted.SortedIndexTree;
import org.apache.ignite.internal.storage.util.StorageState;
import org.apache.ignite.internal.storage.util.StorageUtils;
import org.apache.ignite.internal.util.Cursor;
import org.apache.ignite.internal.util.IgniteSpinBusyLock;
import org.apache.ignite.internal.util.IgniteUtils;
import org.apache.ignite.lang.IgniteInternalCheckedException;
import org.apache.ignite.lang.IgniteStringFormatter;
import org.jetbrains.annotations.Nullable;

/**
 * Abstract implementation of partition storage using Page Memory.
 */
public abstract class AbstractPageMemoryMvPartitionStorage implements MvPartitionStorage {
    private static final byte[] TOMBSTONE_PAYLOAD = new byte[0];

    static final Predicate<HybridTimestamp> ALWAYS_LOAD_VALUE = timestamp -> true;

    protected final int partitionId;

    protected final int groupId;

    protected final AbstractPageMemoryTableStorage tableStorage;

    protected volatile VersionChainTree versionChainTree;

    protected volatile RowVersionFreeList rowVersionFreeList;

    protected volatile IndexColumnsFreeList indexFreeList;

    protected volatile IndexMetaTree indexMetaTree;

    protected final DataPageReader rowVersionDataPageReader;

    protected final ConcurrentMap<UUID, PageMemoryHashIndexStorage> hashIndexes = new ConcurrentHashMap<>();

    protected final ConcurrentMap<UUID, PageMemorySortedIndexStorage> sortedIndexes = new ConcurrentHashMap<>();

    /** Busy lock. */
    protected final IgniteSpinBusyLock busyLock = new IgniteSpinBusyLock();

    /** Current state of the storage. */
    protected final AtomicReference<StorageState> state = new AtomicReference<>(StorageState.RUNNABLE);

    /**  */
    private final ConcurrentMap<RowId, ReentrantReadWriteLock> readWriteLockByRowId = new ConcurrentHashMap<>();

    /**
     * Constructor.
     *
     * @param partitionId Partition ID.
     * @param tableStorage Table storage instance.
     * @param rowVersionFreeList Free list for {@link RowVersion}.
     * @param indexFreeList Free list fot {@link IndexColumns}.
     * @param versionChainTree Table tree for {@link VersionChain}.
     * @param indexMetaTree Tree that contains SQL indexes' metadata.
     */
    protected AbstractPageMemoryMvPartitionStorage(
            int partitionId,
            AbstractPageMemoryTableStorage tableStorage,
            RowVersionFreeList rowVersionFreeList,
            IndexColumnsFreeList indexFreeList,
            VersionChainTree versionChainTree,
            IndexMetaTree indexMetaTree
    ) {
        this.partitionId = partitionId;
        this.tableStorage = tableStorage;

        this.rowVersionFreeList = rowVersionFreeList;
        this.indexFreeList = indexFreeList;

        this.versionChainTree = versionChainTree;
        this.indexMetaTree = indexMetaTree;

        PageMemory pageMemory = tableStorage.dataRegion().pageMemory();

        groupId = tableStorage.configuration().value().tableId();

        rowVersionDataPageReader = new DataPageReader(pageMemory, groupId, IoStatisticsHolderNoOp.INSTANCE);
    }

    /**
     * Starts a partition by initializing its internal structures.
     */
    public void start() {
        busy(() -> {
            throwExceptionIfStorageNotInRunnableState();

            try (Cursor<IndexMeta> cursor = indexMetaTree.find(null, null)) {
                NamedListView<TableIndexView> indexesCfgView = tableStorage.tablesConfiguration().indexes().value();

                for (IndexMeta indexMeta : cursor) {
                    TableIndexView indexCfgView = getByInternalId(indexesCfgView, indexMeta.id());

                    if (indexCfgView instanceof HashIndexView) {
                        hashIndexes.put(indexCfgView.id(), createOrRestoreHashIndex(indexMeta));
                    } else if (indexCfgView instanceof SortedIndexView) {
                        sortedIndexes.put(indexCfgView.id(), createOrRestoreSortedIndex(indexMeta));
                    } else {
                        assert indexCfgView == null;

                        //TODO: IGNITE-17626 Drop the index synchronously.
                    }
                }

                return null;
            } catch (Exception e) {
                throw new StorageException(
                        IgniteStringFormatter.format("Failed to process SQL indexes during partition start: [{}]", createStorageInfo()),
                        e
                );
            }
        });
    }

    /**
     * Returns the partition ID.
     */
    public int partitionId() {
        return partitionId;
    }

    /**
     * Returns a hash index instance, creating index it if necessary.
     *
     * @param indexId Index UUID.
     */
    public PageMemoryHashIndexStorage getOrCreateHashIndex(UUID indexId) {
        return busy(() -> hashIndexes.computeIfAbsent(indexId, uuid -> createOrRestoreHashIndex(new IndexMeta(indexId, 0L))));
    }

    /**
     * Returns a sorted index instance, creating index it if necessary.
     *
     * @param indexId Index UUID.
     */
    public PageMemorySortedIndexStorage getOrCreateSortedIndex(UUID indexId) {
        return busy(() -> sortedIndexes.computeIfAbsent(indexId, uuid -> createOrRestoreSortedIndex(new IndexMeta(indexId, 0L))));
    }

    private PageMemoryHashIndexStorage createOrRestoreHashIndex(IndexMeta indexMeta) {
        throwExceptionIfStorageNotInRunnableState();

        var indexDescriptor = new HashIndexDescriptor(indexMeta.id(), tableStorage.tablesConfiguration().value());

        HashIndexTree hashIndexTree = createHashIndexTree(indexDescriptor, indexMeta);

        return new PageMemoryHashIndexStorage(indexDescriptor, indexFreeList, hashIndexTree);
    }

    HashIndexTree createHashIndexTree(HashIndexDescriptor indexDescriptor, IndexMeta indexMeta) {
        try {
            PageMemory pageMemory = tableStorage.dataRegion().pageMemory();

            boolean initNew = indexMeta.metaPageId() == 0L;

            long metaPageId = initNew
                    ? pageMemory.allocatePage(groupId, partitionId, PageIdAllocator.FLAG_AUX)
                    : indexMeta.metaPageId();

            HashIndexTree hashIndexTree = new HashIndexTree(
                    groupId,
                    tableStorage.getTableName(),
                    partitionId,
                    pageMemory,
                    PageLockListenerNoOp.INSTANCE,
                    new AtomicLong(),
                    metaPageId,
                    rowVersionFreeList,
                    indexDescriptor,
                    initNew
            );

            if (initNew) {
                boolean replaced = indexMetaTree.putx(new IndexMeta(indexMeta.id(), metaPageId));

                assert !replaced;
            }

            return hashIndexTree;
        } catch (IgniteInternalCheckedException e) {
            throw new StorageException(
                    IgniteStringFormatter.format(
                            "Error creating hash index tree: [{}, indexId={}]",
                            createStorageInfo(),
                            indexMeta.id()
                    ),
                    e
            );
        }
    }

    private PageMemorySortedIndexStorage createOrRestoreSortedIndex(IndexMeta indexMeta) {
        throwExceptionIfStorageNotInRunnableState();

        var indexDescriptor = new SortedIndexDescriptor(indexMeta.id(), tableStorage.tablesConfiguration().value());

        SortedIndexTree sortedIndexTree = createSortedIndexTree(indexDescriptor, indexMeta);

        return new PageMemorySortedIndexStorage(indexDescriptor, indexFreeList, sortedIndexTree);
    }

    SortedIndexTree createSortedIndexTree(SortedIndexDescriptor indexDescriptor, IndexMeta indexMeta) {
        try {
            PageMemory pageMemory = tableStorage.dataRegion().pageMemory();

            boolean initNew = indexMeta.metaPageId() == 0L;

            long metaPageId = initNew
                    ? pageMemory.allocatePage(groupId, partitionId, PageIdAllocator.FLAG_AUX)
                    : indexMeta.metaPageId();

            SortedIndexTree sortedIndexTree = new SortedIndexTree(
                    groupId,
                    tableStorage.getTableName(),
                    partitionId,
                    pageMemory,
                    PageLockListenerNoOp.INSTANCE,
                    new AtomicLong(),
                    metaPageId,
                    rowVersionFreeList,
                    indexDescriptor,
                    initNew
            );

            if (initNew) {
                boolean replaced = indexMetaTree.putx(new IndexMeta(indexMeta.id(), metaPageId));

                assert !replaced;
            }

            return sortedIndexTree;
        } catch (IgniteInternalCheckedException e) {
            throw new StorageException(
                    IgniteStringFormatter.format(
                            "Error creating sorted index tree: [table={}, partitionId={}, indexId={}]",
                            tableStorage.getTableName(),
                            partitionId,
                            indexMeta.id()
                    ),
                    e
            );
        }
    }

    @Override
    public ReadResult read(RowId rowId, HybridTimestamp timestamp) throws StorageException {
        return busy(() -> {
            throwExceptionIfStorageNotInRunnableState();

            return inReadLock(rowId, () -> {
                if (rowId.partitionId() != partitionId) {
                    throw new IllegalArgumentException(
                            String.format("RowId partition [%d] is not equal to storage partition [%d].", rowId.partitionId(), partitionId)
                    );
                }

                VersionChain versionChain = findVersionChain(rowId);

                if (versionChain == null) {
                    return ReadResult.empty(rowId);
                }

                if (lookingForLatestVersion(timestamp)) {
                    return findLatestRowVersion(versionChain);
                } else {
                    return findRowVersionByTimestamp(versionChain, timestamp);
                }
            });
        });
    }

    private boolean lookingForLatestVersion(HybridTimestamp timestamp) {
        return timestamp == HybridTimestamp.MAX_VALUE;
    }

    private @Nullable VersionChain findVersionChain(RowId rowId) {
        try {
            return versionChainTree.findOne(new VersionChainKey(rowId));
        } catch (IgniteInternalCheckedException e) {
            throw new StorageException("Version chain lookup failed", e);
        }
    }

    ReadResult findLatestRowVersion(VersionChain versionChain) {
        RowVersion rowVersion = readRowVersion(versionChain.headLink(), ALWAYS_LOAD_VALUE);

        if (versionChain.isUncommitted()) {
            assert versionChain.transactionId() != null;

            HybridTimestamp newestCommitTs = null;

            if (versionChain.hasCommittedVersions()) {
                long newestCommitLink = versionChain.newestCommittedLink();
                newestCommitTs = readRowVersion(newestCommitLink, ALWAYS_LOAD_VALUE).timestamp();
            }

            return writeIntentToResult(versionChain, rowVersion, newestCommitTs);
        } else {
            TableRow row = rowVersionToTableRow(rowVersion);

            return ReadResult.createFromCommitted(versionChain.rowId(), row, rowVersion.timestamp());
        }
    }

    RowVersion readRowVersion(long rowVersionLink, Predicate<HybridTimestamp> loadValue) {
        ReadRowVersion read = new ReadRowVersion(partitionId);

        try {
            rowVersionDataPageReader.traverse(rowVersionLink, read, loadValue);
        } catch (IgniteInternalCheckedException e) {
            throw new StorageException("Row version lookup failed: [link={}, {}]", e, rowVersionLink, createStorageInfo());
        }

        return read.result();
    }

    private void throwIfChainBelongsToAnotherTx(VersionChain versionChain, UUID txId) {
        assert versionChain.isUncommitted();

        if (!txId.equals(versionChain.transactionId())) {
            throw new TxIdMismatchException(txId, versionChain.transactionId());
        }
    }

    private @Nullable TableRow rowVersionToTableRow(RowVersion rowVersion) {
        if (rowVersion.isTombstone()) {
            return null;
        }

        return new TableRow(rowVersion.value());
    }

    /**
     * Finds row version by timestamp. See {@link MvPartitionStorage#read(RowId, HybridTimestamp)} for details on the API.
     *
     * @param versionChain Version chain.
     * @param timestamp Timestamp.
     * @return Read result.
     */
    ReadResult findRowVersionByTimestamp(VersionChain versionChain, HybridTimestamp timestamp) {
        assert timestamp != null;

        long headLink = versionChain.headLink();

        if (versionChain.isUncommitted()) {
            // We have a write-intent.
            if (!versionChain.hasCommittedVersions()) {
                // We *only* have a write-intent, return it.
                RowVersion rowVersion = readRowVersion(headLink, ALWAYS_LOAD_VALUE);

                return writeIntentToResult(versionChain, rowVersion, null);
            }
        }

        return walkVersionChain(versionChain, timestamp);
    }

    /**
     * Walks version chain to find a row by timestamp. See {@link MvPartitionStorage#read(RowId, HybridTimestamp)} for details.
     *
     * @param chain Version chain head.
     * @param timestamp Timestamp.
     * @return Read result.
     */
    private ReadResult walkVersionChain(VersionChain chain, HybridTimestamp timestamp) {
        assert chain.hasCommittedVersions();

        boolean hasWriteIntent = chain.isUncommitted();

        RowVersion firstCommit;

        if (hasWriteIntent) {
            // First commit can only match if its timestamp matches query timestamp.
            firstCommit = readRowVersion(chain.nextLink(), rowTimestamp -> timestamp.compareTo(rowTimestamp) == 0);
        } else {
            firstCommit = readRowVersion(chain.headLink(), rowTimestamp -> timestamp.compareTo(rowTimestamp) >= 0);
        }

        assert firstCommit.isCommitted();
        assert firstCommit.timestamp() != null;

        if (hasWriteIntent && timestamp.compareTo(firstCommit.timestamp()) > 0) {
            // It's the latest commit in chain, query ts is greater than commit ts and there is a write-intent.
            // So we just return write-intent.
            RowVersion rowVersion = readRowVersion(chain.headLink(), ALWAYS_LOAD_VALUE);

            return writeIntentToResult(chain, rowVersion, firstCommit.timestamp());
        }

        RowVersion curCommit = firstCommit;

        do {
            assert curCommit.timestamp() != null;

            int compareResult = timestamp.compareTo(curCommit.timestamp());

            if (compareResult >= 0) {
                // This commit has timestamp matching the query ts, meaning that commit is the one we are looking for.
                TableRow row;

                if (curCommit.isTombstone()) {
                    row = null;
                } else {
                    row = new TableRow(curCommit.value());
                }

                return ReadResult.createFromCommitted(chain.rowId(), row, curCommit.timestamp());
            }

            if (!curCommit.hasNextLink()) {
                curCommit = null;
            } else {
                curCommit = readRowVersion(curCommit.nextLink(), rowTimestamp -> timestamp.compareTo(rowTimestamp) >= 0);
            }
        } while (curCommit != null);

        return ReadResult.empty(chain.rowId());
    }

    private ReadResult writeIntentToResult(VersionChain chain, RowVersion rowVersion, @Nullable HybridTimestamp lastCommittedTimestamp) {
        assert rowVersion.isUncommitted();

        UUID transactionId = chain.transactionId();
        UUID commitTableId = chain.commitTableId();
        int commitPartitionId = chain.commitPartitionId();

        TableRow row = rowVersionToTableRow(rowVersion);

        return ReadResult.createFromWriteIntent(
                chain.rowId(),
                row,
                transactionId,
                commitTableId,
                commitPartitionId,
                lastCommittedTimestamp
        );
    }

    private RowVersion insertRowVersion(@Nullable TableRow row, long nextPartitionlessLink) {
        byte[] rowBytes = rowBytes(row);

        RowVersion rowVersion = new RowVersion(partitionId, nextPartitionlessLink, ByteBuffer.wrap(rowBytes));

        insertRowVersion(rowVersion);

        return rowVersion;
    }

    private void insertRowVersion(RowVersion rowVersion) {
        try {
            rowVersionFreeList.insertDataRow(rowVersion);
        } catch (IgniteInternalCheckedException e) {
            throw new StorageException("Cannot store a row version", e);
        }
    }

    private static byte[] rowBytes(@Nullable TableRow row) {
        // TODO IGNITE-16913 Add proper way to write row bytes into array without allocations.
        return row == null ? TOMBSTONE_PAYLOAD : row.bytes();
    }

    @Override
    public @Nullable TableRow addWrite(RowId rowId, @Nullable TableRow row, UUID txId, UUID commitTableId, int commitPartitionId)
            throws TxIdMismatchException, StorageException {
        assert rowId.partitionId() == partitionId : rowId;

        return busy(() -> {
            throwExceptionIfStorageNotInRunnableOrRebalanceState(state.get(), this::createStorageInfo);

            return inWriteLock(rowId, () -> {
                VersionChain currentChain = findVersionChain(rowId);

                if (currentChain == null) {
                    RowVersion newVersion = insertRowVersion(row, NULL_LINK);

                    VersionChain versionChain = VersionChain.createUncommitted(rowId, txId, commitTableId, commitPartitionId,
                            newVersion.link(), NULL_LINK);

                    updateVersionChain(versionChain);

                    return null;
                }

                if (currentChain.isUncommitted()) {
                    throwIfChainBelongsToAnotherTx(currentChain, txId);
                }

                RowVersion newVersion = insertRowVersion(row, currentChain.newestCommittedLink());

                TableRow res = null;

                if (currentChain.isUncommitted()) {
                    RowVersion currentVersion = readRowVersion(currentChain.headLink(), ALWAYS_LOAD_VALUE);

                    res = rowVersionToTableRow(currentVersion);

                    // as we replace an uncommitted version with new one, we need to remove old uncommitted version
                    removeRowVersion(currentVersion);
                }

                VersionChain chainReplacement = VersionChain.createUncommitted(rowId, txId, commitTableId, commitPartitionId,
                        newVersion.link(), newVersion.nextLink());

                updateVersionChain(chainReplacement);

                return res;
            });
        });
    }

    @Override
    public @Nullable TableRow abortWrite(RowId rowId) throws StorageException {
        assert rowId.partitionId() == partitionId : rowId;

        return busy(() -> {
            throwExceptionIfStorageNotInRunnableState();

            return inWriteLock(rowId, () -> {
                VersionChain currentVersionChain = findVersionChain(rowId);

                if (currentVersionChain == null || currentVersionChain.transactionId() == null) {
                    // Row doesn't exist or the chain doesn't contain an uncommitted write intent.
                    return null;
                }

                RowVersion latestVersion = readRowVersion(currentVersionChain.headLink(), ALWAYS_LOAD_VALUE);

                assert latestVersion.isUncommitted();

                removeRowVersion(latestVersion);

                if (latestVersion.hasNextLink()) {
                    // Next can be safely replaced with any value (like 0), because this field is only used when there
                    // is some uncommitted value, but when we add an uncommitted value, we 'fix' such placeholder value
                    // (like 0) by replacing it with a valid value.
                    VersionChain versionChainReplacement = VersionChain.createCommitted(rowId, latestVersion.nextLink(), NULL_LINK);

                    updateVersionChain(versionChainReplacement);
                } else {
                    // it was the only version, let's remove the chain as well
                    removeVersionChain(currentVersionChain);
                }

                return rowVersionToTableRow(latestVersion);
            });
        });
    }

    private void removeVersionChain(VersionChain currentVersionChain) {
        try {
            versionChainTree.remove(currentVersionChain);
        } catch (IgniteInternalCheckedException e) {
            throw new StorageException("Cannot remove chain version", e);
        }
    }

    @Override
    public void commitWrite(RowId rowId, HybridTimestamp timestamp) throws StorageException {
        assert rowId.partitionId() == partitionId : rowId;

        busy(() -> {
            throwExceptionIfStorageNotInRunnableOrRebalanceState(state.get(), this::createStorageInfo);

            return inWriteLock(rowId, () -> {
                VersionChain currentVersionChain = findVersionChain(rowId);

                if (currentVersionChain == null || currentVersionChain.transactionId() == null) {
                    // Row doesn't exist or the chain doesn't contain an uncommitted write intent.
                    return null;
                }

                long chainLink = currentVersionChain.headLink();

                try {
                    rowVersionFreeList.updateTimestamp(chainLink, timestamp);
                } catch (IgniteInternalCheckedException e) {
                    throw new StorageException(
                            "Cannot update timestamp: [rowId={}, timestamp={}, {}]", e, rowId, timestamp, createStorageInfo()
                    );
                }

                try {
                    VersionChain updatedVersionChain = VersionChain.createCommitted(
                            currentVersionChain.rowId(),
                            currentVersionChain.headLink(),
                            currentVersionChain.nextLink()
                    );

                    versionChainTree.putx(updatedVersionChain);
                } catch (IgniteInternalCheckedException e) {
                    throw new StorageException(
                            "Cannot update transaction ID: [rowId={}, timestamp={}, {}]", e, rowId, timestamp, createStorageInfo()
                    );
                }

                return null;
            });
        });
    }

    private void removeRowVersion(RowVersion currentVersion) {
        try {
            rowVersionFreeList.removeDataRowByLink(currentVersion.link());
        } catch (IgniteInternalCheckedException e) {
            throw new StorageException("Cannot update row version", e);
        }
    }

    private void updateVersionChain(VersionChain newVersionChain) {
        try {
            versionChainTree.putx(newVersionChain);
        } catch (IgniteInternalCheckedException e) {
            throw new StorageException("Cannot update version chain", e);
        }
    }

    @Override
    public void addWriteCommitted(RowId rowId, @Nullable TableRow row, HybridTimestamp commitTimestamp) throws StorageException {
        assert rowId.partitionId() == partitionId : rowId;

        busy(() -> {
            throwExceptionIfStorageNotInRunnableOrRebalanceState(state.get(), this::createStorageInfo);

            return inWriteLock(rowId, () -> {
                VersionChain currentChain = findVersionChain(rowId);

                if (currentChain != null && currentChain.isUncommitted()) {
                    // This means that there is a bug in our code as the caller must make sure that no write intent exists
                    // below this write.
                    throw new StorageException("Write intent exists: [rowId={}, {}]", rowId, createStorageInfo());
                }

                long nextLink = currentChain == null ? NULL_LINK : currentChain.newestCommittedLink();
                RowVersion newVersion = insertCommittedRowVersion(row, commitTimestamp, nextLink);

                VersionChain chainReplacement = VersionChain.createCommitted(rowId, newVersion.link(), newVersion.nextLink());

                updateVersionChain(chainReplacement);

                return null;
            });
        });
    }

    private RowVersion insertCommittedRowVersion(@Nullable TableRow row, HybridTimestamp commitTimestamp, long nextPartitionlessLink) {
        byte[] rowBytes = rowBytes(row);

        RowVersion rowVersion = new RowVersion(partitionId, commitTimestamp, nextPartitionlessLink, ByteBuffer.wrap(rowBytes));

        insertRowVersion(rowVersion);

        return rowVersion;
    }

    @Override
    public Cursor<ReadResult> scanVersions(RowId rowId) throws StorageException {
        return busy(() -> {
            throwExceptionIfStorageNotInRunnableState();

            // TODO: IGNITE-18717 Add lock by rowId
            return new ScanVersionsCursor(rowId, this);
        });
    }

    static ReadResult rowVersionToResultNotFillingLastCommittedTs(VersionChain versionChain, RowVersion rowVersion) {
        TableRow row = new TableRow(rowVersion.value());

        if (rowVersion.isCommitted()) {
            return ReadResult.createFromCommitted(versionChain.rowId(), row, rowVersion.timestamp());
        } else {
            return ReadResult.createFromWriteIntent(
                    versionChain.rowId(),
                    row,
                    versionChain.transactionId(),
                    versionChain.commitTableId(),
                    versionChain.commitPartitionId(),
                    null
            );
        }
    }

    @Override
    public PartitionTimestampCursor scan(HybridTimestamp timestamp) throws StorageException {
        return busy(() -> {
            throwExceptionIfStorageNotInRunnableState();

            if (lookingForLatestVersion(timestamp)) {
                return new LatestVersionsCursor(this);
            } else {
                return new TimestampCursor(this, timestamp);
            }
        });
    }

    @Override
    public @Nullable RowId closestRowId(RowId lowerBound) throws StorageException {
        return busy(() -> {
            throwExceptionIfStorageNotInRunnableState();

            try (Cursor<VersionChain> cursor = versionChainTree.find(new VersionChainKey(lowerBound), null)) {
                return cursor.hasNext() ? cursor.next().rowId() : null;
            } catch (Exception e) {
                throw new StorageException("Error occurred while trying to read a row id", e);
            }
        });
    }

    @Override
    public long rowsCount() {
        return busy(() -> {
            throwExceptionIfStorageNotInRunnableState();

            try {
                return versionChainTree.size();
            } catch (IgniteInternalCheckedException e) {
                throw new StorageException("Error occurred while fetching the size.", e);
            }
        });
    }

    /**
     * Closes the partition in preparation for its destruction.
     */
    public void closeForDestruction() {
        close(true);
    }

    @Override
    public void close() {
        close(false);
    }

    /**
     * Closes the storage.
     *
     * @param goingToDestroy If the closure is in preparation for destruction.
     */
    private void close(boolean goingToDestroy) {
        if (!state.compareAndSet(StorageState.RUNNABLE, StorageState.CLOSED)) {
            StorageState state = this.state.get();

            assert state == StorageState.CLOSED : IgniteStringFormatter.format("{}, state={}", createStorageInfo(), state);

            return;
        }

        busyLock.block();

        try {
            IgniteUtils.closeAll(getResourcesToClose(goingToDestroy));
        } catch (Exception e) {
            throw new StorageException(e);
        }
    }

    /**
     * Returns resources that should be closed on {@link #close()}.
     *
     * @param goingToDestroy If the closure is in preparation for destruction.
     */
    protected List<AutoCloseable> getResourcesToClose(boolean goingToDestroy) {
        List<AutoCloseable> resources = new ArrayList<>();

        resources.add(versionChainTree::close);
        resources.add(indexMetaTree::close);

        hashIndexes.values().forEach(index -> resources.add(index::close));
        sortedIndexes.values().forEach(index -> resources.add(index::close));

        // We do not clear hashIndexes and sortedIndexes here because we leave the decision about when to clear them
        // to the subclasses.

        return resources;
    }

    /**
     * Performs a supplier using a {@link #busyLock}.
     *
     * @param <V> Type of the returned value.
     * @param supplier Supplier.
     * @return Value.
     * @throws StorageClosedException If the storage is closed.
     */
    protected <V> V busy(Supplier<V> supplier) {
        if (!busyLock.enterBusy()) {
            throwExceptionDependingOnStorageState(state.get(), createStorageInfo());
        }

        try {
            return supplier.get();
        } finally {
            busyLock.leaveBusy();
        }
    }

    /**
     * Creates a summary info of the storage in the format "table=user, partitionId=1".
     */
    public String createStorageInfo() {
        return IgniteStringFormatter.format("table={}, partitionId={}", tableStorage.getTableName(), partitionId);
    }

    /**
     * Prepares the storage and its indexes for rebalancing.
     *
     * <p>Stops ongoing operations on the storage and its indexes.
     *
     * @throws StorageRebalanceException If there was an error when starting the rebalance.
     */
    public void startRebalance() {
        if (!state.compareAndSet(StorageState.RUNNABLE, StorageState.REBALANCE)) {
            throwExceptionDependingOnStorageStateOnRebalance(state.get(), createStorageInfo());
        }

        // Changed storage states and expect all storage operations to stop soon.
        busyLock.block();

        try {
            IgniteUtils.closeAll(getResourcesToCloseOnCleanup());

            hashIndexes.values().forEach(PageMemoryHashIndexStorage::startRebalance);
            sortedIndexes.values().forEach(PageMemorySortedIndexStorage::startRebalance);
        } catch (Exception e) {
            throw new StorageRebalanceException(
                    IgniteStringFormatter.format("Error on start of rebalancing: [{}]", createStorageInfo()),
                    e
            );
        } finally {
            busyLock.unblock();
        }
    }

    /**
     * Completes the rebalancing of the storage and its indexes.
     *
     * @throws StorageRebalanceException If there is an error while completing the storage and its indexes rebalance.
     */
    public void completeRebalance() {
        if (!state.compareAndSet(StorageState.REBALANCE, StorageState.RUNNABLE)) {
            throwExceptionDependingOnStorageStateOnRebalance(state.get(), createStorageInfo());
        }

        hashIndexes.values().forEach(PageMemoryHashIndexStorage::completeRebalance);
        sortedIndexes.values().forEach(PageMemorySortedIndexStorage::completeRebalance);
    }

    /**
     * Sets the last applied index and term on rebalance.
     *
     * @param lastAppliedIndex Last applied index value.
     * @param lastAppliedTerm Last applied term value.
     */
    public abstract void lastAppliedOnRebalance(long lastAppliedIndex, long lastAppliedTerm) throws StorageException;

    /**
     * Returns resources that will have to close on cleanup.
     */
    abstract List<AutoCloseable> getResourcesToCloseOnCleanup();

    /**
     * Sets the RAFT group configuration on rebalance.
     */
    public abstract void committedGroupConfigurationOnRebalance(RaftGroupConfiguration config);

    /**
     * Prepares the storage and its indexes for cleanup.
     *
     * <p>After cleanup (successful or not), method {@link #finishCleanup()} must be called.
     */
    public void startCleanup() throws Exception {
        if (!state.compareAndSet(StorageState.RUNNABLE, StorageState.CLEANUP)) {
            throwExceptionDependingOnStorageState(state.get(), createStorageInfo());
        }

        // Changed storage states and expect all storage operations to stop soon.
        busyLock.block();

        try {
            IgniteUtils.closeAll(getResourcesToCloseOnCleanup());

            hashIndexes.values().forEach(PageMemoryHashIndexStorage::startCleanup);
            sortedIndexes.values().forEach(PageMemorySortedIndexStorage::startCleanup);
        } finally {
            busyLock.unblock();
        }
    }

    /**
     * Finishes cleanup up the storage and its indexes.
     */
    public void finishCleanup() {
        if (state.compareAndSet(StorageState.CLEANUP, StorageState.RUNNABLE)) {
            hashIndexes.values().forEach(PageMemoryHashIndexStorage::finishCleanup);
            sortedIndexes.values().forEach(PageMemorySortedIndexStorage::finishCleanup);
        }
    }

<<<<<<< HEAD
    protected <T> T inReadLock(RowId rowId, Supplier<T> supplier) {
        ReadLock readLock = readWriteLockByRowId.computeIfAbsent(rowId, rowId1 -> new ReentrantReadWriteLock()).readLock();

        readLock.lock();

        try {
            return supplier.get();
        } finally {
            readLock.unlock();
        }
    }

    protected <T> T inWriteLock(RowId rowId, Supplier<T> supplier) {
        WriteLock writeLock = readWriteLockByRowId.computeIfAbsent(rowId, rowId1 -> new ReentrantReadWriteLock()).writeLock();

        writeLock.lock();

        try {
            return supplier.get();
        } finally {
            writeLock.unlock();
        }
=======
    @Nullable VersionChain readVersionChain(RowId rowId) {
        try {
            return versionChainTree.findOne(new VersionChainKey(rowId));
        } catch (IgniteInternalCheckedException e) {
            throw new StorageException("Error getting version chain: [rowId={}, {}]", e, rowId, createStorageInfo());
        }
    }

    void throwExceptionIfStorageNotInRunnableState() {
        StorageUtils.throwExceptionIfStorageNotInRunnableState(state.get(), this::createStorageInfo);
>>>>>>> ba7b38de
    }
}<|MERGE_RESOLUTION|>--- conflicted
+++ resolved
@@ -110,7 +110,6 @@
     /** Current state of the storage. */
     protected final AtomicReference<StorageState> state = new AtomicReference<>(StorageState.RUNNABLE);
 
-    /**  */
     private final ConcurrentMap<RowId, ReentrantReadWriteLock> readWriteLockByRowId = new ConcurrentHashMap<>();
 
     /**
@@ -964,7 +963,18 @@
         }
     }
 
-<<<<<<< HEAD
+    @Nullable VersionChain readVersionChain(RowId rowId) {
+        try {
+            return versionChainTree.findOne(new VersionChainKey(rowId));
+        } catch (IgniteInternalCheckedException e) {
+            throw new StorageException("Error getting version chain: [rowId={}, {}]", e, rowId, createStorageInfo());
+        }
+    }
+
+    void throwExceptionIfStorageNotInRunnableState() {
+        StorageUtils.throwExceptionIfStorageNotInRunnableState(state.get(), this::createStorageInfo);
+    }
+
     protected <T> T inReadLock(RowId rowId, Supplier<T> supplier) {
         ReadLock readLock = readWriteLockByRowId.computeIfAbsent(rowId, rowId1 -> new ReentrantReadWriteLock()).readLock();
 
@@ -987,17 +997,5 @@
         } finally {
             writeLock.unlock();
         }
-=======
-    @Nullable VersionChain readVersionChain(RowId rowId) {
-        try {
-            return versionChainTree.findOne(new VersionChainKey(rowId));
-        } catch (IgniteInternalCheckedException e) {
-            throw new StorageException("Error getting version chain: [rowId={}, {}]", e, rowId, createStorageInfo());
-        }
-    }
-
-    void throwExceptionIfStorageNotInRunnableState() {
-        StorageUtils.throwExceptionIfStorageNotInRunnableState(state.get(), this::createStorageInfo);
->>>>>>> ba7b38de
     }
 }