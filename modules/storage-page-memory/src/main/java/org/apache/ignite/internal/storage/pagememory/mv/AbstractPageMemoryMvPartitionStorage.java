--- conflicted
+++ resolved
@@ -25,18 +25,12 @@
 
 import java.nio.ByteBuffer;
 import java.util.ArrayList;
-import java.util.Collections;
-import java.util.Iterator;
 import java.util.List;
 import java.util.UUID;
 import java.util.concurrent.ConcurrentHashMap;
 import java.util.concurrent.ConcurrentMap;
 import java.util.concurrent.atomic.AtomicLong;
 import java.util.concurrent.atomic.AtomicReference;
-import java.util.concurrent.locks.ReentrantReadWriteLock;
-import java.util.concurrent.locks.ReentrantReadWriteLock.ReadLock;
-import java.util.concurrent.locks.ReentrantReadWriteLock.WriteLock;
-import java.util.function.Function;
 import java.util.function.Predicate;
 import java.util.function.Supplier;
 import org.apache.ignite.configuration.NamedListView;
@@ -45,8 +39,6 @@
 import org.apache.ignite.internal.pagememory.PageMemory;
 import org.apache.ignite.internal.pagememory.datapage.DataPageReader;
 import org.apache.ignite.internal.pagememory.metric.IoStatisticsHolderNoOp;
-import org.apache.ignite.internal.pagememory.tree.IgniteTree.InvokeClosure;
-import org.apache.ignite.internal.pagememory.tree.IgniteTree.OperationType;
 import org.apache.ignite.internal.pagememory.util.PageLockListenerNoOp;
 import org.apache.ignite.internal.schema.BinaryRow;
 import org.apache.ignite.internal.schema.ByteBufferRow;
@@ -116,8 +108,6 @@
     /** Current state of the storage. */
     protected final AtomicReference<StorageState> state = new AtomicReference<>(StorageState.RUNNABLE);
 
-    private final ConcurrentMap<RowId, ReentrantReadWriteLock> readWriteLockByRowId = new ConcurrentHashMap<>();
-
     /**
      * Constructor.
      *
@@ -323,23 +313,20 @@
 
             if (rowId.partitionId() != partitionId) {
                 throw new IllegalArgumentException(
-                        String.format("RowId partition [%d] is not equal to storage partition [%d].", rowId.partitionId(), partitionId)
-                );
-            }
-
-            ReadResult result = findVersionChain(rowId, versionChain -> {
-                if (versionChain == null) {
-                    return ReadResult.empty(rowId);
-                }
-
-                if (lookingForLatestVersion(timestamp)) {
-                    return findLatestRowVersion(versionChain);
-                } else {
-                    return findRowVersionByTimestamp(versionChain, timestamp);
-                }
-            });
-
-            return result == null ? ReadResult.empty(rowId) : result;
+                        String.format("RowId partition [%d] is not equal to storage partition [%d].", rowId.partitionId(), partitionId));
+            }
+
+            VersionChain versionChain = findVersionChain(rowId);
+
+            if (versionChain == null) {
+                return ReadResult.empty(rowId);
+            }
+
+            if (lookingForLatestVersion(timestamp)) {
+                return findLatestRowVersion(versionChain);
+            } else {
+                return findRowVersionByTimestamp(versionChain, timestamp);
+            }
         });
     }
 
@@ -541,104 +528,42 @@
         return busy(() -> {
             throwExceptionIfStorageNotInRunnableOrRebalanceState(state.get(), this::createStorageInfo);
 
-            AtomicReference<TableRow> tableRowRef = new AtomicReference<>();
-
-            try {
-                versionChainTree.invoke(new VersionChainKey(rowId), null, new InvokeClosure<>() {
-                    VersionChain newRow;
-
-                    @Override
-                    public void call(@Nullable VersionChain oldRow) {
-                        if (oldRow == null) {
-                            RowVersion newVersion = insertRowVersion(row, NULL_LINK);
-
-                            newRow = VersionChain.createUncommitted(rowId, txId, commitTableId, commitPartitionId, newVersion.link(),
-                                    NULL_LINK);
-                        } else {
-                            if (oldRow.isUncommitted()) {
-                                throwIfChainBelongsToAnotherTx(oldRow, txId);
-                            }
-
-                            RowVersion newVersion = insertRowVersion(row, oldRow.newestCommittedLink());
-
-                            if (oldRow.isUncommitted()) {
-                                RowVersion currentVersion = readRowVersion(oldRow.headLink(), ALWAYS_LOAD_VALUE);
-
-                                tableRowRef.set(rowVersionToTableRow(currentVersion));
-
-<<<<<<< HEAD
-                                // as we replace an uncommitted version with new one, we need to remove old uncommitted version
-                                removeRowVersion(currentVersion);
-                            }
-=======
+            VersionChain currentChain = findVersionChain(rowId);
+
+            if (currentChain == null) {
+                RowVersion newVersion = insertRowVersion(row, NULL_LINK);
+
+                VersionChain versionChain = VersionChain.createUncommitted(rowId, txId, commitTableId, commitPartitionId, newVersion.link(),
+                        NULL_LINK);
+
+                updateVersionChain(versionChain);
+
+                return null;
+            }
+
+            if (currentChain.isUncommitted()) {
+                throwIfChainBelongsToAnotherTx(currentChain, txId);
+            }
+
+            RowVersion newVersion = insertRowVersion(row, currentChain.newestCommittedLink());
+
             BinaryRow res = null;
->>>>>>> 397abf2d
-
-                            newRow = VersionChain.createUncommitted(rowId, txId, commitTableId, commitPartitionId, newVersion.link(),
-                                    newVersion.nextLink());
-                        }
-                    }
-
-<<<<<<< HEAD
-                    @Override
-                    public @Nullable VersionChain newRow() {
-                        return newRow;
-                    }
-=======
+
+            if (currentChain.isUncommitted()) {
+                RowVersion currentVersion = readRowVersion(currentChain.headLink(), ALWAYS_LOAD_VALUE);
+
                 res = rowVersionToBinaryRow(currentVersion);
->>>>>>> 397abf2d
-
-                    @Override
-                    public OperationType operationType() {
-                        return OperationType.PUT;
-                    }
-                });
-            } catch (IgniteInternalCheckedException e) {
-                throw new StorageException("rowId=" + rowId, e);
-            }
-
-            return tableRowRef.get();
-
-            /*
-            return inWriteLock(rowId, () -> {
-                VersionChain currentChain = findVersionChain(rowId);
-
-                if (currentChain == null) {
-                    RowVersion newVersion = insertRowVersion(row, NULL_LINK);
-
-                    VersionChain versionChain = VersionChain.createUncommitted(rowId, txId, commitTableId, commitPartitionId,
-                            newVersion.link(), NULL_LINK);
-
-                    updateVersionChain(versionChain);
-
-                    return null;
-                }
-
-                if (currentChain.isUncommitted()) {
-                    throwIfChainBelongsToAnotherTx(currentChain, txId);
-                }
-
-                RowVersion newVersion = insertRowVersion(row, currentChain.newestCommittedLink());
-
-                TableRow res = null;
-
-                if (currentChain.isUncommitted()) {
-                    RowVersion currentVersion = readRowVersion(currentChain.headLink(), ALWAYS_LOAD_VALUE);
-
-                    res = rowVersionToTableRow(currentVersion);
-
-                    // as we replace an uncommitted version with new one, we need to remove old uncommitted version
-                    removeRowVersion(currentVersion);
-                }
-
-                VersionChain chainReplacement = VersionChain.createUncommitted(rowId, txId, commitTableId, commitPartitionId,
-                        newVersion.link(), newVersion.nextLink());
-
-                updateVersionChain(chainReplacement);
-
-                return res;
-            });
-             */
+
+                // as we replace an uncommitted version with new one, we need to remove old uncommitted version
+                removeRowVersion(currentVersion);
+            }
+
+            VersionChain chainReplacement = VersionChain.createUncommitted(rowId, txId, commitTableId, commitPartitionId, newVersion.link(),
+                    newVersion.nextLink());
+
+            updateVersionChain(chainReplacement);
+
+            return res;
         });
     }
 
@@ -649,92 +574,32 @@
         return busy(() -> {
             throwExceptionIfStorageNotInRunnableState();
 
-            AtomicReference<TableRow> tableRowRef = new AtomicReference<>();
-
-            try {
-                versionChainTree.invoke(new VersionChainKey(rowId), null, new InvokeClosure<>() {
-                    OperationType operationType = OperationType.PUT;
-
-                    VersionChain newRow;
-
-                    @Override
-                    public void call(@Nullable VersionChain oldRow) throws IgniteInternalCheckedException {
-                        if (oldRow == null || oldRow.transactionId() == null) {
-                            // Row doesn't exist or the chain doesn't contain an uncommitted write intent.
-                            operationType = OperationType.NOOP;
-
-                            return;
-                        }
-
-                        RowVersion latestVersion = readRowVersion(oldRow.headLink(), ALWAYS_LOAD_VALUE);
-
-                        assert latestVersion.isUncommitted();
-
-                        removeRowVersion(latestVersion);
-
-                        if (latestVersion.hasNextLink()) {
-                            // Next can be safely replaced with any value (like 0), because this field is only used when there
-                            // is some uncommitted value, but when we add an uncommitted value, we 'fix' such placeholder value
-                            // (like 0) by replacing it with a valid value.
-                            newRow = VersionChain.createCommitted(rowId, latestVersion.nextLink(), NULL_LINK);
-                        } else {
-                            // it was the only version, let's remove the chain as well
-                            operationType = OperationType.REMOVE;
-                        }
-
-                        tableRowRef.set(rowVersionToTableRow(latestVersion));
-                    }
-
-                    @Override
-                    public @Nullable VersionChain newRow() {
-                        return newRow;
-                    }
-
-                    @Override
-                    public OperationType operationType() {
-                        return operationType;
-                    }
-                });
-            } catch (IgniteInternalCheckedException e) {
-                throw new StorageException("rowId=" + rowId, e);
-            }
-
-<<<<<<< HEAD
-            return tableRowRef.get();
-
-            /*
-            return inWriteLock(rowId, () -> {
-                VersionChain currentVersionChain = findVersionChain(rowId);
-
-                if (currentVersionChain == null || currentVersionChain.transactionId() == null) {
-                    // Row doesn't exist or the chain doesn't contain an uncommitted write intent.
-                    return null;
-                }
-
-                RowVersion latestVersion = readRowVersion(currentVersionChain.headLink(), ALWAYS_LOAD_VALUE);
-
-                assert latestVersion.isUncommitted();
-
-                removeRowVersion(latestVersion);
-
-                if (latestVersion.hasNextLink()) {
-                    // Next can be safely replaced with any value (like 0), because this field is only used when there
-                    // is some uncommitted value, but when we add an uncommitted value, we 'fix' such placeholder value
-                    // (like 0) by replacing it with a valid value.
-                    VersionChain versionChainReplacement = VersionChain.createCommitted(rowId, latestVersion.nextLink(), NULL_LINK);
-
-                    updateVersionChain(versionChainReplacement);
-                } else {
-                    // it was the only version, let's remove the chain as well
-                    removeVersionChain(currentVersionChain);
-                }
-
-                return rowVersionToTableRow(latestVersion);
-            });
-             */
-=======
+            VersionChain currentVersionChain = findVersionChain(rowId);
+
+            if (currentVersionChain == null || currentVersionChain.transactionId() == null) {
+                // Row doesn't exist or the chain doesn't contain an uncommitted write intent.
+                return null;
+            }
+
+            RowVersion latestVersion = readRowVersion(currentVersionChain.headLink(), ALWAYS_LOAD_VALUE);
+
+            assert latestVersion.isUncommitted();
+
+            removeRowVersion(latestVersion);
+
+            if (latestVersion.hasNextLink()) {
+                // Next can be safely replaced with any value (like 0), because this field is only used when there
+                // is some uncommitted value, but when we add an uncommitted value, we 'fix' such placeholder value
+                // (like 0) by replacing it with a valid value.
+                VersionChain versionChainReplacement = VersionChain.createCommitted(rowId, latestVersion.nextLink(), NULL_LINK);
+
+                updateVersionChain(versionChainReplacement);
+            } else {
+                // it was the only version, let's remove the chain as well
+                removeVersionChain(currentVersionChain);
+            }
+
             return rowVersionToBinaryRow(latestVersion);
->>>>>>> 397abf2d
         });
     }
 
@@ -753,80 +618,34 @@
         busy(() -> {
             throwExceptionIfStorageNotInRunnableOrRebalanceState(state.get(), this::createStorageInfo);
 
+            VersionChain currentVersionChain = findVersionChain(rowId);
+
+            if (currentVersionChain == null || currentVersionChain.transactionId() == null) {
+                // Row doesn't exist or the chain doesn't contain an uncommitted write intent.
+                return null;
+            }
+
+            long chainLink = currentVersionChain.headLink();
+
             try {
-                versionChainTree.invoke(new VersionChainKey(rowId), null, new InvokeClosure<>() {
-                    OperationType operationType = OperationType.PUT;
-
-                    VersionChain newRow;
-
-                    @Override
-                    public void call(@Nullable VersionChain oldRow) throws IgniteInternalCheckedException {
-                        if (oldRow == null || oldRow.transactionId() == null) {
-                            // Row doesn't exist or the chain doesn't contain an uncommitted write intent.
-                            operationType = OperationType.NOOP;
-
-                            return;
-                        }
-
-                        long chainLink = oldRow.headLink();
-
-                        rowVersionFreeList.updateTimestamp(chainLink, timestamp);
-
-                        newRow = VersionChain.createCommitted(oldRow.rowId(), oldRow.headLink(), oldRow.nextLink());
-                    }
-
-                    @Override
-                    public @Nullable VersionChain newRow() {
-                        return newRow;
-                    }
-
-                    @Override
-                    public OperationType operationType() {
-                        return operationType;
-                    }
-                });
+                rowVersionFreeList.updateTimestamp(chainLink, timestamp);
             } catch (IgniteInternalCheckedException e) {
-                throw new StorageException("rowId=" + rowId, e);
+                throw new StorageException("Cannot update timestamp", e);
+            }
+
+            try {
+                VersionChain updatedVersionChain = VersionChain.createCommitted(
+                        currentVersionChain.rowId(),
+                        currentVersionChain.headLink(),
+                        currentVersionChain.nextLink()
+                );
+
+                versionChainTree.putx(updatedVersionChain);
+            } catch (IgniteInternalCheckedException e) {
+                throw new StorageException("Cannot update transaction ID", e);
             }
 
             return null;
-
-            /*
-            return inWriteLock(rowId, () -> {
-                VersionChain currentVersionChain = findVersionChain(rowId);
-
-                if (currentVersionChain == null || currentVersionChain.transactionId() == null) {
-                    // Row doesn't exist or the chain doesn't contain an uncommitted write intent.
-                    return null;
-                }
-
-                long chainLink = currentVersionChain.headLink();
-
-                try {
-                    rowVersionFreeList.updateTimestamp(chainLink, timestamp);
-                } catch (IgniteInternalCheckedException e) {
-                    throw new StorageException(
-                            "Cannot update timestamp: [rowId={}, timestamp={}, {}]", e, rowId, timestamp, createStorageInfo()
-                    );
-                }
-
-                try {
-                    VersionChain updatedVersionChain = VersionChain.createCommitted(
-                            currentVersionChain.rowId(),
-                            currentVersionChain.headLink(),
-                            currentVersionChain.nextLink()
-                    );
-
-                    versionChainTree.putx(updatedVersionChain);
-                } catch (IgniteInternalCheckedException e) {
-                    throw new StorageException(
-                            "Cannot update transaction ID: [rowId={}, timestamp={}, {}]", e, rowId, timestamp, createStorageInfo()
-                    );
-                }
-
-                return null;
-            });
-             */
         });
     }
 
@@ -853,60 +672,22 @@
         busy(() -> {
             throwExceptionIfStorageNotInRunnableOrRebalanceState(state.get(), this::createStorageInfo);
 
-            try {
-                versionChainTree.invoke(new VersionChainKey(rowId), null, new InvokeClosure<>() {
-                    VersionChain newRow;
-
-                    @Override
-                    public void call(@Nullable VersionChain oldRow) {
-                        if (oldRow != null && oldRow.isUncommitted()) {
-                            // This means that there is a bug in our code as the caller must make sure that no write intent exists
-                            // below this write.
-                            throw new StorageException("Write intent exists: [rowId={}, {}]", rowId, createStorageInfo());
-                        }
-
-                        long nextLink = oldRow == null ? NULL_LINK : oldRow.newestCommittedLink();
-                        RowVersion newVersion = insertCommittedRowVersion(row, commitTimestamp, nextLink);
-
-                        newRow = VersionChain.createCommitted(rowId, newVersion.link(), newVersion.nextLink());
-                    }
-
-                    @Override
-                    public @Nullable VersionChain newRow() {
-                        return newRow;
-                    }
-
-                    @Override
-                    public OperationType operationType() {
-                        return OperationType.PUT;
-                    }
-                });
-            } catch (IgniteInternalCheckedException e) {
-                throw new StorageException("rowId=" + rowId, e);
-            }
+            VersionChain currentChain = findVersionChain(rowId);
+
+            if (currentChain != null && currentChain.isUncommitted()) {
+                // This means that there is a bug in our code as the caller must make sure that no write intent exists
+                // below this write.
+                throw new StorageException("Write intent exists for " + rowId);
+            }
+
+            long nextLink = currentChain == null ? NULL_LINK : currentChain.newestCommittedLink();
+            RowVersion newVersion = insertCommittedRowVersion(row, commitTimestamp, nextLink);
+
+            VersionChain chainReplacement = VersionChain.createCommitted(rowId, newVersion.link(), newVersion.nextLink());
+
+            updateVersionChain(chainReplacement);
 
             return null;
-
-            /*
-            return inWriteLock(rowId, () -> {
-                VersionChain currentChain = findVersionChain(rowId);
-
-                if (currentChain != null && currentChain.isUncommitted()) {
-                    // This means that there is a bug in our code as the caller must make sure that no write intent exists
-                    // below this write.
-                    throw new StorageException("Write intent exists: [rowId={}, {}]", rowId, createStorageInfo());
-                }
-
-                long nextLink = currentChain == null ? NULL_LINK : currentChain.newestCommittedLink();
-                RowVersion newVersion = insertCommittedRowVersion(row, commitTimestamp, nextLink);
-
-                VersionChain chainReplacement = VersionChain.createCommitted(rowId, newVersion.link(), newVersion.nextLink());
-
-                updateVersionChain(chainReplacement);
-
-                return null;
-            });
-             */
         });
     }
 
@@ -925,42 +706,8 @@
         return busy(() -> {
             throwExceptionIfStorageNotInRunnableState();
 
-            AtomicReference<VersionChain> versionChainRef = new AtomicReference<>();
-
-            Iterator<RowVersion> rowVersionIterator = findVersionChain(rowId, versionChain -> {
-                if (versionChain == null) {
-                    return Collections.emptyIterator();
-                }
-
-                versionChainRef.set(versionChain);
-
-                return ScanVersionsCursor.collectRowVersions(versionChain, this);
-            });
-
-            return new Cursor<ReadResult>() {
-                @Override
-                public void close() {
-                    // No-op
-                }
-
-                @Override
-                public boolean hasNext() {
-                    return busy(() -> {
-                        throwExceptionIfStorageNotInRunnableState();
-
-                        return rowVersionIterator.hasNext();
-                    });
-                }
-
-                @Override
-                public ReadResult next() {
-                    return busy(() -> {
-                        throwExceptionIfStorageNotInRunnableState();
-
-                        return rowVersionToResultNotFillingLastCommittedTs(versionChainRef.get(), rowVersionIterator.next());
-                    });
-                }
-            };
+            // TODO: IGNITE-18717 Add lock by rowId
+            return new ScanVersionsCursor(rowId, this);
         });
     }
 
@@ -1208,36 +955,4 @@
     void throwExceptionIfStorageNotInRunnableState() {
         StorageUtils.throwExceptionIfStorageNotInRunnableState(state.get(), this::createStorageInfo);
     }
-
-    protected <T> T inReadLock(RowId rowId, Supplier<T> supplier) {
-        ReadLock readLock = readWriteLockByRowId.computeIfAbsent(rowId, rowId1 -> new ReentrantReadWriteLock()).readLock();
-
-        readLock.lock();
-
-        try {
-            return supplier.get();
-        } finally {
-            readLock.unlock();
-        }
-    }
-
-    protected <T> T inWriteLock(RowId rowId, Supplier<T> supplier) {
-        WriteLock writeLock = readWriteLockByRowId.computeIfAbsent(rowId, rowId1 -> new ReentrantReadWriteLock()).writeLock();
-
-        writeLock.lock();
-
-        try {
-            return supplier.get();
-        } finally {
-            writeLock.unlock();
-        }
-    }
-
-    <T> @Nullable T findVersionChain(RowId rowId, Function<VersionChain, T> function) {
-        try {
-            return versionChainTree.findOne(new VersionChainKey(rowId), null, null, function::apply);
-        } catch (IgniteInternalCheckedException e) {
-            throw new StorageException("rowId=" + rowId, e);
-        }
-    }
 }