/*
 * Licensed to the Apache Software Foundation (ASF) under one or more
 * contributor license agreements. See the NOTICE file distributed with
 * this work for additional information regarding copyright ownership.
 * The ASF licenses this file to You under the Apache License, Version 2.0
 * (the "License"); you may not use this file except in compliance with
 * the License. You may obtain a copy of the License at
 *
 *      http://www.apache.org/licenses/LICENSE-2.0
 *
 * Unless required by applicable law or agreed to in writing, software
 * distributed under the License is distributed on an "AS IS" BASIS,
 * WITHOUT WARRANTIES OR CONDITIONS OF ANY KIND, either express or implied.
 * See the License for the specific language governing permissions and
 * limitations under the License.
 */

package org.apache.ignite.internal.storage.pagememory.mv;

import static org.apache.ignite.internal.storage.util.StorageUtils.throwExceptionDependingOnStorageState;
import static org.apache.ignite.internal.storage.util.StorageUtils.throwExceptionDependingOnStorageStateOnRebalance;
import static org.apache.ignite.internal.storage.util.StorageUtils.throwExceptionIfStorageNotInRunnableOrRebalanceState;
import static org.apache.ignite.internal.storage.util.StorageUtils.throwStorageExceptionIfItCause;

import java.util.ArrayList;
import java.util.List;
import java.util.UUID;
import java.util.concurrent.ConcurrentHashMap;
import java.util.concurrent.ConcurrentMap;
import java.util.concurrent.atomic.AtomicLong;
import java.util.concurrent.atomic.AtomicReference;
import java.util.function.Function;
import java.util.function.Predicate;
import java.util.function.Supplier;
import org.apache.ignite.internal.hlc.HybridTimestamp;
import org.apache.ignite.internal.lang.IgniteInternalCheckedException;
import org.apache.ignite.internal.lang.IgniteStringFormatter;
import org.apache.ignite.internal.pagememory.PageIdAllocator;
import org.apache.ignite.internal.pagememory.PageMemory;
import org.apache.ignite.internal.pagememory.datapage.DataPageReader;
import org.apache.ignite.internal.pagememory.metric.IoStatisticsHolderNoOp;
import org.apache.ignite.internal.pagememory.tree.BplusTree.TreeRowMapClosure;
import org.apache.ignite.internal.pagememory.tree.IgniteTree.InvokeClosure;
import org.apache.ignite.internal.pagememory.util.PageLockListenerNoOp;
import org.apache.ignite.internal.schema.BinaryRow;
import org.apache.ignite.internal.storage.MvPartitionStorage;
import org.apache.ignite.internal.storage.PartitionTimestampCursor;
import org.apache.ignite.internal.storage.ReadResult;
import org.apache.ignite.internal.storage.RowId;
import org.apache.ignite.internal.storage.StorageClosedException;
import org.apache.ignite.internal.storage.StorageException;
import org.apache.ignite.internal.storage.StorageRebalanceException;
import org.apache.ignite.internal.storage.TxIdMismatchException;
import org.apache.ignite.internal.storage.gc.GcEntry;
import org.apache.ignite.internal.storage.index.IndexStorage;
import org.apache.ignite.internal.storage.index.StorageHashIndexDescriptor;
import org.apache.ignite.internal.storage.index.StorageIndexDescriptor;
import org.apache.ignite.internal.storage.index.StorageSortedIndexDescriptor;
import org.apache.ignite.internal.storage.pagememory.AbstractPageMemoryTableStorage;
import org.apache.ignite.internal.storage.pagememory.index.freelist.IndexColumns;
import org.apache.ignite.internal.storage.pagememory.index.freelist.IndexColumnsFreeList;
import org.apache.ignite.internal.storage.pagememory.index.hash.HashIndexTree;
import org.apache.ignite.internal.storage.pagememory.index.hash.PageMemoryHashIndexStorage;
import org.apache.ignite.internal.storage.pagememory.index.meta.IndexMeta;
import org.apache.ignite.internal.storage.pagememory.index.meta.IndexMetaTree;
import org.apache.ignite.internal.storage.pagememory.index.sorted.PageMemorySortedIndexStorage;
import org.apache.ignite.internal.storage.pagememory.index.sorted.SortedIndexTree;
import org.apache.ignite.internal.storage.pagememory.mv.FindRowVersion.RowVersionFilter;
import org.apache.ignite.internal.storage.pagememory.mv.gc.GcQueue;
import org.apache.ignite.internal.storage.pagememory.mv.gc.GcRowVersion;
import org.apache.ignite.internal.storage.util.LocalLocker;
import org.apache.ignite.internal.storage.util.LockByRowId;
import org.apache.ignite.internal.storage.util.StorageState;
import org.apache.ignite.internal.storage.util.StorageUtils;
import org.apache.ignite.internal.util.Cursor;
import org.apache.ignite.internal.util.CursorUtils;
import org.apache.ignite.internal.util.IgniteSpinBusyLock;
import org.apache.ignite.internal.util.IgniteUtils;
import org.jetbrains.annotations.Nullable;

/**
 * Abstract implementation of partition storage using Page Memory.
 *
 * <p>A few words about parallel operations with version chains:
 * <ul>
 *     <li>Reads and updates of version chains (or a single version) must be synchronized by the {@link #versionChainTree}, for example for
 *     reading you can use {@link #findVersionChain(RowId, Function)} or
 *     {@link AbstractPartitionTimestampCursor#createVersionChainCursorIfMissing()}, and for updates you can use {@link InvokeClosure}
 *     for example {@link AddWriteInvokeClosure} or {@link CommitWriteInvokeClosure}.</li>
 * </ul>
 */
public abstract class AbstractPageMemoryMvPartitionStorage implements MvPartitionStorage {
    static final Predicate<HybridTimestamp> ALWAYS_LOAD_VALUE = timestamp -> true;

    static final Predicate<HybridTimestamp> DONT_LOAD_VALUE = timestamp -> false;

    /** Preserved {@link LocalLocker} instance to allow nested calls of {@link #runConsistently(WriteClosure)}. */
    protected static final ThreadLocal<LocalLocker> THREAD_LOCAL_LOCKER = new ThreadLocal<>();

    protected final int partitionId;

    protected final AbstractPageMemoryTableStorage tableStorage;

    protected volatile VersionChainTree versionChainTree;

    protected volatile RowVersionFreeList rowVersionFreeList;

    protected volatile IndexColumnsFreeList indexFreeList;

    protected volatile IndexMetaTree indexMetaTree;

    protected volatile GcQueue gcQueue;

    protected final DataPageReader rowVersionDataPageReader;

    protected final ConcurrentMap<Integer, PageMemoryHashIndexStorage> hashIndexes = new ConcurrentHashMap<>();

    protected final ConcurrentMap<Integer, PageMemorySortedIndexStorage> sortedIndexes = new ConcurrentHashMap<>();

    /** Busy lock. */
    protected final IgniteSpinBusyLock busyLock = new IgniteSpinBusyLock();

    /** Current state of the storage. */
    protected final AtomicReference<StorageState> state = new AtomicReference<>(StorageState.RUNNABLE);

    /** Version chain update lock by row ID. */
    protected final LockByRowId lockByRowId = new LockByRowId();

    /**
     * Constructor.
     *
     * @param partitionId Partition ID.
     * @param tableStorage Table storage instance.
     * @param rowVersionFreeList Free list for {@link RowVersion}.
     * @param indexFreeList Free list fot {@link IndexColumns}.
     * @param versionChainTree Table tree for {@link VersionChain}.
     * @param indexMetaTree Tree that contains SQL indexes' metadata.
     * @param gcQueue Garbage collection queue.
     */
    protected AbstractPageMemoryMvPartitionStorage(
            int partitionId,
            AbstractPageMemoryTableStorage tableStorage,
            RowVersionFreeList rowVersionFreeList,
            IndexColumnsFreeList indexFreeList,
            VersionChainTree versionChainTree,
            IndexMetaTree indexMetaTree,
            GcQueue gcQueue
    ) {
        this.partitionId = partitionId;
        this.tableStorage = tableStorage;

        this.rowVersionFreeList = rowVersionFreeList;
        this.indexFreeList = indexFreeList;

        this.versionChainTree = versionChainTree;
        this.indexMetaTree = indexMetaTree;

        this.gcQueue = gcQueue;

        PageMemory pageMemory = tableStorage.dataRegion().pageMemory();

        rowVersionDataPageReader = new DataPageReader(pageMemory, tableStorage.getTableId(), IoStatisticsHolderNoOp.INSTANCE);
    }

    /**
     * Starts a partition by initializing its internal structures.
     */
    public void start() {
        busy(() -> {
            throwExceptionIfStorageNotInRunnableState();

            try (Cursor<IndexMeta> cursor = indexMetaTree.find(null, null)) {
                for (IndexMeta indexMeta : cursor) {
                    int indexId = indexMeta.indexId();

                    StorageIndexDescriptor indexDescriptor = tableStorage.getIndexDescriptorSupplier().get(indexId);

                    if (indexDescriptor instanceof StorageHashIndexDescriptor) {
                        hashIndexes.put(indexId, createOrRestoreHashIndex(indexMeta, (StorageHashIndexDescriptor) indexDescriptor));
                    } else if (indexDescriptor instanceof StorageSortedIndexDescriptor) {
                        sortedIndexes.put(indexId, createOrRestoreSortedIndex(indexMeta, (StorageSortedIndexDescriptor) indexDescriptor));
                    } else {
                        assert indexDescriptor == null;

<<<<<<< HEAD
                        // TODO: IGNITE-17626 Drop the index synchronously.
=======
                        //TODO: IGNITE-21583 Drop the index synchronously.
>>>>>>> 11641b10
                    }
                }

                return null;
            } catch (Exception e) {
                throw new StorageException("Failed to process SQL indexes during partition start: [{}]", e, createStorageInfo());
            }
        });
    }

    /**
     * Returns the partition ID.
     */
    public int partitionId() {
        return partitionId;
    }

    /**
     * Returns a hash index instance, creating index it if necessary.
     *
     * @param indexDescriptor Index descriptor.
     */
    public PageMemoryHashIndexStorage getOrCreateHashIndex(StorageHashIndexDescriptor indexDescriptor) {
        return busy(() -> hashIndexes.computeIfAbsent(
                indexDescriptor.id(),
                id -> createOrRestoreHashIndex(createIndexMetaForNewIndex(id), indexDescriptor))
        );
    }

    /**
     * Returns a sorted index instance, creating index it if necessary.
     *
     * @param indexDescriptor Index descriptor.
     */
    public PageMemorySortedIndexStorage getOrCreateSortedIndex(StorageSortedIndexDescriptor indexDescriptor) {
        return busy(() -> sortedIndexes.computeIfAbsent(
                indexDescriptor.id(),
                id -> createOrRestoreSortedIndex(createIndexMetaForNewIndex(id), indexDescriptor))
        );
    }

    private PageMemoryHashIndexStorage createOrRestoreHashIndex(IndexMeta indexMeta, StorageHashIndexDescriptor indexDescriptor) {
        throwExceptionIfStorageNotInRunnableState();

        HashIndexTree hashIndexTree = createHashIndexTree(indexDescriptor, indexMeta);

        return new PageMemoryHashIndexStorage(indexMeta, indexDescriptor, indexFreeList, hashIndexTree, indexMetaTree);
    }

    HashIndexTree createHashIndexTree(StorageHashIndexDescriptor indexDescriptor, IndexMeta indexMeta) {
        try {
            PageMemory pageMemory = tableStorage.dataRegion().pageMemory();

            boolean initNew = indexMeta.metaPageId() == 0L;

            long metaPageId = initNew
                    ? pageMemory.allocatePage(tableStorage.getTableId(), partitionId, PageIdAllocator.FLAG_AUX)
                    : indexMeta.metaPageId();

            HashIndexTree hashIndexTree = new HashIndexTree(
                    tableStorage.getTableId(),
                    Integer.toString(tableStorage.getTableId()),
                    partitionId,
                    pageMemory,
                    PageLockListenerNoOp.INSTANCE,
                    new AtomicLong(),
                    metaPageId,
                    rowVersionFreeList,
                    indexDescriptor,
                    initNew
            );

            if (initNew) {
                boolean replaced = indexMetaTree.putx(new IndexMeta(indexMeta.indexId(), metaPageId, indexMeta.nextRowIdUuidToBuild()));

                assert !replaced : "indexId=" + indexMeta.indexId() + ", partitionId=" + partitionId;
            }

            return hashIndexTree;
        } catch (IgniteInternalCheckedException e) {
            throw new StorageException("Error creating hash index tree: [{}, indexId={}]", e, createStorageInfo(), indexMeta.indexId());
        }
    }

    private PageMemorySortedIndexStorage createOrRestoreSortedIndex(IndexMeta indexMeta, StorageSortedIndexDescriptor indexDescriptor) {
        throwExceptionIfStorageNotInRunnableState();

        SortedIndexTree sortedIndexTree = createSortedIndexTree(indexDescriptor, indexMeta);

        return new PageMemorySortedIndexStorage(indexMeta, indexDescriptor, indexFreeList, sortedIndexTree, indexMetaTree);
    }

    SortedIndexTree createSortedIndexTree(StorageSortedIndexDescriptor indexDescriptor, IndexMeta indexMeta) {
        try {
            PageMemory pageMemory = tableStorage.dataRegion().pageMemory();

            boolean initNew = indexMeta.metaPageId() == 0L;

            long metaPageId = initNew
                    ? pageMemory.allocatePage(tableStorage.getTableId(), partitionId, PageIdAllocator.FLAG_AUX)
                    : indexMeta.metaPageId();

            SortedIndexTree sortedIndexTree = new SortedIndexTree(
                    tableStorage.getTableId(),
                    Integer.toString(tableStorage.getTableId()),
                    partitionId,
                    pageMemory,
                    PageLockListenerNoOp.INSTANCE,
                    new AtomicLong(),
                    metaPageId,
                    rowVersionFreeList,
                    indexDescriptor,
                    initNew
            );

            if (initNew) {
                boolean replaced = indexMetaTree.putx(new IndexMeta(indexMeta.indexId(), metaPageId, indexMeta.nextRowIdUuidToBuild()));

                assert !replaced;
            }

            return sortedIndexTree;
        } catch (IgniteInternalCheckedException e) {
            throw new StorageException("Error creating sorted index tree: [{}, indexId={}]", e, createStorageInfo(), indexMeta.indexId());
        }
    }

    /**
     * Checks if current thread holds a lock on passed row ID.
     */
    public static boolean rowIsLocked(RowId rowId) {
        LocalLocker locker = THREAD_LOCAL_LOCKER.get();

        return locker != null && locker.isLocked(rowId);
    }

    @Override
    public ReadResult read(RowId rowId, HybridTimestamp timestamp) throws StorageException {
        return busy(() -> {
            throwExceptionIfStorageNotInRunnableState();

            if (rowId.partitionId() != partitionId) {
                throw new IllegalArgumentException(
                        String.format("RowId partition [%d] is not equal to storage partition [%d].", rowId.partitionId(), partitionId));
            }

            return findVersionChain(rowId, versionChain -> {
                if (versionChain == null) {
                    return ReadResult.empty(rowId);
                }

                if (lookingForLatestVersion(timestamp)) {
                    return findLatestRowVersion(versionChain);
                } else {
                    return findRowVersionByTimestamp(versionChain, timestamp);
                }
            });
        });
    }

    private static boolean lookingForLatestVersion(HybridTimestamp timestamp) {
        return timestamp == HybridTimestamp.MAX_VALUE;
    }

    ReadResult findLatestRowVersion(VersionChain versionChain) {
        RowVersion rowVersion = readRowVersion(versionChain.headLink(), ALWAYS_LOAD_VALUE);

        if (versionChain.isUncommitted()) {
            assert versionChain.transactionId() != null;

            HybridTimestamp newestCommitTs = null;

            if (versionChain.hasCommittedVersions()) {
                long newestCommitLink = versionChain.newestCommittedLink();
                newestCommitTs = readRowVersion(newestCommitLink, ALWAYS_LOAD_VALUE).timestamp();
            }

            return writeIntentToResult(versionChain, rowVersion, newestCommitTs);
        } else {
            return ReadResult.createFromCommitted(versionChain.rowId(), rowVersion.value(), rowVersion.timestamp());
        }
    }

    RowVersion readRowVersion(long rowVersionLink, Predicate<HybridTimestamp> loadValue) {
        ReadRowVersion read = new ReadRowVersion(partitionId);

        try {
            rowVersionDataPageReader.traverse(rowVersionLink, read, loadValue);
        } catch (IgniteInternalCheckedException e) {
            throw new StorageException("Row version lookup failed: [link={}, {}]", e, rowVersionLink, createStorageInfo());
        }

        return read.result();
    }

    @Nullable RowVersion findRowVersion(VersionChain versionChain, RowVersionFilter filter, boolean loadValueBytes) {
        assert versionChain.hasHeadLink();

        FindRowVersion findRowVersion = new FindRowVersion(partitionId, loadValueBytes);

        try {
            rowVersionDataPageReader.traverse(versionChain.headLink(), findRowVersion, filter);
        } catch (IgniteInternalCheckedException e) {
            throw new StorageException(
                    "Error when looking up row version in version chain: [rowId={}, headLink={}, {}]",
                    e,
                    versionChain.rowId(), versionChain.headLink(), createStorageInfo()
            );
        }

        return findRowVersion.getResult();
    }

    /**
     * Finds row version by timestamp. See {@link MvPartitionStorage#read(RowId, HybridTimestamp)} for details on the API.
     *
     * @param versionChain Version chain.
     * @param timestamp Timestamp.
     * @return Read result.
     */
    ReadResult findRowVersionByTimestamp(VersionChain versionChain, HybridTimestamp timestamp) {
        assert timestamp != null;

        long headLink = versionChain.headLink();

        if (versionChain.isUncommitted()) {
            // We have a write-intent.
            if (!versionChain.hasCommittedVersions()) {
                // We *only* have a write-intent, return it.
                RowVersion rowVersion = readRowVersion(headLink, ALWAYS_LOAD_VALUE);

                return writeIntentToResult(versionChain, rowVersion, null);
            }
        }

        return walkVersionChain(versionChain, timestamp);
    }

    /**
     * Walks version chain to find a row by timestamp. See {@link MvPartitionStorage#read(RowId, HybridTimestamp)} for details.
     *
     * @param chain Version chain head.
     * @param timestamp Timestamp.
     * @return Read result.
     */
    private ReadResult walkVersionChain(VersionChain chain, HybridTimestamp timestamp) {
        assert chain.hasCommittedVersions();

        boolean hasWriteIntent = chain.isUncommitted();

        RowVersion firstCommit;

        if (hasWriteIntent) {
            // First commit can only match if its timestamp matches query timestamp.
            firstCommit = readRowVersion(chain.nextLink(), rowTimestamp -> timestamp.compareTo(rowTimestamp) == 0);
        } else {
            firstCommit = readRowVersion(chain.headLink(), rowTimestamp -> timestamp.compareTo(rowTimestamp) >= 0);
        }

        assert firstCommit.isCommitted();
        assert firstCommit.timestamp() != null;

        if (hasWriteIntent && timestamp.compareTo(firstCommit.timestamp()) > 0) {
            // It's the latest commit in chain, query ts is greater than commit ts and there is a write-intent.
            // So we just return write-intent.
            RowVersion rowVersion = readRowVersion(chain.headLink(), ALWAYS_LOAD_VALUE);

            return writeIntentToResult(chain, rowVersion, firstCommit.timestamp());
        }

        RowVersion curCommit = firstCommit;

        do {
            assert curCommit.timestamp() != null;

            int compareResult = timestamp.compareTo(curCommit.timestamp());

            if (compareResult >= 0) {
                // This commit has timestamp matching the query ts, meaning that commit is the one we are looking for.
                BinaryRow row;

                if (curCommit.isTombstone()) {
                    row = null;
                } else {
                    row = curCommit.value();
                }

                return ReadResult.createFromCommitted(chain.rowId(), row, curCommit.timestamp());
            }

            if (!curCommit.hasNextLink()) {
                curCommit = null;
            } else {
                curCommit = readRowVersion(curCommit.nextLink(), rowTimestamp -> timestamp.compareTo(rowTimestamp) >= 0);
            }
        } while (curCommit != null);

        return ReadResult.empty(chain.rowId());
    }

    private ReadResult writeIntentToResult(VersionChain chain, RowVersion rowVersion, @Nullable HybridTimestamp lastCommittedTimestamp) {
        assert rowVersion.isUncommitted();

        UUID transactionId = chain.transactionId();
        int commitTableId = chain.commitTableId();
        int commitPartitionId = chain.commitPartitionId();

        return ReadResult.createFromWriteIntent(
                chain.rowId(),
                rowVersion.value(),
                transactionId,
                commitTableId,
                commitPartitionId,
                lastCommittedTimestamp
        );
    }

    void insertRowVersion(RowVersion rowVersion) {
        try {
            rowVersionFreeList.insertDataRow(rowVersion);
        } catch (IgniteInternalCheckedException e) {
            throw new StorageException("Cannot store a row version: [row={}, {}]", e, rowVersion, createStorageInfo());
        }
    }

    @Override
    public @Nullable BinaryRow addWrite(RowId rowId, @Nullable BinaryRow row, UUID txId, int commitTableId, int commitPartitionId)
            throws TxIdMismatchException, StorageException {
        assert rowId.partitionId() == partitionId : rowId;

        return busy(() -> {
            throwExceptionIfStorageNotInRunnableOrRebalanceState(state.get(), this::createStorageInfo);

            assert rowIsLocked(rowId);

            try {
                AddWriteInvokeClosure addWrite = new AddWriteInvokeClosure(rowId, row, txId, commitTableId, commitPartitionId, this);

                versionChainTree.invoke(new VersionChainKey(rowId), null, addWrite);

                addWrite.afterCompletion();

                return addWrite.getPreviousUncommittedRowVersion();
            } catch (IgniteInternalCheckedException e) {
                throwStorageExceptionIfItCause(e);

                if (e.getCause() instanceof TxIdMismatchException) {
                    throw (TxIdMismatchException) e.getCause();
                }

                throw new StorageException("Error while executing addWrite: [rowId={}, {}]", e, rowId, createStorageInfo());
            }
        });
    }

    @Override
    public @Nullable BinaryRow abortWrite(RowId rowId) throws StorageException {
        assert rowId.partitionId() == partitionId : rowId;

        return busy(() -> {
            throwExceptionIfStorageNotInRunnableState();

            assert rowIsLocked(rowId);

            try {
                AbortWriteInvokeClosure abortWrite = new AbortWriteInvokeClosure(rowId, this);

                versionChainTree.invoke(new VersionChainKey(rowId), null, abortWrite);

                abortWrite.afterCompletion();

                return abortWrite.getPreviousUncommittedRowVersion();
            } catch (IgniteInternalCheckedException e) {
                throwStorageExceptionIfItCause(e);

                throw new StorageException("Error while executing abortWrite: [rowId={}, {}]", e, rowId, createStorageInfo());
            }
        });
    }

    @Override
    public void commitWrite(RowId rowId, HybridTimestamp timestamp) throws StorageException {
        assert rowId.partitionId() == partitionId : rowId;

        busy(() -> {
            throwExceptionIfStorageNotInRunnableOrRebalanceState(state.get(), this::createStorageInfo);

            assert rowIsLocked(rowId);

            try {
                CommitWriteInvokeClosure commitWrite = new CommitWriteInvokeClosure(rowId, timestamp, this);

                versionChainTree.invoke(new VersionChainKey(rowId), null, commitWrite);

                commitWrite.afterCompletion();

                return null;
            } catch (IgniteInternalCheckedException e) {
                throwStorageExceptionIfItCause(e);

                throw new StorageException("Error while executing commitWrite: [rowId={}, {}]", e, rowId, createStorageInfo());
            }
        });
    }

    void removeRowVersion(RowVersion rowVersion) {
        try {
            rowVersionFreeList.removeDataRowByLink(rowVersion.link());
        } catch (IgniteInternalCheckedException e) {
            throw new StorageException("Cannot remove row version: [row={}, {}]", e, rowVersion, createStorageInfo());
        }
    }

    @Override
    public void addWriteCommitted(RowId rowId, @Nullable BinaryRow row, HybridTimestamp commitTimestamp) throws StorageException {
        assert rowId.partitionId() == partitionId : rowId;

        busy(() -> {
            throwExceptionIfStorageNotInRunnableOrRebalanceState(state.get(), this::createStorageInfo);

            assert rowIsLocked(rowId);

            try {
                AddWriteCommittedInvokeClosure addWriteCommitted = new AddWriteCommittedInvokeClosure(rowId, row, commitTimestamp,
                        this);

                versionChainTree.invoke(new VersionChainKey(rowId), null, addWriteCommitted);

                addWriteCommitted.afterCompletion();

                return null;
            } catch (IgniteInternalCheckedException e) {
                throwStorageExceptionIfItCause(e);

                throw new StorageException("Error while executing addWriteCommitted: [rowId={}, {}]", e, rowId, createStorageInfo());
            }
        });
    }

    @Override
    public Cursor<ReadResult> scanVersions(RowId rowId) throws StorageException {
        return busy(() -> {
            throwExceptionIfStorageNotInRunnableState();

            assert rowIsLocked(rowId);

            return findVersionChain(rowId, versionChain -> {
                if (versionChain == null) {
                    return CursorUtils.emptyCursor();
                }

                return new ScanVersionsCursor(versionChain, this);
            });
        });
    }

    @Override
    public PartitionTimestampCursor scan(HybridTimestamp timestamp) throws StorageException {
        return busy(() -> {
            throwExceptionIfStorageNotInRunnableState();

            if (lookingForLatestVersion(timestamp)) {
                return new LatestVersionsCursor(this);
            } else {
                return new TimestampCursor(this, timestamp);
            }
        });
    }

    @Override
    public @Nullable RowId closestRowId(RowId lowerBound) throws StorageException {
        return busy(() -> {
            throwExceptionIfStorageNotInRunnableState();

            try (Cursor<VersionChain> cursor = versionChainTree.find(new VersionChainKey(lowerBound), null)) {
                return cursor.hasNext() ? cursor.next().rowId() : null;
            } catch (Exception e) {
                throw new StorageException("Error occurred while trying to read a row id", e);
            }
        });
    }

    @Override
    public long rowsCount() {
        return busy(() -> {
            throwExceptionIfStorageNotInRunnableState();

            try {
                return versionChainTree.size();
            } catch (IgniteInternalCheckedException e) {
                throw new StorageException("Error occurred while fetching the size.", e);
            }
        });
    }

    /**
     * Closes the partition in preparation for its destruction.
     */
    public void closeForDestruction() {
        close(true);
    }

    @Override
    public void close() {
        close(false);
    }

    /**
     * Closes the storage.
     *
     * @param goingToDestroy If the closure is in preparation for destruction.
     */
    private void close(boolean goingToDestroy) {
        StorageState previous = state.getAndSet(StorageState.CLOSED);

        if (previous == StorageState.CLOSED) {
            return;
        }

        busyLock.block();

        try {
            IgniteUtils.closeAll(getResourcesToClose(goingToDestroy));
        } catch (Exception e) {
            throw new StorageException(e);
        }
    }

    /**
     * Returns resources that should be closed on {@link #close()}.
     *
     * @param goingToDestroy If the closure is in preparation for destruction.
     */
    protected List<AutoCloseable> getResourcesToClose(boolean goingToDestroy) {
        List<AutoCloseable> resources = new ArrayList<>();

        resources.add(versionChainTree::close);
        resources.add(indexMetaTree::close);
        resources.add(gcQueue::close);

        hashIndexes.values().forEach(index -> resources.add(index::close));
        sortedIndexes.values().forEach(index -> resources.add(index::close));

        // We do not clear hashIndexes and sortedIndexes here because we leave the decision about when to clear them
        // to the subclasses.

        return resources;
    }

    /**
     * Performs a supplier using a {@link #busyLock}.
     *
     * @param <V> Type of the returned value.
     * @param supplier Supplier.
     * @return Value.
     * @throws StorageClosedException If the storage is closed.
     */
    protected <V> V busy(Supplier<V> supplier) {
        if (!busyLock.enterBusy()) {
            throwExceptionDependingOnStorageState(state.get(), createStorageInfo());
        }

        try {
            return supplier.get();
        } finally {
            busyLock.leaveBusy();
        }
    }

    /**
     * Creates a summary info of the storage in the format "table=user, partitionId=1".
     */
    public String createStorageInfo() {
        return IgniteStringFormatter.format("tableId={}, partitionId={}", tableStorage.getTableId(), partitionId);
    }

    /**
     * Prepares the storage and its indexes for rebalancing.
     *
     * <p>Stops ongoing operations on the storage and its indexes.
     *
     * @throws StorageRebalanceException If there was an error when starting the rebalance.
     */
    public void startRebalance() {
        if (!state.compareAndSet(StorageState.RUNNABLE, StorageState.REBALANCE)) {
            throwExceptionDependingOnStorageStateOnRebalance(state.get(), createStorageInfo());
        }

        // Changed storage states and expect all storage operations to stop soon.
        busyLock.block();

        try {
            IgniteUtils.closeAll(getResourcesToCloseOnCleanup());

            hashIndexes.values().forEach(PageMemoryHashIndexStorage::startRebalance);
            sortedIndexes.values().forEach(PageMemorySortedIndexStorage::startRebalance);
        } catch (Exception e) {
            throw new StorageRebalanceException(
                    IgniteStringFormatter.format("Error on start of rebalancing: [{}]", createStorageInfo()),
                    e
            );
        } finally {
            busyLock.unblock();
        }
    }

    /**
     * Completes the rebalancing of the storage and its indexes.
     *
     * @throws StorageRebalanceException If there is an error while completing the storage and its indexes rebalance.
     */
    public void completeRebalance() {
        if (!state.compareAndSet(StorageState.REBALANCE, StorageState.RUNNABLE)) {
            throwExceptionDependingOnStorageStateOnRebalance(state.get(), createStorageInfo());
        }

        hashIndexes.values().forEach(PageMemoryHashIndexStorage::completeRebalance);
        sortedIndexes.values().forEach(PageMemorySortedIndexStorage::completeRebalance);
    }

    /**
     * Sets the last applied index and term on rebalance.
     *
     * @param lastAppliedIndex Last applied index value.
     * @param lastAppliedTerm Last applied term value.
     */
    public abstract void lastAppliedOnRebalance(long lastAppliedIndex, long lastAppliedTerm) throws StorageException;

    /**
     * Returns resources that will have to close on cleanup.
     */
    abstract List<AutoCloseable> getResourcesToCloseOnCleanup();

    /**
     * Sets the RAFT group configuration on rebalance.
     */
    public abstract void committedGroupConfigurationOnRebalance(byte[] config);

    /**
     * Prepares the storage and its indexes for cleanup.
     *
     * <p>After cleanup (successful or not), method {@link #finishCleanup()} must be called.
     */
    public void startCleanup() throws Exception {
        if (!state.compareAndSet(StorageState.RUNNABLE, StorageState.CLEANUP)) {
            throwExceptionDependingOnStorageState(state.get(), createStorageInfo());
        }

        // Changed storage states and expect all storage operations to stop soon.
        busyLock.block();

        try {
            IgniteUtils.closeAll(getResourcesToCloseOnCleanup());

            hashIndexes.values().forEach(PageMemoryHashIndexStorage::startCleanup);
            sortedIndexes.values().forEach(PageMemorySortedIndexStorage::startCleanup);
        } finally {
            busyLock.unblock();
        }
    }

    /**
     * Finishes cleanup up the storage and its indexes.
     */
    public void finishCleanup() {
        if (state.compareAndSet(StorageState.CLEANUP, StorageState.RUNNABLE)) {
            hashIndexes.values().forEach(PageMemoryHashIndexStorage::finishCleanup);
            sortedIndexes.values().forEach(PageMemorySortedIndexStorage::finishCleanup);
        }
    }

    void throwExceptionIfStorageNotInRunnableState() {
        StorageUtils.throwExceptionIfStorageNotInRunnableState(state.get(), this::createStorageInfo);
    }

    /**
     * Searches version chain by row ID and converts the found version chain to the result if found.
     *
     * @param rowId Row ID.
     * @param mapper Function for converting the version chain to a result, function is executed under the read lock of the page on which
     *      the version chain is located. If the version chain is not found, then {@code null} will be passed to the function.
     */
    <T> @Nullable T findVersionChain(RowId rowId, Function<VersionChain, T> mapper) {
        try {
            return versionChainTree.findOne(new VersionChainKey(rowId), new TreeRowMapClosure<>() {
                @Override
                public T map(VersionChain treeRow) {
                    return mapper.apply(treeRow);
                }
            }, null);
        } catch (IgniteInternalCheckedException e) {
            throwStorageExceptionIfItCause(e);

            throw new StorageException("Row version lookup failed: [rowId={}, {}]", e, rowId, createStorageInfo());
        }
    }

    @Override
    public @Nullable GcEntry peek(HybridTimestamp lowWatermark) {
        assert THREAD_LOCAL_LOCKER.get() != null;

        // Assertion above guarantees that we're in "runConsistently" closure.
        throwExceptionIfStorageNotInRunnableState();

        GcRowVersion head = gcQueue.getFirst();

        // Garbage collection queue is empty.
        if (head == null) {
            return null;
        }

        HybridTimestamp rowTimestamp = head.getTimestamp();

        // There are no versions in the garbage collection queue before watermark.
        if (rowTimestamp.compareTo(lowWatermark) > 0) {
            return null;
        }

        return head;
    }

    @Override
    public @Nullable BinaryRow vacuum(GcEntry entry) {
        assert THREAD_LOCAL_LOCKER.get() != null;
        assert THREAD_LOCAL_LOCKER.get().isLocked(entry.getRowId());

        // Assertion above guarantees that we're in "runConsistently" closure.
        throwExceptionIfStorageNotInRunnableState();

        assert entry instanceof GcRowVersion : entry;

        GcRowVersion gcRowVersion = (GcRowVersion) entry;

        RowId rowId = entry.getRowId();
        HybridTimestamp rowTimestamp = gcRowVersion.getTimestamp();

        // Someone processed the element in parallel.
        if (!gcQueue.remove(rowId, rowTimestamp, gcRowVersion.getLink())) {
            return null;
        }

        RowVersion removedRowVersion = removeWriteOnGc(rowId, rowTimestamp, gcRowVersion.getLink());

        return removedRowVersion.value();
    }

    private RowVersion removeWriteOnGc(RowId rowId, HybridTimestamp rowTimestamp, long rowLink) {
        RemoveWriteOnGcInvokeClosure removeWriteOnGc = new RemoveWriteOnGcInvokeClosure(rowId, rowTimestamp, rowLink, this);

        try {
            versionChainTree.invoke(new VersionChainKey(rowId), null, removeWriteOnGc);
        } catch (IgniteInternalCheckedException e) {
            throwStorageExceptionIfItCause(e);

            throw new StorageException(
                    "Error removing row version from version chain on garbage collection: [rowId={}, rowTimestamp={}, {}]",
                    e,
                    rowId, rowTimestamp, createStorageInfo()
            );
        }

        removeWriteOnGc.afterCompletion();

        return removeWriteOnGc.getResult();
    }

    IndexMeta createIndexMetaForNewIndex(int indexId) {
        return new IndexMeta(indexId, 0L, RowId.lowestRowId(partitionId).uuid());
    }

    /**
     * Returns a index storage instance or {@code null} if not exists.
     *
     * @param indexId Index ID.
     */
    public @Nullable IndexStorage getIndex(int indexId) {
        return busy(() -> {
            PageMemoryHashIndexStorage hashIndexStorage = hashIndexes.get(indexId);

            if (hashIndexStorage != null) {
                return hashIndexStorage;
            }

            return sortedIndexes.get(indexId);
        });
    }
}<|MERGE_RESOLUTION|>--- conflicted
+++ resolved
@@ -182,11 +182,7 @@
                     } else {
                         assert indexDescriptor == null;
 
-<<<<<<< HEAD
-                        // TODO: IGNITE-17626 Drop the index synchronously.
-=======
-                        //TODO: IGNITE-21583 Drop the index synchronously.
->>>>>>> 11641b10
+                        // TODO: IGNITE-21583 Drop the index synchronously.
                     }
                 }
 
