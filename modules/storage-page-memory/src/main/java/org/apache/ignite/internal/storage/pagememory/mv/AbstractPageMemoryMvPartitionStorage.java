/*
 * Licensed to the Apache Software Foundation (ASF) under one or more
 * contributor license agreements. See the NOTICE file distributed with
 * this work for additional information regarding copyright ownership.
 * The ASF licenses this file to You under the Apache License, Version 2.0
 * (the "License"); you may not use this file except in compliance with
 * the License. You may obtain a copy of the License at
 *
 *      http://www.apache.org/licenses/LICENSE-2.0
 *
 * Unless required by applicable law or agreed to in writing, software
 * distributed under the License is distributed on an "AS IS" BASIS,
 * WITHOUT WARRANTIES OR CONDITIONS OF ANY KIND, either express or implied.
 * See the License for the specific language governing permissions and
 * limitations under the License.
 */

package org.apache.ignite.internal.storage.pagememory.mv;

import static org.apache.ignite.internal.configuration.util.ConfigurationUtil.getByInternalId;
import static org.apache.ignite.internal.pagememory.util.PageIdUtils.NULL_LINK;
import static org.apache.ignite.internal.storage.util.StorageUtils.throwExceptionDependingOnStorageState;
import static org.apache.ignite.internal.storage.util.StorageUtils.throwExceptionDependingOnStorageStateOnRebalance;
import static org.apache.ignite.internal.storage.util.StorageUtils.throwExceptionIfStorageInProgressOfRebalance;

import java.nio.ByteBuffer;
import java.util.ArrayList;
import java.util.List;
import java.util.NoSuchElementException;
import java.util.UUID;
import java.util.concurrent.ConcurrentHashMap;
import java.util.concurrent.ConcurrentMap;
import java.util.concurrent.atomic.AtomicBoolean;
import java.util.concurrent.atomic.AtomicLong;
import java.util.concurrent.atomic.AtomicReference;
import java.util.function.Predicate;
import java.util.function.Supplier;
import org.apache.ignite.configuration.NamedListView;
import org.apache.ignite.internal.hlc.HybridTimestamp;
import org.apache.ignite.internal.pagememory.PageIdAllocator;
import org.apache.ignite.internal.pagememory.PageMemory;
import org.apache.ignite.internal.pagememory.datapage.DataPageReader;
import org.apache.ignite.internal.pagememory.metric.IoStatisticsHolderNoOp;
import org.apache.ignite.internal.pagememory.util.PageLockListenerNoOp;
import org.apache.ignite.internal.schema.BinaryRow;
import org.apache.ignite.internal.schema.ByteBufferRow;
import org.apache.ignite.internal.schema.configuration.index.HashIndexView;
import org.apache.ignite.internal.schema.configuration.index.SortedIndexView;
import org.apache.ignite.internal.schema.configuration.index.TableIndexView;
import org.apache.ignite.internal.storage.MvPartitionStorage;
import org.apache.ignite.internal.storage.PartitionTimestampCursor;
import org.apache.ignite.internal.storage.ReadResult;
import org.apache.ignite.internal.storage.RowId;
import org.apache.ignite.internal.storage.StorageException;
import org.apache.ignite.internal.storage.StorageRebalanceException;
import org.apache.ignite.internal.storage.TxIdMismatchException;
import org.apache.ignite.internal.storage.index.HashIndexDescriptor;
import org.apache.ignite.internal.storage.index.SortedIndexDescriptor;
import org.apache.ignite.internal.storage.pagememory.AbstractPageMemoryTableStorage;
import org.apache.ignite.internal.storage.pagememory.index.freelist.IndexColumns;
import org.apache.ignite.internal.storage.pagememory.index.freelist.IndexColumnsFreeList;
import org.apache.ignite.internal.storage.pagememory.index.hash.HashIndexTree;
import org.apache.ignite.internal.storage.pagememory.index.hash.PageMemoryHashIndexStorage;
import org.apache.ignite.internal.storage.pagememory.index.meta.IndexMeta;
import org.apache.ignite.internal.storage.pagememory.index.meta.IndexMetaTree;
import org.apache.ignite.internal.storage.pagememory.index.sorted.PageMemorySortedIndexStorage;
import org.apache.ignite.internal.storage.pagememory.index.sorted.SortedIndexTree;
import org.apache.ignite.internal.storage.util.StorageState;
import org.apache.ignite.internal.util.Cursor;
import org.apache.ignite.internal.util.IgniteSpinBusyLock;
import org.apache.ignite.internal.util.IgniteUtils;
import org.apache.ignite.lang.IgniteInternalCheckedException;
import org.apache.ignite.lang.IgniteStringFormatter;
import org.jetbrains.annotations.Nullable;

/**
 * Abstract implementation of partition storage using Page Memory.
 */
public abstract class AbstractPageMemoryMvPartitionStorage implements MvPartitionStorage {
    private static final byte[] TOMBSTONE_PAYLOAD = new byte[0];

    private static final Predicate<HybridTimestamp> ALWAYS_LOAD_VALUE = timestamp -> true;

    protected final int partitionId;

    protected final int groupId;

    protected final AbstractPageMemoryTableStorage tableStorage;

    protected volatile VersionChainTree versionChainTree;

    protected volatile RowVersionFreeList rowVersionFreeList;

    protected volatile IndexColumnsFreeList indexFreeList;

<<<<<<< HEAD
    protected volatile IndexMetaTree indexMetaTree;

=======
>>>>>>> df6a3b5b
    protected final DataPageReader rowVersionDataPageReader;

    protected final ConcurrentMap<UUID, PageMemoryHashIndexStorage> hashIndexes = new ConcurrentHashMap<>();

    protected final ConcurrentMap<UUID, PageMemorySortedIndexStorage> sortedIndexes = new ConcurrentHashMap<>();

<<<<<<< HEAD
    /** Busy lock. */
    private final IgniteSpinBusyLock busyLock = new IgniteSpinBusyLock();

    /** Current state of the storage. */
    protected final AtomicReference<StorageState> state = new AtomicReference<>(StorageState.RUNNABLE);
=======
    /** Busy lock for synchronous closing. */
    protected final IgniteSpinBusyLock busyLock = new IgniteSpinBusyLock();

    /** Prevents double stopping of the component. */
    protected final AtomicBoolean stopGuard = new AtomicBoolean();
>>>>>>> df6a3b5b

    /**
     * Constructor.
     *
     * @param partitionId Partition ID.
     * @param tableStorage Table storage instance.
     * @param rowVersionFreeList Free list for {@link RowVersion}.
     * @param indexFreeList Free list fot {@link IndexColumns}.
     * @param versionChainTree Table tree for {@link VersionChain}.
     * @param indexMetaTree Tree that contains SQL indexes' metadata.
     */
    protected AbstractPageMemoryMvPartitionStorage(
            int partitionId,
            AbstractPageMemoryTableStorage tableStorage,
            RowVersionFreeList rowVersionFreeList,
            IndexColumnsFreeList indexFreeList,
            VersionChainTree versionChainTree,
            IndexMetaTree indexMetaTree
    ) {
        this.partitionId = partitionId;
        this.tableStorage = tableStorage;

        this.rowVersionFreeList = rowVersionFreeList;
        this.indexFreeList = indexFreeList;

        this.versionChainTree = versionChainTree;
        this.indexMetaTree = indexMetaTree;

        PageMemory pageMemory = tableStorage.dataRegion().pageMemory();

        groupId = tableStorage.configuration().value().tableId();

        rowVersionDataPageReader = new DataPageReader(pageMemory, groupId, IoStatisticsHolderNoOp.INSTANCE);
    }

    /**
     * Starts a partition by initializing its internal structures.
     */
    public void start() {
        busy(() -> {
<<<<<<< HEAD
            startBusy();

            return null;
        });
    }

    private void startBusy() {
        try (Cursor<IndexMeta> cursor = indexMetaTree.find(null, null)) {
            NamedListView<TableIndexView> indexesCfgView = tableStorage.tablesConfiguration().indexes().value();
=======
            try (Cursor<IndexMeta> cursor = indexMetaTree.find(null, null)) {
                NamedListView<TableIndexView> indexesCfgView = tableStorage.tablesConfiguration().indexes().value();

                while (cursor.hasNext()) {
                    IndexMeta indexMeta = cursor.next();
>>>>>>> df6a3b5b

                    TableIndexView indexCfgView = getByInternalId(indexesCfgView, indexMeta.id());

                    if (indexCfgView instanceof HashIndexView) {
                        createOrRestoreHashIndex(indexMeta);
                    } else if (indexCfgView instanceof SortedIndexView) {
                        createOrRestoreSortedIndex(indexMeta);
                    } else {
                        assert indexCfgView == null;

<<<<<<< HEAD
                if (indexCfgView instanceof HashIndexView) {
                    hashIndexes.put(indexCfgView.id(), createOrRestoreHashIndex(indexMeta));
                } else if (indexCfgView instanceof SortedIndexView) {
                    sortedIndexes.put(indexCfgView.id(), createOrRestoreSortedIndex(indexMeta));
                } else {
                    assert indexCfgView == null;

                    //TODO: IGNITE-17626 Drop the index synchronously.
                }
            }
        } catch (Exception e) {
            throw new StorageException("Failed to process SQL indexes during the partition start", e);
        }
=======
                        //TODO: IGNITE-17626 Drop the index synchronously.
                    }
                }

                return null;
            } catch (Exception e) {
                throw new StorageException("Failed to process SQL indexes during the partition start", e);
            }
        });
>>>>>>> df6a3b5b
    }

    /**
     * Returns the partition ID.
     */
    public int partitionId() {
        return partitionId;
    }

    /**
     * Returns a hash index instance, creating index it if necessary.
     *
     * @param indexId Index UUID.
     */
    public PageMemoryHashIndexStorage getOrCreateHashIndex(UUID indexId) {
        return busy(() -> hashIndexes.computeIfAbsent(indexId, uuid -> createOrRestoreHashIndex(new IndexMeta(indexId, 0L))));
    }

    /**
     * Returns a sorted index instance, creating index it if necessary.
     *
     * @param indexId Index UUID.
     */
    public PageMemorySortedIndexStorage getOrCreateSortedIndex(UUID indexId) {
        return busy(() -> sortedIndexes.computeIfAbsent(indexId, uuid -> createOrRestoreSortedIndex(new IndexMeta(indexId, 0L))));
    }

    private PageMemoryHashIndexStorage createOrRestoreHashIndex(IndexMeta indexMeta) {
        var indexDescriptor = new HashIndexDescriptor(indexMeta.id(), tableStorage.tablesConfiguration().value());
<<<<<<< HEAD

        HashIndexTree hashIndexTree = createHashIndexTree(indexDescriptor, indexMeta);
=======
>>>>>>> df6a3b5b

        return new PageMemoryHashIndexStorage(indexDescriptor, indexFreeList, hashIndexTree);
    }

    HashIndexTree createHashIndexTree(HashIndexDescriptor indexDescriptor, IndexMeta indexMeta) {
        try {
            PageMemory pageMemory = tableStorage.dataRegion().pageMemory();

            boolean initNew = indexMeta.metaPageId() == 0L;

            long metaPageId = initNew
                    ? pageMemory.allocatePage(groupId, partitionId, PageIdAllocator.FLAG_AUX)
                    : indexMeta.metaPageId();

            HashIndexTree hashIndexTree = new HashIndexTree(
                    groupId,
                    tableStorage.getTableName(),
                    partitionId,
                    pageMemory,
                    PageLockListenerNoOp.INSTANCE,
                    new AtomicLong(),
                    metaPageId,
                    rowVersionFreeList,
                    indexDescriptor,
                    initNew
            );

            if (initNew) {
                boolean replaced = indexMetaTree.putx(new IndexMeta(indexMeta.id(), metaPageId));

                assert !replaced;
            }

            return hashIndexTree;
        } catch (IgniteInternalCheckedException e) {
            throw new StorageException(
                    IgniteStringFormatter.format(
                            "Error creating hash index tree: [table={}, partitionId={}, indexId={}]",
                            tableStorage.getTableName(),
                            partitionId,
                            indexMeta.id()
                    ),
                    e
            );
        }
    }

    private PageMemorySortedIndexStorage createOrRestoreSortedIndex(IndexMeta indexMeta) {
        var indexDescriptor = new SortedIndexDescriptor(indexMeta.id(), tableStorage.tablesConfiguration().value());
<<<<<<< HEAD

        SortedIndexTree sortedIndexTree = createSortedIndexTree(indexDescriptor, indexMeta);

        return new PageMemorySortedIndexStorage(indexDescriptor, indexFreeList, sortedIndexTree);
    }
=======
>>>>>>> df6a3b5b

    SortedIndexTree createSortedIndexTree(SortedIndexDescriptor indexDescriptor, IndexMeta indexMeta) {
        try {
            PageMemory pageMemory = tableStorage.dataRegion().pageMemory();

            boolean initNew = indexMeta.metaPageId() == 0L;

            long metaPageId = initNew
                    ? pageMemory.allocatePage(groupId, partitionId, PageIdAllocator.FLAG_AUX)
                    : indexMeta.metaPageId();

            SortedIndexTree sortedIndexTree = new SortedIndexTree(
                    groupId,
                    tableStorage.getTableName(),
                    partitionId,
                    pageMemory,
                    PageLockListenerNoOp.INSTANCE,
                    new AtomicLong(),
                    metaPageId,
                    rowVersionFreeList,
                    indexDescriptor,
                    initNew
            );

            if (initNew) {
                boolean replaced = indexMetaTree.putx(new IndexMeta(indexMeta.id(), metaPageId));

                assert !replaced;
            }

            return sortedIndexTree;
        } catch (IgniteInternalCheckedException e) {
            throw new StorageException(
                    IgniteStringFormatter.format(
                            "Error creating sorted index tree: [table={}, partitionId={}, indexId={}]",
                            tableStorage.getTableName(),
                            partitionId,
                            indexMeta.id()
                    ),
                    e
            );
        }
    }

    @Override
    public ReadResult read(RowId rowId, HybridTimestamp timestamp) throws StorageException {
        return busy(() -> {
<<<<<<< HEAD
            throwExceptionIfStorageInProgressOfRebalance(state.get(), this::createStorageInfo);

=======
>>>>>>> df6a3b5b
            if (rowId.partitionId() != partitionId) {
                throw new IllegalArgumentException(
                        String.format("RowId partition [%d] is not equal to storage partition [%d].", rowId.partitionId(), partitionId));
            }

            VersionChain versionChain = findVersionChain(rowId);

            if (versionChain == null) {
                return ReadResult.empty(rowId);
            }

            if (lookingForLatestVersion(timestamp)) {
                return findLatestRowVersion(versionChain);
            } else {
                return findRowVersionByTimestamp(versionChain, timestamp);
            }
        });
    }

    private static boolean lookingForLatestVersion(HybridTimestamp timestamp) {
        return timestamp == HybridTimestamp.MAX_VALUE;
    }

    private @Nullable VersionChain findVersionChain(RowId rowId) {
        try {
            return versionChainTree.findOne(new VersionChainKey(rowId));
        } catch (IgniteInternalCheckedException e) {
            throw new StorageException("Version chain lookup failed", e);
        }
    }

    private ReadResult findLatestRowVersion(VersionChain versionChain) {
        RowVersion rowVersion = readRowVersion(versionChain.headLink(), ALWAYS_LOAD_VALUE);

        if (versionChain.isUncommitted()) {
            assert versionChain.transactionId() != null;

            HybridTimestamp newestCommitTs = null;

            if (versionChain.hasCommittedVersions()) {
                long newestCommitLink = versionChain.newestCommittedLink();
                newestCommitTs = readRowVersion(newestCommitLink, ALWAYS_LOAD_VALUE).timestamp();
            }

            return writeIntentToResult(versionChain, rowVersion, newestCommitTs);
        } else {
            ByteBufferRow row = rowVersionToBinaryRow(rowVersion);

            return ReadResult.createFromCommitted(versionChain.rowId(), row, rowVersion.timestamp());
        }
    }

    RowVersion readRowVersion(long rowVersionLink, Predicate<HybridTimestamp> loadValue) {
        ReadRowVersion read = new ReadRowVersion(partitionId);

        try {
            rowVersionDataPageReader.traverse(rowVersionLink, read, loadValue);
        } catch (IgniteInternalCheckedException e) {
            throw new StorageException("Row version lookup failed", e);
        }

        return read.result();
    }

    private void throwIfChainBelongsToAnotherTx(VersionChain versionChain, UUID txId) {
        assert versionChain.isUncommitted();

        if (!txId.equals(versionChain.transactionId())) {
            throw new TxIdMismatchException(txId, versionChain.transactionId());
        }
    }

    private @Nullable ByteBufferRow rowVersionToBinaryRow(RowVersion rowVersion) {
        if (rowVersion.isTombstone()) {
            return null;
        }

        return new ByteBufferRow(rowVersion.value());
    }

    /**
     * Finds row version by timestamp. See {@link MvPartitionStorage#read(RowId, HybridTimestamp)} for details on the API.
     *
     * @param versionChain Version chain.
     * @param timestamp Timestamp.
     * @return Read result.
     */
    private ReadResult findRowVersionByTimestamp(VersionChain versionChain, HybridTimestamp timestamp) {
        assert timestamp != null;

        long headLink = versionChain.headLink();

        if (versionChain.isUncommitted()) {
            // We have a write-intent.
            if (!versionChain.hasCommittedVersions()) {
                // We *only* have a write-intent, return it.
                RowVersion rowVersion = readRowVersion(headLink, ALWAYS_LOAD_VALUE);

                return writeIntentToResult(versionChain, rowVersion, null);
            }
        }

        return walkVersionChain(versionChain, timestamp);
    }

    /**
     * Walks version chain to find a row by timestamp. See {@link MvPartitionStorage#read(RowId, HybridTimestamp)} for details.
     *
     * @param chain Version chain head.
     * @param timestamp Timestamp.
     * @return Read result.
     */
    private ReadResult walkVersionChain(VersionChain chain, HybridTimestamp timestamp) {
        assert chain.hasCommittedVersions();

        boolean hasWriteIntent = chain.isUncommitted();

        RowVersion firstCommit;

        if (hasWriteIntent) {
            // First commit can only match if its timestamp matches query timestamp.
            firstCommit = readRowVersion(chain.nextLink(), rowTimestamp -> timestamp.compareTo(rowTimestamp) == 0);
        } else {
            firstCommit = readRowVersion(chain.headLink(), rowTimestamp -> timestamp.compareTo(rowTimestamp) >= 0);
        }

        assert firstCommit.isCommitted();
        assert firstCommit.timestamp() != null;

        if (hasWriteIntent && timestamp.compareTo(firstCommit.timestamp()) > 0) {
            // It's the latest commit in chain, query ts is greater than commit ts and there is a write-intent.
            // So we just return write-intent.
            RowVersion rowVersion = readRowVersion(chain.headLink(), ALWAYS_LOAD_VALUE);

            return writeIntentToResult(chain, rowVersion, firstCommit.timestamp());
        }

        RowVersion curCommit = firstCommit;

        do {
            assert curCommit.timestamp() != null;

            int compareResult = timestamp.compareTo(curCommit.timestamp());

            if (compareResult >= 0) {
                // This commit has timestamp matching the query ts, meaning that commit is the one we are looking for.
                BinaryRow row;

                if (curCommit.isTombstone()) {
                    row = null;
                } else {
                    row = new ByteBufferRow(curCommit.value());
                }

                return ReadResult.createFromCommitted(chain.rowId(), row, curCommit.timestamp());
            }

            if (!curCommit.hasNextLink()) {
                curCommit = null;
            } else {
                curCommit = readRowVersion(curCommit.nextLink(), rowTimestamp -> timestamp.compareTo(rowTimestamp) >= 0);
            }
        } while (curCommit != null);

        return ReadResult.empty(chain.rowId());
    }

    private ReadResult writeIntentToResult(VersionChain chain, RowVersion rowVersion, @Nullable HybridTimestamp lastCommittedTimestamp) {
        assert rowVersion.isUncommitted();

        UUID transactionId = chain.transactionId();
        UUID commitTableId = chain.commitTableId();
        int commitPartitionId = chain.commitPartitionId();

        BinaryRow row = rowVersionToBinaryRow(rowVersion);

        return ReadResult.createFromWriteIntent(
                chain.rowId(),
                row,
                transactionId,
                commitTableId,
                commitPartitionId,
                lastCommittedTimestamp
        );
    }

    private RowVersion insertRowVersion(@Nullable BinaryRow row, long nextPartitionlessLink) {
        byte[] rowBytes = rowBytes(row);

        RowVersion rowVersion = new RowVersion(partitionId, nextPartitionlessLink, ByteBuffer.wrap(rowBytes));

        insertRowVersion(rowVersion);

        return rowVersion;
    }

    private void insertRowVersion(RowVersion rowVersion) {
        try {
            rowVersionFreeList.insertDataRow(rowVersion);
        } catch (IgniteInternalCheckedException e) {
            throw new StorageException("Cannot store a row version", e);
        }
    }

    private static byte[] rowBytes(@Nullable BinaryRow row) {
        // TODO IGNITE-16913 Add proper way to write row bytes into array without allocations.
        return row == null ? TOMBSTONE_PAYLOAD : row.bytes();
    }

    @Override
    public @Nullable BinaryRow addWrite(RowId rowId, @Nullable BinaryRow row, UUID txId, UUID commitTableId, int commitPartitionId)
            throws TxIdMismatchException, StorageException {
<<<<<<< HEAD
        return busy(() -> {
            assert rowId.partitionId() == partitionId : rowId;

=======
        assert rowId.partitionId() == partitionId : rowId;

        return busy(() -> {
>>>>>>> df6a3b5b
            VersionChain currentChain = findVersionChain(rowId);

            if (currentChain == null) {
                RowVersion newVersion = insertRowVersion(row, NULL_LINK);

                VersionChain versionChain = VersionChain.createUncommitted(rowId, txId, commitTableId, commitPartitionId, newVersion.link(),
                        NULL_LINK);

                updateVersionChain(versionChain);

                return null;
            }

            if (currentChain.isUncommitted()) {
                throwIfChainBelongsToAnotherTx(currentChain, txId);
            }

            RowVersion newVersion = insertRowVersion(row, currentChain.newestCommittedLink());

            BinaryRow res = null;

            if (currentChain.isUncommitted()) {
                RowVersion currentVersion = readRowVersion(currentChain.headLink(), ALWAYS_LOAD_VALUE);

                res = rowVersionToBinaryRow(currentVersion);

                // as we replace an uncommitted version with new one, we need to remove old uncommitted version
                removeRowVersion(currentVersion);
            }

            VersionChain chainReplacement = VersionChain.createUncommitted(rowId, txId, commitTableId, commitPartitionId, newVersion.link(),
                    newVersion.nextLink());

            updateVersionChain(chainReplacement);

            return res;
        });
    }

    @Override
    public @Nullable BinaryRow abortWrite(RowId rowId) throws StorageException {
        return busy(() -> {
            assert rowId.partitionId() == partitionId : rowId;

<<<<<<< HEAD
            throwExceptionIfStorageInProgressOfRebalance(state.get(), this::createStorageInfo);

=======
        return busy(() -> {
>>>>>>> df6a3b5b
            VersionChain currentVersionChain = findVersionChain(rowId);

            if (currentVersionChain == null || currentVersionChain.transactionId() == null) {
                // Row doesn't exist or the chain doesn't contain an uncommitted write intent.
                return null;
            }

            RowVersion latestVersion = readRowVersion(currentVersionChain.headLink(), ALWAYS_LOAD_VALUE);

            assert latestVersion.isUncommitted();

            removeRowVersion(latestVersion);

            if (latestVersion.hasNextLink()) {
                // Next can be safely replaced with any value (like 0), because this field is only used when there
                // is some uncommitted value, but when we add an uncommitted value, we 'fix' such placeholder value
                // (like 0) by replacing it with a valid value.
                VersionChain versionChainReplacement = VersionChain.createCommitted(rowId, latestVersion.nextLink(), NULL_LINK);

                updateVersionChain(versionChainReplacement);
            } else {
                // it was the only version, let's remove the chain as well
                removeVersionChain(currentVersionChain);
            }

            return rowVersionToBinaryRow(latestVersion);
        });
    }

    private void removeVersionChain(VersionChain currentVersionChain) {
        try {
            versionChainTree.remove(currentVersionChain);
        } catch (IgniteInternalCheckedException e) {
            throw new StorageException("Cannot remove chain version", e);
        }
    }

    @Override
    public void commitWrite(RowId rowId, HybridTimestamp timestamp) throws StorageException {
<<<<<<< HEAD
        busy(() -> {
            assert rowId.partitionId() == partitionId : rowId;

=======
        assert rowId.partitionId() == partitionId : rowId;

        busy(() -> {
>>>>>>> df6a3b5b
            VersionChain currentVersionChain = findVersionChain(rowId);

            if (currentVersionChain == null || currentVersionChain.transactionId() == null) {
                // Row doesn't exist or the chain doesn't contain an uncommitted write intent.
                return null;
            }

            long chainLink = currentVersionChain.headLink();

            try {
                rowVersionFreeList.updateTimestamp(chainLink, timestamp);
            } catch (IgniteInternalCheckedException e) {
                throw new StorageException("Cannot update timestamp", e);
            }

            try {
                VersionChain updatedVersionChain = VersionChain.createCommitted(
                        currentVersionChain.rowId(),
                        currentVersionChain.headLink(),
                        currentVersionChain.nextLink()
                );

                versionChainTree.putx(updatedVersionChain);
            } catch (IgniteInternalCheckedException e) {
                throw new StorageException("Cannot update transaction ID", e);
            }

            return null;
        });
    }

    private void removeRowVersion(RowVersion currentVersion) {
        try {
            rowVersionFreeList.removeDataRowByLink(currentVersion.link());
        } catch (IgniteInternalCheckedException e) {
            throw new StorageException("Cannot update row version", e);
        }
    }

    private void updateVersionChain(VersionChain newVersionChain) {
        try {
            versionChainTree.putx(newVersionChain);
        } catch (IgniteInternalCheckedException e) {
            throw new StorageException("Cannot update version chain", e);
        }
    }

    @Override
    public void addWriteCommitted(RowId rowId, @Nullable BinaryRow row, HybridTimestamp commitTimestamp) throws StorageException {
<<<<<<< HEAD
        busy(() -> {
            assert rowId.partitionId() == partitionId : rowId;

=======
        assert rowId.partitionId() == partitionId : rowId;

        busy(() -> {
>>>>>>> df6a3b5b
            VersionChain currentChain = findVersionChain(rowId);

            if (currentChain != null && currentChain.isUncommitted()) {
                // This means that there is a bug in our code as the caller must make sure that no write intent exists
                // below this write.
                throw new StorageException("Write intent exists for " + rowId);
            }

            long nextLink = currentChain == null ? NULL_LINK : currentChain.newestCommittedLink();
            RowVersion newVersion = insertCommittedRowVersion(row, commitTimestamp, nextLink);

            VersionChain chainReplacement = VersionChain.createCommitted(rowId, newVersion.link(), newVersion.nextLink());

            updateVersionChain(chainReplacement);

            return null;
        });
    }

    private RowVersion insertCommittedRowVersion(@Nullable BinaryRow row, HybridTimestamp commitTimestamp, long nextPartitionlessLink) {
        byte[] rowBytes = rowBytes(row);

        RowVersion rowVersion = new RowVersion(partitionId, commitTimestamp, nextPartitionlessLink, ByteBuffer.wrap(rowBytes));

        insertRowVersion(rowVersion);

        return rowVersion;
    }

    @Override
    public Cursor<ReadResult> scanVersions(RowId rowId) throws StorageException {
<<<<<<< HEAD
        return busy(() -> {
            throwExceptionIfStorageInProgressOfRebalance(state.get(), this::createStorageInfo);

            return new ScanVersionsCursor(rowId);
        });
=======
        return busy(() -> new ScanVersionsCursor(rowId));
>>>>>>> df6a3b5b
    }

    private static ReadResult rowVersionToResultNotFillingLastCommittedTs(VersionChain versionChain, RowVersion rowVersion) {
        ByteBufferRow row = new ByteBufferRow(rowVersion.value());

        if (rowVersion.isCommitted()) {
            return ReadResult.createFromCommitted(versionChain.rowId(), row, rowVersion.timestamp());
        } else {
            return ReadResult.createFromWriteIntent(
                    versionChain.rowId(),
                    row,
                    versionChain.transactionId(),
                    versionChain.commitTableId(),
                    versionChain.commitPartitionId(),
                    null
            );
        }
    }

    @Override
    public PartitionTimestampCursor scan(HybridTimestamp timestamp) throws StorageException {
        return busy(() -> {
<<<<<<< HEAD
            throwExceptionIfStorageInProgressOfRebalance(state.get(), this::createStorageInfo);

=======
>>>>>>> df6a3b5b
            Cursor<VersionChain> treeCursor;

            try {
                treeCursor = versionChainTree.find(null, null);
            } catch (IgniteInternalCheckedException e) {
                throw new StorageException("Find failed", e);
            }

            if (lookingForLatestVersion(timestamp)) {
                return new LatestVersionsCursor(treeCursor);
            } else {
                return new TimestampCursor(treeCursor, timestamp);
            }
        });
    }

    @Override
    public @Nullable RowId closestRowId(RowId lowerBound) throws StorageException {
<<<<<<< HEAD
        return busy(() -> closestRowIdBusy(lowerBound));
    }

    private @Nullable RowId closestRowIdBusy(RowId lowerBound) throws StorageException {
        throwExceptionIfStorageInProgressOfRebalance(state.get(), this::createStorageInfo);

        try (Cursor<VersionChain> cursor = versionChainTree.find(new VersionChainKey(lowerBound), null)) {
            return cursor.hasNext() ? cursor.next().rowId() : null;
        } catch (Exception e) {
            throw new StorageException("Error occurred while trying to read a row id", e);
        }
=======
        return busy(() -> {
            try (Cursor<VersionChain> cursor = versionChainTree.find(new VersionChainKey(lowerBound), null)) {
                return cursor.hasNext() ? cursor.next().rowId() : null;
            } catch (Exception e) {
                throw new StorageException("Error occurred while trying to read a row id", e);
            }
        });
>>>>>>> df6a3b5b
    }

    @Override
    public long rowsCount() {
<<<<<<< HEAD
        return busy(this::rowsCountBusy);
    }

    private long rowsCountBusy() {
        throwExceptionIfStorageInProgressOfRebalance(state.get(), this::createStorageInfo);

        try {
            return versionChainTree.size();
        } catch (IgniteInternalCheckedException e) {
            throw new StorageException("Error occurred while fetching the size", e);
        }
=======
        return busy(() -> {
            try {
                return versionChainTree.size();
            } catch (IgniteInternalCheckedException e) {
                throw new StorageException("Error occurred while fetching the size.", e);
            }
        });
>>>>>>> df6a3b5b
    }

    private abstract class BasePartitionTimestampCursor implements PartitionTimestampCursor {
        protected final Cursor<VersionChain> treeCursor;

        @Nullable
        protected ReadResult nextRead = null;

        @Nullable
        protected VersionChain currentChain = null;

        protected BasePartitionTimestampCursor(Cursor<VersionChain> treeCursor) {
            this.treeCursor = treeCursor;
        }

        @Override
        public final ReadResult next() {
            return busy(() -> {
<<<<<<< HEAD
                throwExceptionIfStorageInProgressOfRebalance(state.get(), AbstractPageMemoryMvPartitionStorage.this::createStorageInfo);

                if (!hasNext()) {
                    throw new NoSuchElementException("The cursor is exhausted");
                }

                assert nextRead != null;

                ReadResult res = nextRead;

                nextRead = null;

=======
                if (!hasNext()) {
                    throw new NoSuchElementException("The cursor is exhausted");
                }

                assert nextRead != null;

                ReadResult res = nextRead;

                nextRead = null;

>>>>>>> df6a3b5b
                return res;
            });
        }

        @Override
        public void close() {
            treeCursor.close();
        }

        @Override
        public @Nullable BinaryRow committed(HybridTimestamp timestamp) {
            return busy(() -> {
<<<<<<< HEAD
                throwExceptionIfStorageInProgressOfRebalance(state.get(), AbstractPageMemoryMvPartitionStorage.this::createStorageInfo);

=======
>>>>>>> df6a3b5b
                if (currentChain == null) {
                    throw new IllegalStateException();
                }

                ReadResult result = findRowVersionByTimestamp(currentChain, timestamp);

                if (result.isEmpty()) {
                    return null;
                }

                // We don't check if row conforms the key filter here, because we've already checked it.
                return result.binaryRow();
            });
        }
    }

    /**
     * Implementation of the {@link PartitionTimestampCursor} over the page memory storage. See {@link PartitionTimestampCursor} for the
     * details on the API.
     */
    private class TimestampCursor extends BasePartitionTimestampCursor {
        private final HybridTimestamp timestamp;

        private boolean iterationExhausted = false;

        public TimestampCursor(Cursor<VersionChain> treeCursor, HybridTimestamp timestamp) {
            super(treeCursor);

            this.timestamp = timestamp;
        }

        @Override
        public boolean hasNext() {
            return busy(() -> {
                if (nextRead != null) {
                    return true;
                }

<<<<<<< HEAD
            while (true) {
                Boolean hasNext = busy(() -> {
                    throwExceptionIfStorageInProgressOfRebalance(state.get(), AbstractPageMemoryMvPartitionStorage.this::createStorageInfo);

=======
                if (iterationExhausted) {
                    return false;
                }

                currentChain = null;

                while (true) {
>>>>>>> df6a3b5b
                    if (!treeCursor.hasNext()) {
                        iterationExhausted = true;

                        return false;
                    }

                    VersionChain chain = treeCursor.next();
                    ReadResult result = findRowVersionByTimestamp(chain, timestamp);

                    if (result.isEmpty() && !result.isWriteIntent()) {
                        return null;
                    }

                    nextRead = result;
                    currentChain = chain;

                    return true;
<<<<<<< HEAD
                });

                if (hasNext != null) {
                    return hasNext;
=======
>>>>>>> df6a3b5b
                }
            });
        }
    }

    /**
     * Implementation of the cursor that iterates over the page memory storage with the respect to the transaction id. Scans the partition
     * and returns a cursor of values. All filtered values must either be uncommitted in the current transaction or already committed in a
     * different transaction.
     */
    private class LatestVersionsCursor extends BasePartitionTimestampCursor {
        private boolean iterationExhausted = false;

        public LatestVersionsCursor(Cursor<VersionChain> treeCursor) {
            super(treeCursor);
        }

        @Override
        public boolean hasNext() {
            return busy(() -> {
                if (nextRead != null) {
                    return true;
                }

<<<<<<< HEAD
            while (true) {
                Boolean hasNext = busy(() -> {
=======
                if (iterationExhausted) {
                    return false;
                }

                while (true) {
>>>>>>> df6a3b5b
                    if (!treeCursor.hasNext()) {
                        iterationExhausted = true;
                        return false;
                    }

                    VersionChain chain = treeCursor.next();
                    ReadResult result = findLatestRowVersion(chain);

                    if (result.isEmpty() && !result.isWriteIntent()) {
                        return null;
                    }

                    nextRead = result;
                    currentChain = chain;

                    return true;
<<<<<<< HEAD
                });

                if (hasNext != null) {
                    return hasNext;
                }
            }
        }
    }

    private class ScanVersionsCursor implements Cursor<ReadResult> {
        final RowId rowId;

        @Nullable
        private Boolean hasNext;

        @Nullable
        private VersionChain versionChain;

        @Nullable
        private RowVersion rowVersion;

        private ScanVersionsCursor(RowId rowId) {
            this.rowId = rowId;
        }

        @Override
        public void close() {
            // No-op.
        }

        @Override
        public boolean hasNext() {
            return busy(() -> {
                advanceIfNeeded();

                return hasNext;
            });
        }

        @Override
        public ReadResult next() {
            return busy(() -> {
                advanceIfNeeded();

                if (!hasNext) {
                    throw new NoSuchElementException();
                }

                hasNext = null;

                return rowVersionToResultNotFillingLastCommittedTs(versionChain, rowVersion);
            });
        }

        private void advanceIfNeeded() {
            throwExceptionIfStorageInProgressOfRebalance(state.get(), AbstractPageMemoryMvPartitionStorage.this::createStorageInfo);

            if (hasNext != null) {
                return;
            }

            if (versionChain == null) {
                try {
                    versionChain = versionChainTree.findOne(new VersionChainKey(rowId));
                } catch (IgniteInternalCheckedException e) {
                    throw new StorageException(e);
                }
=======
                }
            });
        }
    }

    private class ScanVersionsCursor implements Cursor<ReadResult> {
        final RowId rowId;

        @Nullable
        private Boolean hasNext;

        @Nullable
        private VersionChain versionChain;

        @Nullable
        private RowVersion rowVersion;

        private ScanVersionsCursor(RowId rowId) {
            this.rowId = rowId;
        }

        @Override
        public void close() {
            // No-op.
        }

        @Override
        public boolean hasNext() {
            return busy(() -> {
                advanceIfNeeded();

                return hasNext;
            });
        }

        @Override
        public ReadResult next() {
            return busy(() -> {
                advanceIfNeeded();

                if (!hasNext) {
                    throw new NoSuchElementException();
                }

                hasNext = null;

                return rowVersionToResultNotFillingLastCommittedTs(versionChain, rowVersion);
            });
        }

        private void advanceIfNeeded() {
            if (hasNext != null) {
                return;
            }

            if (versionChain == null) {
                try {
                    versionChain = versionChainTree.findOne(new VersionChainKey(rowId));
                } catch (IgniteInternalCheckedException e) {
                    throw new StorageException(e);
                }
>>>>>>> df6a3b5b

                rowVersion = versionChain == null ? null : readRowVersion(versionChain.headLink(), ALWAYS_LOAD_VALUE);
            } else {
                rowVersion = !rowVersion.hasNextLink() ? null : readRowVersion(rowVersion.nextLink(), ALWAYS_LOAD_VALUE);
            }

            hasNext = rowVersion != null;
        }
    }

    @Override
    public void close() {
<<<<<<< HEAD
        if (!state.compareAndSet(StorageState.RUNNABLE, StorageState.CLOSED)) {
            StorageState state = this.state.get();

            assert state == StorageState.CLOSED : state;

=======
        if (!stopGuard.compareAndSet(false, true)) {
>>>>>>> df6a3b5b
            return;
        }

        busyLock.block();

        try {
            IgniteUtils.closeAll(getResourcesToClose());
        } catch (Exception e) {
            throw new StorageException(e);
<<<<<<< HEAD
        }
    }

    /**
     * Returns all resources that should be closed on {@link #close()}.
     */
    List<AutoCloseable> getResourcesToClose() {
        List<AutoCloseable> resources = new ArrayList<>();

        resources.add(versionChainTree::close);
        resources.add(indexMetaTree::close);

        hashIndexes.values().forEach(index -> resources.add(index::close));
        sortedIndexes.values().forEach(index -> resources.add(index::close));

        return resources;
    }

    /**
     * Creates a summary info of the storage in the format "table=user, partitionId=1".
     */
    public String createStorageInfo() {
        return IgniteStringFormatter.format("table={}, partitionId={}", tableStorage.getTableName(), partitionId);
    }

    <V> V busy(Supplier<V> supplier) {
        if (!busyLock.enterBusy()) {
            throwExceptionDependingOnStorageState(state.get(), createStorageInfo());
        }

        try {
            return supplier.get();
        } finally {
            busyLock.leaveBusy();
        }
    }

    /**
     * Prepares the storage and its indexes for rebalancing.
     *
     * <p>Stops ongoing operations on the storage and its indexes.
     *
     * @throws StorageRebalanceException If there was an error when starting the rebalance.
     */
    public void startRebalance() {
        if (!state.compareAndSet(StorageState.RUNNABLE, StorageState.REBALANCE)) {
            throwExceptionDependingOnStorageStateOnRebalance(state.get(), createStorageInfo());
        }

        // Changed storage states and expect all storage operations to stop soon.
        busyLock.block();

        try {
            IgniteUtils.closeAll(getResourcesToCloseOnRebalance());

            hashIndexes.values().forEach(PageMemoryHashIndexStorage::startRebalance);
            sortedIndexes.values().forEach(PageMemorySortedIndexStorage::startRebalance);
        } catch (Exception e) {
            throw new StorageRebalanceException(
                    IgniteStringFormatter.format("Error on start of rebalancing: [{}]", createStorageInfo()),
                    e
            );
        } finally {
            busyLock.unblock();
        }
    }

    /**
     * Completes the rebalancing of the storage and its indexes.
     *
     * @throws StorageRebalanceException If there is an error while completing the storage and its indexes rebalance.
     */
    public void completeRebalance() {
        if (!state.compareAndSet(StorageState.REBALANCE, StorageState.RUNNABLE)) {
            throwExceptionDependingOnStorageStateOnRebalance(state.get(), createStorageInfo());
        }

        hashIndexes.values().forEach(PageMemoryHashIndexStorage::completeRebalance);
        sortedIndexes.values().forEach(PageMemorySortedIndexStorage::completeRebalance);
=======
        }
    }

    /**
     * Returns resources that should be closed on {@link #close()}.
     */
    protected List<AutoCloseable> getResourcesToClose() {
        List<AutoCloseable> resources = new ArrayList<>();

        resources.add(versionChainTree::close);
        resources.add(indexMetaTree::close);

        hashIndexes.values().forEach(index -> resources.add(index::close));
        sortedIndexes.values().forEach(index -> resources.add(index::close));

        resources.add(hashIndexes::clear);
        resources.add(sortedIndexes::clear);

        return resources;
    }

    /**
     * Performs a supplier using a {@link #busyLock}.
     *
     * @param <V> Type of the returned value.
     * @param supplier Supplier.
     * @return Value.
     * @throws StorageClosedException If the storage is closed.
     */
    protected <V> V busy(Supplier<V> supplier) {
        if (!busyLock.enterBusy()) {
            throw new StorageClosedException();
        }

        try {
            return supplier.get();
        } finally {
            busyLock.leaveBusy();
        }
>>>>>>> df6a3b5b
    }

    /**
     * Sets the last applied index and term on rebalance.
     *
     * @param lastAppliedIndex Last applied index value.
     * @param lastAppliedTerm Last applied term value.
     */
    public abstract void lastAppliedOnRebalance(long lastAppliedIndex, long lastAppliedTerm) throws StorageException;

    /**
     * Returns resources that will have to close on rebalancing.
     */
    abstract List<AutoCloseable> getResourcesToCloseOnRebalance();
}<|MERGE_RESOLUTION|>--- conflicted
+++ resolved
@@ -93,31 +93,22 @@
 
     protected volatile IndexColumnsFreeList indexFreeList;
 
-<<<<<<< HEAD
     protected volatile IndexMetaTree indexMetaTree;
 
-=======
->>>>>>> df6a3b5b
     protected final DataPageReader rowVersionDataPageReader;
 
     protected final ConcurrentMap<UUID, PageMemoryHashIndexStorage> hashIndexes = new ConcurrentHashMap<>();
 
     protected final ConcurrentMap<UUID, PageMemorySortedIndexStorage> sortedIndexes = new ConcurrentHashMap<>();
 
-<<<<<<< HEAD
     /** Busy lock. */
     private final IgniteSpinBusyLock busyLock = new IgniteSpinBusyLock();
 
+    /** Prevents double stopping of the component. */
+    protected final AtomicBoolean stopGuard = new AtomicBoolean();
+
     /** Current state of the storage. */
     protected final AtomicReference<StorageState> state = new AtomicReference<>(StorageState.RUNNABLE);
-=======
-    /** Busy lock for synchronous closing. */
-    protected final IgniteSpinBusyLock busyLock = new IgniteSpinBusyLock();
-
-    /** Prevents double stopping of the component. */
-    protected final AtomicBoolean stopGuard = new AtomicBoolean();
->>>>>>> df6a3b5b
-
     /**
      * Constructor.
      *
@@ -157,48 +148,21 @@
      */
     public void start() {
         busy(() -> {
-<<<<<<< HEAD
-            startBusy();
-
-            return null;
-        });
-    }
-
-    private void startBusy() {
-        try (Cursor<IndexMeta> cursor = indexMetaTree.find(null, null)) {
-            NamedListView<TableIndexView> indexesCfgView = tableStorage.tablesConfiguration().indexes().value();
-=======
             try (Cursor<IndexMeta> cursor = indexMetaTree.find(null, null)) {
                 NamedListView<TableIndexView> indexesCfgView = tableStorage.tablesConfiguration().indexes().value();
 
                 while (cursor.hasNext()) {
                     IndexMeta indexMeta = cursor.next();
->>>>>>> df6a3b5b
 
                     TableIndexView indexCfgView = getByInternalId(indexesCfgView, indexMeta.id());
 
                     if (indexCfgView instanceof HashIndexView) {
-                        createOrRestoreHashIndex(indexMeta);
+                        hashIndexes.put(indexCfgView.id(), createOrRestoreHashIndex(indexMeta));
                     } else if (indexCfgView instanceof SortedIndexView) {
-                        createOrRestoreSortedIndex(indexMeta);
+                        sortedIndexes.put(indexCfgView.id(), createOrRestoreSortedIndex(indexMeta));
                     } else {
                         assert indexCfgView == null;
 
-<<<<<<< HEAD
-                if (indexCfgView instanceof HashIndexView) {
-                    hashIndexes.put(indexCfgView.id(), createOrRestoreHashIndex(indexMeta));
-                } else if (indexCfgView instanceof SortedIndexView) {
-                    sortedIndexes.put(indexCfgView.id(), createOrRestoreSortedIndex(indexMeta));
-                } else {
-                    assert indexCfgView == null;
-
-                    //TODO: IGNITE-17626 Drop the index synchronously.
-                }
-            }
-        } catch (Exception e) {
-            throw new StorageException("Failed to process SQL indexes during the partition start", e);
-        }
-=======
                         //TODO: IGNITE-17626 Drop the index synchronously.
                     }
                 }
@@ -208,7 +172,6 @@
                 throw new StorageException("Failed to process SQL indexes during the partition start", e);
             }
         });
->>>>>>> df6a3b5b
     }
 
     /**
@@ -238,11 +201,8 @@
 
     private PageMemoryHashIndexStorage createOrRestoreHashIndex(IndexMeta indexMeta) {
         var indexDescriptor = new HashIndexDescriptor(indexMeta.id(), tableStorage.tablesConfiguration().value());
-<<<<<<< HEAD
 
         HashIndexTree hashIndexTree = createHashIndexTree(indexDescriptor, indexMeta);
-=======
->>>>>>> df6a3b5b
 
         return new PageMemoryHashIndexStorage(indexDescriptor, indexFreeList, hashIndexTree);
     }
@@ -292,14 +252,11 @@
 
     private PageMemorySortedIndexStorage createOrRestoreSortedIndex(IndexMeta indexMeta) {
         var indexDescriptor = new SortedIndexDescriptor(indexMeta.id(), tableStorage.tablesConfiguration().value());
-<<<<<<< HEAD
 
         SortedIndexTree sortedIndexTree = createSortedIndexTree(indexDescriptor, indexMeta);
 
         return new PageMemorySortedIndexStorage(indexDescriptor, indexFreeList, sortedIndexTree);
     }
-=======
->>>>>>> df6a3b5b
 
     SortedIndexTree createSortedIndexTree(SortedIndexDescriptor indexDescriptor, IndexMeta indexMeta) {
         try {
@@ -347,11 +304,8 @@
     @Override
     public ReadResult read(RowId rowId, HybridTimestamp timestamp) throws StorageException {
         return busy(() -> {
-<<<<<<< HEAD
             throwExceptionIfStorageInProgressOfRebalance(state.get(), this::createStorageInfo);
 
-=======
->>>>>>> df6a3b5b
             if (rowId.partitionId() != partitionId) {
                 throw new IllegalArgumentException(
                         String.format("RowId partition [%d] is not equal to storage partition [%d].", rowId.partitionId(), partitionId));
@@ -371,7 +325,7 @@
         });
     }
 
-    private static boolean lookingForLatestVersion(HybridTimestamp timestamp) {
+    private boolean lookingForLatestVersion(HybridTimestamp timestamp) {
         return timestamp == HybridTimestamp.MAX_VALUE;
     }
 
@@ -564,15 +518,9 @@
     @Override
     public @Nullable BinaryRow addWrite(RowId rowId, @Nullable BinaryRow row, UUID txId, UUID commitTableId, int commitPartitionId)
             throws TxIdMismatchException, StorageException {
-<<<<<<< HEAD
+        assert rowId.partitionId() == partitionId : rowId;
+
         return busy(() -> {
-            assert rowId.partitionId() == partitionId : rowId;
-
-=======
-        assert rowId.partitionId() == partitionId : rowId;
-
-        return busy(() -> {
->>>>>>> df6a3b5b
             VersionChain currentChain = findVersionChain(rowId);
 
             if (currentChain == null) {
@@ -614,15 +562,11 @@
 
     @Override
     public @Nullable BinaryRow abortWrite(RowId rowId) throws StorageException {
+        assert rowId.partitionId() == partitionId : rowId;
+
         return busy(() -> {
-            assert rowId.partitionId() == partitionId : rowId;
-
-<<<<<<< HEAD
             throwExceptionIfStorageInProgressOfRebalance(state.get(), this::createStorageInfo);
 
-=======
-        return busy(() -> {
->>>>>>> df6a3b5b
             VersionChain currentVersionChain = findVersionChain(rowId);
 
             if (currentVersionChain == null || currentVersionChain.transactionId() == null) {
@@ -662,15 +606,9 @@
 
     @Override
     public void commitWrite(RowId rowId, HybridTimestamp timestamp) throws StorageException {
-<<<<<<< HEAD
+        assert rowId.partitionId() == partitionId : rowId;
+
         busy(() -> {
-            assert rowId.partitionId() == partitionId : rowId;
-
-=======
-        assert rowId.partitionId() == partitionId : rowId;
-
-        busy(() -> {
->>>>>>> df6a3b5b
             VersionChain currentVersionChain = findVersionChain(rowId);
 
             if (currentVersionChain == null || currentVersionChain.transactionId() == null) {
@@ -720,15 +658,9 @@
 
     @Override
     public void addWriteCommitted(RowId rowId, @Nullable BinaryRow row, HybridTimestamp commitTimestamp) throws StorageException {
-<<<<<<< HEAD
+        assert rowId.partitionId() == partitionId : rowId;
+
         busy(() -> {
-            assert rowId.partitionId() == partitionId : rowId;
-
-=======
-        assert rowId.partitionId() == partitionId : rowId;
-
-        busy(() -> {
->>>>>>> df6a3b5b
             VersionChain currentChain = findVersionChain(rowId);
 
             if (currentChain != null && currentChain.isUncommitted()) {
@@ -760,15 +692,11 @@
 
     @Override
     public Cursor<ReadResult> scanVersions(RowId rowId) throws StorageException {
-<<<<<<< HEAD
         return busy(() -> {
             throwExceptionIfStorageInProgressOfRebalance(state.get(), this::createStorageInfo);
 
             return new ScanVersionsCursor(rowId);
         });
-=======
-        return busy(() -> new ScanVersionsCursor(rowId));
->>>>>>> df6a3b5b
     }
 
     private static ReadResult rowVersionToResultNotFillingLastCommittedTs(VersionChain versionChain, RowVersion rowVersion) {
@@ -791,11 +719,8 @@
     @Override
     public PartitionTimestampCursor scan(HybridTimestamp timestamp) throws StorageException {
         return busy(() -> {
-<<<<<<< HEAD
             throwExceptionIfStorageInProgressOfRebalance(state.get(), this::createStorageInfo);
 
-=======
->>>>>>> df6a3b5b
             Cursor<VersionChain> treeCursor;
 
             try {
@@ -814,52 +739,28 @@
 
     @Override
     public @Nullable RowId closestRowId(RowId lowerBound) throws StorageException {
-<<<<<<< HEAD
-        return busy(() -> closestRowIdBusy(lowerBound));
-    }
-
-    private @Nullable RowId closestRowIdBusy(RowId lowerBound) throws StorageException {
-        throwExceptionIfStorageInProgressOfRebalance(state.get(), this::createStorageInfo);
-
-        try (Cursor<VersionChain> cursor = versionChainTree.find(new VersionChainKey(lowerBound), null)) {
-            return cursor.hasNext() ? cursor.next().rowId() : null;
-        } catch (Exception e) {
-            throw new StorageException("Error occurred while trying to read a row id", e);
-        }
-=======
         return busy(() -> {
+            throwExceptionIfStorageInProgressOfRebalance(state.get(), this::createStorageInfo);
+
             try (Cursor<VersionChain> cursor = versionChainTree.find(new VersionChainKey(lowerBound), null)) {
                 return cursor.hasNext() ? cursor.next().rowId() : null;
             } catch (Exception e) {
                 throw new StorageException("Error occurred while trying to read a row id", e);
             }
         });
->>>>>>> df6a3b5b
     }
 
     @Override
     public long rowsCount() {
-<<<<<<< HEAD
-        return busy(this::rowsCountBusy);
-    }
-
-    private long rowsCountBusy() {
-        throwExceptionIfStorageInProgressOfRebalance(state.get(), this::createStorageInfo);
-
-        try {
-            return versionChainTree.size();
-        } catch (IgniteInternalCheckedException e) {
-            throw new StorageException("Error occurred while fetching the size", e);
-        }
-=======
         return busy(() -> {
+            throwExceptionIfStorageInProgressOfRebalance(state.get(), this::createStorageInfo);
+
             try {
                 return versionChainTree.size();
             } catch (IgniteInternalCheckedException e) {
                 throw new StorageException("Error occurred while fetching the size.", e);
             }
         });
->>>>>>> df6a3b5b
     }
 
     private abstract class BasePartitionTimestampCursor implements PartitionTimestampCursor {
@@ -878,7 +779,6 @@
         @Override
         public final ReadResult next() {
             return busy(() -> {
-<<<<<<< HEAD
                 throwExceptionIfStorageInProgressOfRebalance(state.get(), AbstractPageMemoryMvPartitionStorage.this::createStorageInfo);
 
                 if (!hasNext()) {
@@ -891,18 +791,6 @@
 
                 nextRead = null;
 
-=======
-                if (!hasNext()) {
-                    throw new NoSuchElementException("The cursor is exhausted");
-                }
-
-                assert nextRead != null;
-
-                ReadResult res = nextRead;
-
-                nextRead = null;
-
->>>>>>> df6a3b5b
                 return res;
             });
         }
@@ -915,11 +803,8 @@
         @Override
         public @Nullable BinaryRow committed(HybridTimestamp timestamp) {
             return busy(() -> {
-<<<<<<< HEAD
                 throwExceptionIfStorageInProgressOfRebalance(state.get(), AbstractPageMemoryMvPartitionStorage.this::createStorageInfo);
 
-=======
->>>>>>> df6a3b5b
                 if (currentChain == null) {
                     throw new IllegalStateException();
                 }
@@ -949,6 +834,58 @@
             super(treeCursor);
 
             this.timestamp = timestamp;
+        }
+
+        @Override
+        public boolean hasNext() {
+            return busy(() -> {
+                throwExceptionIfStorageInProgressOfRebalance(state.get(), AbstractPageMemoryMvPartitionStorage.this::createStorageInfo);
+
+                if (nextRead != null) {
+                    return true;
+                }
+
+                if (iterationExhausted) {
+                    return false;
+                }
+
+                currentChain = null;
+
+                while (true) {
+                    throwExceptionIfStorageInProgressOfRebalance(state.get(), AbstractPageMemoryMvPartitionStorage.this::createStorageInfo);
+
+                    if (!treeCursor.hasNext()) {
+                        iterationExhausted = true;
+
+                        return false;
+                    }
+
+                    VersionChain chain = treeCursor.next();
+                    ReadResult result = findRowVersionByTimestamp(chain, timestamp);
+
+                    if (result.isEmpty() && !result.isWriteIntent()) {
+                        continue;
+                    }
+
+                    nextRead = result;
+                    currentChain = chain;
+
+                    return true;
+                }
+            });
+        }
+    }
+
+    /**
+     * Implementation of the cursor that iterates over the page memory storage with the respect to the transaction id. Scans the partition
+     * and returns a cursor of values. All filtered values must either be uncommitted in the current transaction or already committed in a
+     * different transaction.
+     */
+    private class LatestVersionsCursor extends BasePartitionTimestampCursor {
+        private boolean iterationExhausted = false;
+
+        public LatestVersionsCursor(Cursor<VersionChain> treeCursor) {
+            super(treeCursor);
         }
 
         @Override
@@ -958,78 +895,11 @@
                     return true;
                 }
 
-<<<<<<< HEAD
-            while (true) {
-                Boolean hasNext = busy(() -> {
-                    throwExceptionIfStorageInProgressOfRebalance(state.get(), AbstractPageMemoryMvPartitionStorage.this::createStorageInfo);
-
-=======
                 if (iterationExhausted) {
                     return false;
                 }
 
-                currentChain = null;
-
                 while (true) {
->>>>>>> df6a3b5b
-                    if (!treeCursor.hasNext()) {
-                        iterationExhausted = true;
-
-                        return false;
-                    }
-
-                    VersionChain chain = treeCursor.next();
-                    ReadResult result = findRowVersionByTimestamp(chain, timestamp);
-
-                    if (result.isEmpty() && !result.isWriteIntent()) {
-                        return null;
-                    }
-
-                    nextRead = result;
-                    currentChain = chain;
-
-                    return true;
-<<<<<<< HEAD
-                });
-
-                if (hasNext != null) {
-                    return hasNext;
-=======
->>>>>>> df6a3b5b
-                }
-            });
-        }
-    }
-
-    /**
-     * Implementation of the cursor that iterates over the page memory storage with the respect to the transaction id. Scans the partition
-     * and returns a cursor of values. All filtered values must either be uncommitted in the current transaction or already committed in a
-     * different transaction.
-     */
-    private class LatestVersionsCursor extends BasePartitionTimestampCursor {
-        private boolean iterationExhausted = false;
-
-        public LatestVersionsCursor(Cursor<VersionChain> treeCursor) {
-            super(treeCursor);
-        }
-
-        @Override
-        public boolean hasNext() {
-            return busy(() -> {
-                if (nextRead != null) {
-                    return true;
-                }
-
-<<<<<<< HEAD
-            while (true) {
-                Boolean hasNext = busy(() -> {
-=======
-                if (iterationExhausted) {
-                    return false;
-                }
-
-                while (true) {
->>>>>>> df6a3b5b
                     if (!treeCursor.hasNext()) {
                         iterationExhausted = true;
                         return false;
@@ -1039,20 +909,15 @@
                     ReadResult result = findLatestRowVersion(chain);
 
                     if (result.isEmpty() && !result.isWriteIntent()) {
-                        return null;
+                        continue;
                     }
 
                     nextRead = result;
                     currentChain = chain;
 
                     return true;
-<<<<<<< HEAD
-                });
-
-                if (hasNext != null) {
-                    return hasNext;
-                }
-            }
+                }
+            });
         }
     }
 
@@ -1102,8 +967,6 @@
         }
 
         private void advanceIfNeeded() {
-            throwExceptionIfStorageInProgressOfRebalance(state.get(), AbstractPageMemoryMvPartitionStorage.this::createStorageInfo);
-
             if (hasNext != null) {
                 return;
             }
@@ -1114,69 +977,6 @@
                 } catch (IgniteInternalCheckedException e) {
                     throw new StorageException(e);
                 }
-=======
-                }
-            });
-        }
-    }
-
-    private class ScanVersionsCursor implements Cursor<ReadResult> {
-        final RowId rowId;
-
-        @Nullable
-        private Boolean hasNext;
-
-        @Nullable
-        private VersionChain versionChain;
-
-        @Nullable
-        private RowVersion rowVersion;
-
-        private ScanVersionsCursor(RowId rowId) {
-            this.rowId = rowId;
-        }
-
-        @Override
-        public void close() {
-            // No-op.
-        }
-
-        @Override
-        public boolean hasNext() {
-            return busy(() -> {
-                advanceIfNeeded();
-
-                return hasNext;
-            });
-        }
-
-        @Override
-        public ReadResult next() {
-            return busy(() -> {
-                advanceIfNeeded();
-
-                if (!hasNext) {
-                    throw new NoSuchElementException();
-                }
-
-                hasNext = null;
-
-                return rowVersionToResultNotFillingLastCommittedTs(versionChain, rowVersion);
-            });
-        }
-
-        private void advanceIfNeeded() {
-            if (hasNext != null) {
-                return;
-            }
-
-            if (versionChain == null) {
-                try {
-                    versionChain = versionChainTree.findOne(new VersionChainKey(rowId));
-                } catch (IgniteInternalCheckedException e) {
-                    throw new StorageException(e);
-                }
->>>>>>> df6a3b5b
 
                 rowVersion = versionChain == null ? null : readRowVersion(versionChain.headLink(), ALWAYS_LOAD_VALUE);
             } else {
@@ -1189,15 +989,7 @@
 
     @Override
     public void close() {
-<<<<<<< HEAD
-        if (!state.compareAndSet(StorageState.RUNNABLE, StorageState.CLOSED)) {
-            StorageState state = this.state.get();
-
-            assert state == StorageState.CLOSED : state;
-
-=======
         if (!stopGuard.compareAndSet(false, true)) {
->>>>>>> df6a3b5b
             return;
         }
 
@@ -1207,14 +999,13 @@
             IgniteUtils.closeAll(getResourcesToClose());
         } catch (Exception e) {
             throw new StorageException(e);
-<<<<<<< HEAD
-        }
-    }
-
-    /**
-     * Returns all resources that should be closed on {@link #close()}.
-     */
-    List<AutoCloseable> getResourcesToClose() {
+        }
+    }
+
+    /**
+     * Returns resources that should be closed on {@link #close()}.
+     */
+    protected List<AutoCloseable> getResourcesToClose() {
         List<AutoCloseable> resources = new ArrayList<>();
 
         resources.add(versionChainTree::close);
@@ -1223,19 +1014,23 @@
         hashIndexes.values().forEach(index -> resources.add(index::close));
         sortedIndexes.values().forEach(index -> resources.add(index::close));
 
+        resources.add(hashIndexes::clear);
+        resources.add(sortedIndexes::clear);
+
         return resources;
     }
 
     /**
-     * Creates a summary info of the storage in the format "table=user, partitionId=1".
-     */
-    public String createStorageInfo() {
-        return IgniteStringFormatter.format("table={}, partitionId={}", tableStorage.getTableName(), partitionId);
-    }
-
-    <V> V busy(Supplier<V> supplier) {
+     * Performs a supplier using a {@link #busyLock}.
+     *
+     * @param <V> Type of the returned value.
+     * @param supplier Supplier.
+     * @return Value.
+     * @throws StorageClosedException If the storage is closed.
+     */
+    protected <V> V busy(Supplier<V> supplier) {
         if (!busyLock.enterBusy()) {
-            throwExceptionDependingOnStorageState(state.get(), createStorageInfo());
+            throw new StorageClosedException();
         }
 
         try {
@@ -1243,6 +1038,13 @@
         } finally {
             busyLock.leaveBusy();
         }
+    }
+
+    /**
+     * Creates a summary info of the storage in the format "table=user, partitionId=1".
+     */
+    public String createStorageInfo() {
+        return IgniteStringFormatter.format("table={}, partitionId={}", tableStorage.getTableName(), partitionId);
     }
 
     /**
@@ -1287,47 +1089,6 @@
 
         hashIndexes.values().forEach(PageMemoryHashIndexStorage::completeRebalance);
         sortedIndexes.values().forEach(PageMemorySortedIndexStorage::completeRebalance);
-=======
-        }
-    }
-
-    /**
-     * Returns resources that should be closed on {@link #close()}.
-     */
-    protected List<AutoCloseable> getResourcesToClose() {
-        List<AutoCloseable> resources = new ArrayList<>();
-
-        resources.add(versionChainTree::close);
-        resources.add(indexMetaTree::close);
-
-        hashIndexes.values().forEach(index -> resources.add(index::close));
-        sortedIndexes.values().forEach(index -> resources.add(index::close));
-
-        resources.add(hashIndexes::clear);
-        resources.add(sortedIndexes::clear);
-
-        return resources;
-    }
-
-    /**
-     * Performs a supplier using a {@link #busyLock}.
-     *
-     * @param <V> Type of the returned value.
-     * @param supplier Supplier.
-     * @return Value.
-     * @throws StorageClosedException If the storage is closed.
-     */
-    protected <V> V busy(Supplier<V> supplier) {
-        if (!busyLock.enterBusy()) {
-            throw new StorageClosedException();
-        }
-
-        try {
-            return supplier.get();
-        } finally {
-            busyLock.leaveBusy();
-        }
->>>>>>> df6a3b5b
     }
 
     /**
