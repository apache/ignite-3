--- conflicted
+++ resolved
@@ -306,13 +306,8 @@
 
         ByteBufferRow row = rowVersionToBinaryRow(rowVersion);
 
-<<<<<<< HEAD
         if (keyFilter != null && !keyFilter.test(row)) {
-            return ReadResult.EMPTY;
-=======
-        if (!keyFilter.test(row)) {
             return null;
->>>>>>> 1134c401
         }
 
         if (versionChain.isUncommitted()) {
