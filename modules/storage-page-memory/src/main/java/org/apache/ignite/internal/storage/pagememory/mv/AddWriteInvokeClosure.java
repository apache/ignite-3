--- conflicted
+++ resolved
@@ -22,10 +22,7 @@
 import static org.apache.ignite.internal.storage.pagememory.mv.AbstractPageMemoryMvPartitionStorage.DONT_LOAD_VALUE;
 
 import java.util.UUID;
-<<<<<<< HEAD
-=======
 import java.util.function.Supplier;
->>>>>>> 40aafd51
 import org.apache.ignite.internal.hlc.HybridTimestamp;
 import org.apache.ignite.internal.lang.IgniteInternalCheckedException;
 import org.apache.ignite.internal.pagememory.tree.BplusTree;
@@ -33,10 +30,6 @@
 import org.apache.ignite.internal.pagememory.tree.IgniteTree.OperationType;
 import org.apache.ignite.internal.schema.BinaryRow;
 import org.apache.ignite.internal.storage.AddWriteResult;
-<<<<<<< HEAD
-import org.apache.ignite.internal.storage.MvPartitionStorage;
-=======
->>>>>>> 40aafd51
 import org.apache.ignite.internal.storage.RowId;
 import org.apache.ignite.internal.storage.StorageException;
 import org.jetbrains.annotations.Nullable;
@@ -61,15 +54,7 @@
 
     private final AbstractPageMemoryMvPartitionStorage storage;
 
-<<<<<<< HEAD
-    private final boolean throwTxIdMismatchException;
-
     private OperationType operationType;
-
-    private @Nullable VersionChain newRow;
-=======
-    private OperationType operationType;
->>>>>>> 40aafd51
 
     private @Nullable VersionChain newRow;
 
@@ -83,8 +68,7 @@
             UUID txId,
             int commitTableOrZoneId,
             int commitPartitionId,
-            AbstractPageMemoryMvPartitionStorage storage,
-            boolean throwTxIdMismatchException
+            AbstractPageMemoryMvPartitionStorage storage
     ) {
         this.rowId = rowId;
         this.row = row;
@@ -92,7 +76,6 @@
         this.commitTableOrZoneId = commitTableOrZoneId;
         this.commitPartitionId = commitPartitionId;
         this.storage = storage;
-        this.throwTxIdMismatchException = throwTxIdMismatchException;
     }
 
     @Override
@@ -100,17 +83,9 @@
         if (oldRow == null) {
             RowVersion newVersion = insertRowVersion(row, NULL_LINK);
 
-<<<<<<< HEAD
-            operationType = OperationType.PUT;
-
-            newRow = VersionChain.createUncommitted(rowId, txId, commitTableId, commitPartitionId, newVersion.link(), NULL_LINK);
-=======
             newRow = VersionChain.createUncommitted(rowId, txId, commitTableOrZoneId, commitPartitionId, newVersion.link(), NULL_LINK);
 
             operationType = OperationType.PUT;
-
-            addWriteResult = AddWriteResult.success(null);
->>>>>>> 40aafd51
 
             addWriteResult = AddWriteResult.success(null);
 
@@ -118,18 +93,10 @@
         }
 
         if (oldRow.isUncommitted() && !txId.equals(oldRow.transactionId())) {
-<<<<<<< HEAD
-            if (throwTxIdMismatchException) {
-                throw new TxIdMismatchException(txId, oldRow.transactionId());
-            }
-
-            addWriteResult = AddWriteResult.writeIntentExists(oldRow.transactionId(), previousCommitTimestamp(storage, oldRow));
-=======
             addWriteResult = AddWriteResult.txMismatch(
                     oldRow.transactionId(),
                     previousCommitTimestamp(storage, oldRow, this::addWriteInfo)
             );
->>>>>>> 40aafd51
 
             operationType = OperationType.NOOP;
 
@@ -143,17 +110,12 @@
 
             addWriteResult = AddWriteResult.success(currentVersion.value());
 
-            addWriteResult = AddWriteResult.success(currentVersion.value());
-
             // As we replace an uncommitted version with new one, we need to remove old uncommitted version.
             toRemove = currentVersion;
         } else {
             addWriteResult = AddWriteResult.success(null);
         }
 
-<<<<<<< HEAD
-        newRow = VersionChain.createUncommitted(rowId, txId, commitTableId, commitPartitionId, newVersion.link(), newVersion.nextLink());
-=======
         newRow = VersionChain.createUncommitted(
                 rowId,
                 txId,
@@ -162,33 +124,21 @@
                 newVersion.link(),
                 newVersion.nextLink()
         );
->>>>>>> 40aafd51
 
         operationType = OperationType.PUT;
     }
 
     @Override
     public @Nullable VersionChain newRow() {
-<<<<<<< HEAD
-        assert (operationType == OperationType.PUT) == (newRow != null) : "newRow=" + newRow + ", op=" + operationType;
-=======
         assert (operationType == OperationType.PUT) == (newRow != null) :
                 addWriteInfo() + ", newRow=" + newRow + ", op=" + operationType;
->>>>>>> 40aafd51
 
         return newRow;
     }
 
     @Override
     public OperationType operationType() {
-<<<<<<< HEAD
-        assert operationType != null;
-
-        return operationType;
-    }
-=======
         assert operationType != null : addWriteInfo();
->>>>>>> 40aafd51
 
         return operationType;
     }
@@ -210,26 +160,18 @@
         }
     }
 
-<<<<<<< HEAD
-    static @Nullable HybridTimestamp previousCommitTimestamp(AbstractPageMemoryMvPartitionStorage storage, VersionChain chain) {
-=======
     static @Nullable HybridTimestamp previousCommitTimestamp(
             AbstractPageMemoryMvPartitionStorage storage,
             VersionChain chain,
             Supplier<String> operationInfo
     ) {
->>>>>>> 40aafd51
         if (!chain.hasCommittedVersions()) {
             return null;
         }
 
         RowVersion rowVersion = storage.readRowVersion(chain.newestCommittedLink(), DONT_LOAD_VALUE);
 
-<<<<<<< HEAD
-        assert rowVersion != null;
-=======
         assert rowVersion != null : operationInfo.get() + ", newestCommittedLink=" + chain.newestCommittedLink();
->>>>>>> 40aafd51
 
         return rowVersion.timestamp();
     }
@@ -237,11 +179,8 @@
     AddWriteResult addWriteResult() {
         return addWriteResult;
     }
-<<<<<<< HEAD
-=======
 
     private String addWriteInfo() {
         return storage.addWriteInfo(rowId, row, txId, commitTableOrZoneId, commitPartitionId);
     }
->>>>>>> 40aafd51
 }