--- conflicted
+++ resolved
@@ -57,17 +57,14 @@
 
         ioRegistry.loadFromServiceLoader();
 
-<<<<<<< HEAD
-        engine = new PersistentPageMemoryStorageEngine("test", engineConfig, storageConfiguration, ioRegistry, workDir, null);
-=======
         engine = new PersistentPageMemoryStorageEngine(
                 "test",
                 engineConfig,
+                storageConfiguration,
                 ioRegistry,
                 workDir,
                 null,
                 mock(FailureProcessor.class));
->>>>>>> 2d4880ef
 
         engine.start();
 
