/*
 * Licensed to the Apache Software Foundation (ASF) under one or more
 * contributor license agreements. See the NOTICE file distributed with
 * this work for additional information regarding copyright ownership.
 * The ASF licenses this file to You under the Apache License, Version 2.0
 * (the "License"); you may not use this file except in compliance with
 * the License. You may obtain a copy of the License at
 *
 *      http://www.apache.org/licenses/LICENSE-2.0
 *
 * Unless required by applicable law or agreed to in writing, software
 * distributed under the License is distributed on an "AS IS" BASIS,
 * WITHOUT WARRANTIES OR CONDITIONS OF ANY KIND, either express or implied.
 * See the License for the specific language governing permissions and
 * limitations under the License.
 */

package org.apache.ignite.internal.storage.pagememory.mv;

import static org.apache.ignite.internal.catalog.CatalogService.DEFAULT_STORAGE_PROFILE;
import static org.apache.ignite.internal.catalog.commands.CatalogUtils.DEFAULT_PARTITION_COUNT;
import static org.mockito.Mockito.mock;

import java.nio.file.Path;
import org.apache.ignite.internal.components.LogSyncer;
import org.apache.ignite.internal.configuration.testframework.InjectConfiguration;
import org.apache.ignite.internal.failure.FailureProcessor;
import org.apache.ignite.internal.pagememory.io.PageIoRegistry;
import org.apache.ignite.internal.storage.AbstractMvPartitionStorageGcTest;
import org.apache.ignite.internal.storage.configurations.StorageConfiguration;
import org.apache.ignite.internal.storage.engine.StorageTableDescriptor;
import org.apache.ignite.internal.storage.index.StorageIndexDescriptorSupplier;
import org.apache.ignite.internal.storage.pagememory.PersistentPageMemoryStorageEngine;
import org.apache.ignite.internal.storage.pagememory.PersistentPageMemoryTableStorage;
import org.apache.ignite.internal.storage.pagememory.configuration.schema.PersistentPageMemoryStorageEngineConfiguration;
import org.apache.ignite.internal.testframework.WorkDirectory;
import org.apache.ignite.internal.testframework.WorkDirectoryExtension;
import org.apache.ignite.internal.util.IgniteUtils;
import org.junit.jupiter.api.AfterEach;
import org.junit.jupiter.api.BeforeEach;
import org.junit.jupiter.api.extension.ExtendWith;

@ExtendWith(WorkDirectoryExtension.class)
class PersistentPageMemoryMvPartitionStorageGcTest extends AbstractMvPartitionStorageGcTest {
    private PersistentPageMemoryStorageEngine engine;

    private PersistentPageMemoryTableStorage table;

    @BeforeEach
    void setUp(
            @WorkDirectory Path workDir,
            @InjectConfiguration("mock.checkpoint.checkpointDelayMillis = 0")
            PersistentPageMemoryStorageEngineConfiguration engineConfig,
            @InjectConfiguration("mock.profiles.default = {engine = \"aipersist\"}")
            StorageConfiguration storageConfiguration
    ) {
        var ioRegistry = new PageIoRegistry();

        ioRegistry.loadFromServiceLoader();

        engine = new PersistentPageMemoryStorageEngine(
<<<<<<< HEAD
                "test", engineConfig, storageConfiguration, ioRegistry, workDir, null, mock(FailureProcessor.class));
=======
                "test",
                engineConfig,
                ioRegistry,
                workDir,
                null,
                mock(FailureProcessor.class),
                mock(LogSyncer.class)
        );
>>>>>>> 07570831

        engine.start();

        table = engine.createMvTable(
                new StorageTableDescriptor(1, DEFAULT_PARTITION_COUNT, DEFAULT_STORAGE_PROFILE),
                mock(StorageIndexDescriptorSupplier.class)
        );

        initialize(table);
    }

    @AfterEach
    @Override
    protected void tearDown() throws Exception {
        super.tearDown();

        IgniteUtils.closeAllManually(
                table,
                engine == null ? null : engine::stop
        );
    }
}<|MERGE_RESOLUTION|>--- conflicted
+++ resolved
@@ -59,18 +59,15 @@
         ioRegistry.loadFromServiceLoader();
 
         engine = new PersistentPageMemoryStorageEngine(
-<<<<<<< HEAD
-                "test", engineConfig, storageConfiguration, ioRegistry, workDir, null, mock(FailureProcessor.class));
-=======
                 "test",
                 engineConfig,
+                storageConfiguration,
                 ioRegistry,
                 workDir,
                 null,
                 mock(FailureProcessor.class),
                 mock(LogSyncer.class)
         );
->>>>>>> 07570831
 
         engine.start();
 
