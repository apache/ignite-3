/*
 * Licensed to the Apache Software Foundation (ASF) under one or more
 * contributor license agreements. See the NOTICE file distributed with
 * this work for additional information regarding copyright ownership.
 * The ASF licenses this file to You under the Apache License, Version 2.0
 * (the "License"); you may not use this file except in compliance with
 * the License. You may obtain a copy of the License at
 *
 *      http://www.apache.org/licenses/LICENSE-2.0
 *
 * Unless required by applicable law or agreed to in writing, software
 * distributed under the License is distributed on an "AS IS" BASIS,
 * WITHOUT WARRANTIES OR CONDITIONS OF ANY KIND, either express or implied.
 * See the License for the specific language governing permissions and
 * limitations under the License.
 */

package org.apache.ignite.internal.storage.pagememory.mv;

import static org.apache.ignite.internal.catalog.CatalogService.DEFAULT_STORAGE_PROFILE;
import static org.apache.ignite.internal.catalog.commands.CatalogUtils.DEFAULT_PARTITION_COUNT;
import static org.apache.ignite.internal.pagememory.persistence.checkpoint.CheckpointState.FINISHED;
import static org.apache.ignite.internal.schema.BinaryRowMatcher.equalToRow;
import static org.apache.ignite.internal.testframework.matchers.CompletableFutureMatcher.willCompleteSuccessfully;
import static org.hamcrest.MatcherAssert.assertThat;
import static org.hamcrest.Matchers.equalTo;
import static org.hamcrest.Matchers.greaterThan;
import static org.hamcrest.Matchers.is;
import static org.mockito.Mockito.mock;

import java.nio.file.Path;
import org.apache.ignite.internal.components.LogSyncer;
import org.apache.ignite.internal.configuration.testframework.InjectConfiguration;
import org.apache.ignite.internal.failure.FailureProcessor;
import org.apache.ignite.internal.hlc.HybridTimestamp;
import org.apache.ignite.internal.pagememory.io.PageIoRegistry;
import org.apache.ignite.internal.storage.RowId;
import org.apache.ignite.internal.storage.configurations.StorageConfiguration;
import org.apache.ignite.internal.storage.engine.StorageTableDescriptor;
import org.apache.ignite.internal.storage.index.StorageIndexDescriptorSupplier;
import org.apache.ignite.internal.storage.pagememory.PersistentPageMemoryStorageEngine;
import org.apache.ignite.internal.storage.pagememory.PersistentPageMemoryTableStorage;
import org.apache.ignite.internal.storage.pagememory.configuration.schema.PersistentPageMemoryStorageEngineConfiguration;
import org.apache.ignite.internal.testframework.WorkDirectory;
import org.apache.ignite.internal.testframework.WorkDirectoryExtension;
import org.apache.ignite.internal.util.IgniteUtils;
import org.junit.jupiter.api.AfterEach;
import org.junit.jupiter.api.BeforeEach;
import org.junit.jupiter.api.Test;
import org.junit.jupiter.api.extension.ExtendWith;

@ExtendWith(WorkDirectoryExtension.class)
class PersistentPageMemoryMvPartitionStorageTest extends AbstractPageMemoryMvPartitionStorageTest {
    @InjectConfiguration("mock.checkpoint.checkpointDelayMillis = 0")
    private PersistentPageMemoryStorageEngineConfiguration engineConfig;

    @InjectConfiguration("mock.profiles.default = {engine = \"aipersist\"}")
    private StorageConfiguration storageConfiguration;

    @WorkDirectory
    private Path workDir;

    private PersistentPageMemoryStorageEngine engine;

    private PersistentPageMemoryTableStorage table;

    @BeforeEach
    void setUp() {
        var ioRegistry = new PageIoRegistry();

        ioRegistry.loadFromServiceLoader();

        engine = new PersistentPageMemoryStorageEngine(
<<<<<<< HEAD
                "test", engineConfig, storageConfiguration, ioRegistry, workDir, null, mock(FailureProcessor.class));
=======
                "test",
                engineConfig,
                ioRegistry,
                workDir,
                null,
                mock(FailureProcessor.class),
                mock(LogSyncer.class)
        );
>>>>>>> 07570831

        engine.start();

        table = engine.createMvTable(
                new StorageTableDescriptor(1, DEFAULT_PARTITION_COUNT, DEFAULT_STORAGE_PROFILE),
                mock(StorageIndexDescriptorSupplier.class)
        );

        initialize(table);
    }

    @AfterEach
    @Override
    protected void tearDown() throws Exception {
        super.tearDown();

        IgniteUtils.closeAllManually(
                table,
                engine == null ? null : engine::stop
        );
    }

    @Override
    int pageSize() {
        return engineConfig.pageSize().value();
    }

    @Test
    void testReadAfterRestart() throws Exception {
        RowId rowId = insert(binaryRow, txId);

        restartStorage();

        assertThat(read(rowId, HybridTimestamp.MAX_VALUE), is(equalToRow(binaryRow)));
    }

    private void restartStorage() throws Exception {
        assertThat(
                engine.checkpointManager().forceCheckpoint("before_stop_engine").futureFor(FINISHED),
                willCompleteSuccessfully()
        );

        tearDown();

        setUp();
    }

    @Test
    void groupConfigIsPersisted() throws Exception {
        byte[] originalConfig = {1, 2, 3};

        storage.runConsistently(locker -> {
            storage.committedGroupConfiguration(originalConfig);

            return null;
        });

        restartStorage();

        byte[] readConfig = storage.committedGroupConfiguration();

        assertThat(readConfig, is(equalTo(originalConfig)));
    }

    @Test
    void groupConfigWhichDoesNotFitInOnePageIsPersisted() throws Exception {
        byte[] originalConfig = configThatDoesNotFitInOnePage();

        storage.runConsistently(locker -> {
            storage.committedGroupConfiguration(originalConfig);

            return null;
        });

        restartStorage();

        byte[] readConfig = storage.committedGroupConfiguration();

        assertThat(readConfig, is(equalTo(originalConfig)));
    }

    private static byte[] configThatDoesNotFitInOnePage() {
        byte[] originalconfig = new byte[1_000_000];

        for (int i = 0; i < originalconfig.length; i++) {
            originalconfig[i] = (byte) (i % 100);
        }

        return originalconfig;
    }

    @Test
    void groupConfigShorteningWorksCorrectly() throws Exception {
        byte[] originalConfigOfMoreThanOnePage = configThatDoesNotFitInOnePage();

        assertThat(originalConfigOfMoreThanOnePage.length, is(greaterThan(5 * pageSize())));

        storage.runConsistently(locker -> {
            storage.committedGroupConfiguration(originalConfigOfMoreThanOnePage);

            return null;
        });

        byte[] configWhichFitsInOnePage = {1, 2, 3};

        storage.runConsistently(locker -> {
            storage.committedGroupConfiguration(configWhichFitsInOnePage);

            return null;
        });

        restartStorage();

        byte[] readConfig = storage.committedGroupConfiguration();

        assertThat(readConfig, is(equalTo(configWhichFitsInOnePage)));
    }
}<|MERGE_RESOLUTION|>--- conflicted
+++ resolved
@@ -71,18 +71,15 @@
         ioRegistry.loadFromServiceLoader();
 
         engine = new PersistentPageMemoryStorageEngine(
-<<<<<<< HEAD
-                "test", engineConfig, storageConfiguration, ioRegistry, workDir, null, mock(FailureProcessor.class));
-=======
                 "test",
                 engineConfig,
+                storageConfiguration,
                 ioRegistry,
                 workDir,
                 null,
                 mock(FailureProcessor.class),
                 mock(LogSyncer.class)
         );
->>>>>>> 07570831
 
         engine.start();
 
