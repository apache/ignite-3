--- conflicted
+++ resolved
@@ -75,13 +75,8 @@
         engine.start();
 
         table = engine.createMvTable(
-<<<<<<< HEAD
                 new StorageTableDescriptor(1, DEFAULT_PARTITION_COUNT, DEFAULT_STORAGE_PROFILE),
-                new StorageIndexDescriptorSupplier(mock(CatalogService.class))
-=======
-                new StorageTableDescriptor(1, DEFAULT_PARTITION_COUNT, DEFAULT_DATA_REGION_NAME),
                 mock(StorageIndexDescriptorSupplier.class)
->>>>>>> 20d296db
         );
 
         initialize(table);
