/*
 * Licensed to the Apache Software Foundation (ASF) under one or more
 * contributor license agreements. See the NOTICE file distributed with
 * this work for additional information regarding copyright ownership.
 * The ASF licenses this file to You under the Apache License, Version 2.0
 * (the "License"); you may not use this file except in compliance with
 * the License. You may obtain a copy of the License at
 *
 *      http://www.apache.org/licenses/LICENSE-2.0
 *
 * Unless required by applicable law or agreed to in writing, software
 * distributed under the License is distributed on an "AS IS" BASIS,
 * WITHOUT WARRANTIES OR CONDITIONS OF ANY KIND, either express or implied.
 * See the License for the specific language governing permissions and
 * limitations under the License.
 */

package org.apache.ignite.internal.storage.pagememory;

import static java.util.concurrent.TimeUnit.SECONDS;
import static org.apache.ignite.internal.pagememory.persistence.PartitionMeta.partitionMetaPageId;
import static org.apache.ignite.internal.pagememory.persistence.store.FilePageStore.VERSION_1;
import static org.apache.ignite.internal.storage.pagememory.StoragePartitionMeta.FACTORY;
import static org.apache.ignite.internal.util.GridUnsafe.allocateBuffer;
import static org.apache.ignite.internal.util.GridUnsafe.bufferAddress;
import static org.apache.ignite.internal.util.GridUnsafe.freeBuffer;
import static org.apache.ignite.internal.util.GridUnsafe.zeroMemory;
import static org.junit.jupiter.api.Assertions.assertEquals;

import java.nio.ByteBuffer;
import java.nio.file.Path;
import java.util.UUID;
import org.apache.ignite.internal.fileio.FileIo;
import org.apache.ignite.internal.fileio.RandomAccessFileIoFactory;
import org.apache.ignite.internal.hlc.HybridTimestamp;
import org.apache.ignite.internal.pagememory.io.PageIoRegistry;
import org.apache.ignite.internal.pagememory.persistence.GroupPartitionId;
import org.apache.ignite.internal.pagememory.persistence.PartitionMetaManager;
import org.apache.ignite.internal.pagememory.persistence.store.DeltaFilePageStoreIo;
import org.apache.ignite.internal.pagememory.persistence.store.FilePageStore;
import org.apache.ignite.internal.pagememory.persistence.store.FilePageStoreHeader;
import org.apache.ignite.internal.pagememory.persistence.store.FilePageStoreIo;
import org.apache.ignite.internal.testframework.BaseIgniteAbstractTest;
import org.apache.ignite.internal.testframework.WorkDirectory;
import org.apache.ignite.internal.testframework.WorkDirectoryExtension;
import org.junit.jupiter.api.AfterAll;
import org.junit.jupiter.api.BeforeAll;
import org.junit.jupiter.api.Test;
import org.junit.jupiter.api.extension.ExtendWith;

/**
 * For {@link PartitionMetaManager} testing.
 */
@ExtendWith(WorkDirectoryExtension.class)
public class StoragePartitionMetaManagerTest extends BaseIgniteAbstractTest {
    private static final int PAGE_SIZE = 1024;

    private static PageIoRegistry ioRegistry;

    @BeforeAll
    static void beforeAll() {
        ioRegistry = new PageIoRegistry();

        ioRegistry.loadFromServiceLoader();
    }

    @AfterAll
    static void afterAll() {
        ioRegistry = null;
    }

    @Test
    void testReadWritePartitionMeta(@WorkDirectory Path workDir) throws Exception {
        Path testFilePath = workDir.resolve("test");

        PartitionMetaManager manager = new PartitionMetaManager(ioRegistry, PAGE_SIZE, FACTORY);

        GroupPartitionId partId = new GroupPartitionId(0, 0);

        ByteBuffer buffer = allocateBuffer(PAGE_SIZE);

        try {
            // Check for an empty file.
            try (FilePageStore filePageStore = createFilePageStore(testFilePath)) {
                StoragePartitionMeta meta = readOrCreateMeta(manager, partId, filePageStore);

                assertEquals(0, meta.lastAppliedIndex());
                assertEquals(0, meta.lastAppliedTerm());
                assertEquals(0, meta.lastReplicationProtocolGroupConfigFirstPageId());
                assertEquals(0, meta.versionChainTreeRootPageId());
                assertEquals(0, meta.freeListRootPageId());
                assertEquals(1, meta.pageCount());
                assertEquals(HybridTimestamp.MIN_VALUE.longValue(), meta.leaseStartTime());
                assertEquals(0, meta.estimatedSize());

                // Change the meta and write it to the file.
                meta.lastApplied(null, 50, 10);
                meta.lastReplicationProtocolGroupConfigFirstPageId(null, 12);
                meta.versionChainTreeRootPageId(null, 300);
                meta.freeListRootPageId(null, 900);
                meta.incrementPageCount(null);
<<<<<<< HEAD
                meta.updateLease(null, 500, UUID.randomUUID().toString());
=======
                meta.updateLease(null, 500);
                meta.incrementEstimatedSize(null);
>>>>>>> c40daaf1

                manager.writeMetaToBuffer(partId, meta.metaSnapshot(UUID.randomUUID()), buffer);

                filePageStore.allocatePage();

                filePageStore.write(partitionMetaPageId(partId.getPartitionId()), buffer.rewind(), true);

                filePageStore.sync();
            }

            // Check not empty file.
            try (FilePageStore filePageStore = createFilePageStore(testFilePath)) {
                StoragePartitionMeta meta = readOrCreateMeta(manager, partId, filePageStore);

                assertEquals(50, meta.lastAppliedIndex());
                assertEquals(10, meta.lastAppliedTerm());
                assertEquals(12, meta.lastReplicationProtocolGroupConfigFirstPageId());
                assertEquals(300, meta.versionChainTreeRootPageId());
                assertEquals(900, meta.freeListRootPageId());
                assertEquals(2, meta.pageCount());
                assertEquals(500, meta.leaseStartTime());
                assertEquals(1, meta.estimatedSize());
            }

            // Check with delta file.
            try (FilePageStore filePageStore = createFilePageStore(testFilePath)) {
                manager.writeMetaToBuffer(
                        partId,
                        new StoragePartitionMeta(4, 100, 10, 34, 1000, 900, 300, 200, 400, 200)
                                .init(null)
                                .metaSnapshot(null),
                        buffer.rewind()
                );

                DeltaFilePageStoreIo deltaFilePageStoreIo = filePageStore.getOrCreateNewDeltaFile(
                        index -> workDir.resolve("testDelta" + index),
                        () -> new int[]{0}
                ).get(1, SECONDS);

                deltaFilePageStoreIo.write(partitionMetaPageId(partId.getPartitionId()), buffer.rewind(), true);

                deltaFilePageStoreIo.sync();

                StoragePartitionMeta meta = readOrCreateMeta(manager, partId, filePageStore);

                assertEquals(100, meta.lastAppliedIndex());
                assertEquals(10, meta.lastAppliedTerm());
                assertEquals(34, meta.lastReplicationProtocolGroupConfigFirstPageId());
                assertEquals(900, meta.freeListRootPageId());
                assertEquals(300, meta.versionChainTreeRootPageId());
                assertEquals(200, meta.indexTreeMetaPageId());
                assertEquals(400, meta.gcQueueMetaPageId());
                assertEquals(4, meta.pageCount());
                assertEquals(1000, meta.leaseStartTime());
                assertEquals(200, meta.estimatedSize());
            }

            // Let's check the broken CRC.
            try (
                    FileIo fileIo = new RandomAccessFileIoFactory().create(testFilePath);
                    FilePageStore filePageStore = createFilePageStore(testFilePath)
            ) {
                zeroMemory(bufferAddress(buffer), PAGE_SIZE);

                fileIo.writeFully(buffer.rewind(), filePageStore.headerSize());

                StoragePartitionMeta meta = readOrCreateMeta(manager, partId, filePageStore);

                assertEquals(0, meta.lastAppliedIndex());
                assertEquals(0, meta.lastAppliedTerm());
                assertEquals(0, meta.lastReplicationProtocolGroupConfigFirstPageId());
                assertEquals(0, meta.versionChainTreeRootPageId());
                assertEquals(0, meta.freeListRootPageId());
                assertEquals(1, meta.pageCount());
                assertEquals(0, meta.estimatedSize());
            }
        } finally {
            freeBuffer(buffer);
        }
    }

    private static FilePageStore createFilePageStore(Path filePath) throws Exception {
        FilePageStore filePageStore = new FilePageStore(new FilePageStoreIo(
                new RandomAccessFileIoFactory(),
                filePath,
                new FilePageStoreHeader(VERSION_1, PAGE_SIZE)
        ));

        filePageStore.ensure();

        return filePageStore;
    }

    private static StoragePartitionMeta readOrCreateMeta(
            PartitionMetaManager manager,
            GroupPartitionId partId,
            FilePageStore filePageStore
    ) throws Exception {
        ByteBuffer buffer = allocateBuffer(PAGE_SIZE);

        try {
            return (StoragePartitionMeta) manager.readOrCreateMeta(null, partId, filePageStore, buffer);
        } finally {
            freeBuffer(buffer);
        }
    }
}<|MERGE_RESOLUTION|>--- conflicted
+++ resolved
@@ -99,12 +99,8 @@
                 meta.versionChainTreeRootPageId(null, 300);
                 meta.freeListRootPageId(null, 900);
                 meta.incrementPageCount(null);
-<<<<<<< HEAD
                 meta.updateLease(null, 500, UUID.randomUUID().toString());
-=======
-                meta.updateLease(null, 500);
                 meta.incrementEstimatedSize(null);
->>>>>>> c40daaf1
 
                 manager.writeMetaToBuffer(partId, meta.metaSnapshot(UUID.randomUUID()), buffer);
 
