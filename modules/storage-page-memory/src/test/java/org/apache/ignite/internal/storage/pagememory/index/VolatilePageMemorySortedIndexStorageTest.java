/*
 * Licensed to the Apache Software Foundation (ASF) under one or more
 * contributor license agreements. See the NOTICE file distributed with
 * this work for additional information regarding copyright ownership.
 * The ASF licenses this file to You under the Apache License, Version 2.0
 * (the "License"); you may not use this file except in compliance with
 * the License. You may obtain a copy of the License at
 *
 *      http://www.apache.org/licenses/LICENSE-2.0
 *
 * Unless required by applicable law or agreed to in writing, software
 * distributed under the License is distributed on an "AS IS" BASIS,
 * WITHOUT WARRANTIES OR CONDITIONS OF ANY KIND, either express or implied.
 * See the License for the specific language governing permissions and
 * limitations under the License.
 */

package org.apache.ignite.internal.storage.pagememory.index;

import static org.apache.ignite.internal.catalog.CatalogService.DEFAULT_STORAGE_PROFILE;
import static org.apache.ignite.internal.catalog.commands.CatalogUtils.DEFAULT_PARTITION_COUNT;

import org.apache.ignite.internal.configuration.testframework.ConfigurationExtension;
import org.apache.ignite.internal.configuration.testframework.InjectConfiguration;
import org.apache.ignite.internal.pagememory.evict.PageEvictionTrackerNoOp;
import org.apache.ignite.internal.pagememory.io.PageIoRegistry;
import org.apache.ignite.internal.storage.configurations.StorageConfiguration;
import org.apache.ignite.internal.storage.engine.StorageTableDescriptor;
import org.apache.ignite.internal.storage.index.StorageIndexDescriptorSupplier;
import org.apache.ignite.internal.storage.pagememory.VolatilePageMemoryStorageEngine;
import org.apache.ignite.internal.storage.pagememory.configuration.schema.VolatilePageMemoryStorageEngineConfiguration;
import org.apache.ignite.internal.util.IgniteUtils;
import org.junit.jupiter.api.AfterEach;
import org.junit.jupiter.api.BeforeEach;
import org.junit.jupiter.api.extension.ExtendWith;

/**
 * Sorted index test implementation for volatile page memory storage.
 */
@ExtendWith(ConfigurationExtension.class)
class VolatilePageMemorySortedIndexStorageTest extends AbstractPageMemorySortedIndexStorageTest {
    private VolatilePageMemoryStorageEngine engine;

    @BeforeEach
    void setUp(
            @InjectConfiguration
            VolatilePageMemoryStorageEngineConfiguration engineConfig,
            @InjectConfiguration("mock.profiles.default = {engine = \"aimem\"}")
            StorageConfiguration storageConfiguration
    ) {
        PageIoRegistry ioRegistry = new PageIoRegistry();

        ioRegistry.loadFromServiceLoader();

        engine = new VolatilePageMemoryStorageEngine("node", engineConfig,
                storageConfiguration, ioRegistry, PageEvictionTrackerNoOp.INSTANCE);

        engine.start();

        tableStorage = engine.createMvTable(
                new StorageTableDescriptor(1, DEFAULT_PARTITION_COUNT, DEFAULT_STORAGE_PROFILE),
                new StorageIndexDescriptorSupplier(catalogService)
        );

<<<<<<< HEAD
        tableStorage.start();

        initialize(tableStorage, engineConfig.pageSize().value());
=======
        initialize(tableStorage, engineConfig);
>>>>>>> f5029cad
    }

    @AfterEach
    void tearDown() throws Exception {
        IgniteUtils.closeAll(
                tableStorage == null ? null : tableStorage::close,
                engine == null ? null : engine::stop
        );
    }
}<|MERGE_RESOLUTION|>--- conflicted
+++ resolved
@@ -62,13 +62,7 @@
                 new StorageIndexDescriptorSupplier(catalogService)
         );
 
-<<<<<<< HEAD
-        tableStorage.start();
-
         initialize(tableStorage, engineConfig.pageSize().value());
-=======
-        initialize(tableStorage, engineConfig);
->>>>>>> f5029cad
     }
 
     @AfterEach
