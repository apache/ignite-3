/*
 * Licensed to the Apache Software Foundation (ASF) under one or more
 * contributor license agreements. See the NOTICE file distributed with
 * this work for additional information regarding copyright ownership.
 * The ASF licenses this file to You under the Apache License, Version 2.0
 * (the "License"); you may not use this file except in compliance with
 * the License. You may obtain a copy of the License at
 *
 *      http://www.apache.org/licenses/LICENSE-2.0
 *
 * Unless required by applicable law or agreed to in writing, software
 * distributed under the License is distributed on an "AS IS" BASIS,
 * WITHOUT WARRANTIES OR CONDITIONS OF ANY KIND, either express or implied.
 * See the License for the specific language governing permissions and
 * limitations under the License.
 */

package org.apache.ignite.internal.storage.pagememory;

import static org.apache.ignite.internal.catalog.CatalogService.DEFAULT_STORAGE_PROFILE;
import static org.apache.ignite.internal.catalog.commands.CatalogUtils.DEFAULT_PARTITION_COUNT;
import static org.apache.ignite.internal.pagememory.persistence.checkpoint.CheckpointState.FINISHED;
import static org.apache.ignite.internal.storage.pagememory.PersistentPageMemoryStorageEngine.ENGINE_NAME;
import static org.apache.ignite.internal.testframework.IgniteTestUtils.runRace;
import static org.apache.ignite.internal.testframework.matchers.CompletableFutureMatcher.willCompleteSuccessfully;
import static org.apache.ignite.internal.util.ArrayUtils.BYTE_EMPTY_ARRAY;
import static org.hamcrest.MatcherAssert.assertThat;
import static org.hamcrest.Matchers.allOf;
import static org.hamcrest.Matchers.equalTo;
import static org.hamcrest.Matchers.greaterThan;
import static org.junit.jupiter.api.Assertions.assertEquals;
import static org.junit.jupiter.api.Assertions.assertInstanceOf;
import static org.junit.jupiter.api.Assertions.assertNotNull;
import static org.mockito.Mockito.mock;

import java.nio.file.Path;
import java.util.concurrent.CompletableFuture;
import java.util.concurrent.ExecutorService;
import org.apache.ignite.internal.components.LogSyncer;
import org.apache.ignite.internal.configuration.testframework.InjectConfiguration;
import org.apache.ignite.internal.failure.FailureManager;
import org.apache.ignite.internal.manager.ComponentContext;
import org.apache.ignite.internal.metrics.LongMetric;
import org.apache.ignite.internal.metrics.TestMetricManager;
import org.apache.ignite.internal.pagememory.io.PageIoRegistry;
import org.apache.ignite.internal.pagememory.persistence.GroupPartitionId;
import org.apache.ignite.internal.pagememory.persistence.store.FilePageStore;
import org.apache.ignite.internal.schema.BinaryRow;
import org.apache.ignite.internal.storage.AbstractMvTableStorageTest;
import org.apache.ignite.internal.storage.MvPartitionStorage;
import org.apache.ignite.internal.storage.RowId;
import org.apache.ignite.internal.storage.configurations.StorageConfiguration;
import org.apache.ignite.internal.storage.configurations.StorageProfileConfiguration;
import org.apache.ignite.internal.storage.engine.MvPartitionMeta;
import org.apache.ignite.internal.storage.engine.MvTableStorage;
import org.apache.ignite.internal.storage.engine.StorageTableDescriptor;
import org.apache.ignite.internal.storage.pagememory.configuration.schema.PersistentPageMemoryProfileConfiguration;
import org.apache.ignite.internal.storage.pagememory.mv.PersistentPageMemoryMvPartitionStorage;
import org.apache.ignite.internal.testframework.ExecutorServiceExtension;
import org.apache.ignite.internal.testframework.InjectExecutorService;
import org.apache.ignite.internal.testframework.WorkDirectory;
import org.apache.ignite.internal.testframework.WorkDirectoryExtension;
import org.apache.ignite.internal.util.Constants;
import org.apache.ignite.internal.util.IgniteUtils;
import org.junit.jupiter.api.AfterEach;
import org.junit.jupiter.api.BeforeEach;
import org.junit.jupiter.api.Test;
import org.junit.jupiter.api.extension.ExtendWith;
import org.junit.jupiter.params.ParameterizedTest;
import org.junit.jupiter.params.provider.ValueSource;

/**
 * Tests for {@link PersistentPageMemoryTableStorage} class.
 */
@ExtendWith({WorkDirectoryExtension.class, ExecutorServiceExtension.class})
public class PersistentPageMemoryMvTableStorageTest extends AbstractMvTableStorageTest {
    @InjectConfiguration("mock.profiles.default {engine = aipersist, sizeBytes = " + Constants.GiB + "}")
    private StorageConfiguration storageConfig;

    private PersistentPageMemoryStorageEngine engine;

    @InjectExecutorService
    private ExecutorService executorService;

    private final TestMetricManager metricManager = new TestMetricManager();

    @BeforeEach
    void setUp(@WorkDirectory Path workDir) {
        var ioRegistry = new PageIoRegistry();

        ioRegistry.loadFromServiceLoader();

        engine = new PersistentPageMemoryStorageEngine(
                "test",
                metricManager,
                storageConfig,
                null,
                ioRegistry,
                workDir,
                null,
                mock(FailureManager.class),
                mock(LogSyncer.class),
                executorService,
                clock
        );

        engine.start();

        assertThat(metricManager.startAsync(new ComponentContext()), willCompleteSuccessfully());

        initialize();
    }

    @Override
    @AfterEach
    protected void tearDown() throws Exception {
        super.tearDown();

        IgniteUtils.closeAllManually(
                () -> assertThat(metricManager.stopAsync(new ComponentContext()), willCompleteSuccessfully()),
                engine == null ? null : engine::stop
        );
    }

    @Override
    protected MvTableStorage createMvTableStorage() {
        return engine.createMvTable(
                new StorageTableDescriptor(TABLE_ID, DEFAULT_PARTITION_COUNT, DEFAULT_STORAGE_PROFILE),
                indexDescriptorSupplier
        );
    }

    @ParameterizedTest
    @ValueSource(booleans = {false, true})
    @Override
    public void testDestroyPartition(boolean waitForDestroyFuture) {
        super.testDestroyPartition(waitForDestroyFuture);

        // Let's make sure that the checkpoint doesn't fail.
        assertThat(
                engine.checkpointManager().forceCheckpoint("after-test-destroy-partition").futureFor(FINISHED),
                willCompleteSuccessfully()
        );
    }

    @Test
    void testParallelDestroyPartitionAndCheckpoint() {
        for (int partitionId = 0; partitionId < 100; partitionId++) {
            int finalPartitionId = partitionId % DEFAULT_PARTITION_COUNT;

            MvPartitionStorage partition = getOrCreateMvPartition(finalPartitionId);

            RowId rowId = new RowId(finalPartitionId);
            BinaryRow binaryRow = binaryRow(new TestKey(1, "1"), new TestValue(2, "2"));

            partition.runConsistently(locker -> {
                locker.lock(rowId);

                partition.addWriteCommitted(rowId, binaryRow, clock.now());

                return null;
            });

            runRace(
                    () -> assertThat(tableStorage.destroyPartition(finalPartitionId), willCompleteSuccessfully()),
                    () -> assertThat(engine.checkpointManager().forceCheckpoint("test").futureFor(FINISHED), willCompleteSuccessfully())
            );
        }
    }

    @Test
    void testMaxSizeMetric() {
        LongMetric metric = (LongMetric) metricManager.metric(defaultProfileMetricSourceName(), "MaxSize");

        assertNotNull(metric);
        assertEquals(defaultProfileConfig().sizeBytes().value(), metric.value());
    }

    @Test
    void testMaxSizeMetricAfterChangeConfig() {
        PersistentPageMemoryProfileConfiguration defaultProfileConfig = defaultProfileConfig();

        Long sizeBytesBeforeChange = defaultProfileConfig.sizeBytes().value();
        assertThat(defaultProfileConfig.sizeBytes().update(2 * sizeBytesBeforeChange), willCompleteSuccessfully());

        LongMetric metric = (LongMetric) metricManager.metric(defaultProfileMetricSourceName(), "MaxSize");

        assertNotNull(metric);
        assertEquals(sizeBytesBeforeChange, metric.value());
    }

    @Test
    void testTotalAllocatedSize() {
        LongMetric metric = (LongMetric) metricManager.metric(defaultProfileMetricSourceName(), "TotalAllocatedSize");

        assertNotNull(metric);
        assertEquals(0L, metric.value());

        MvPartitionStorage mvPartitionStorage = getOrCreateMvPartition(PARTITION_ID);
        assertThat(metric.value(), allOf(greaterThan(0L), equalTo(totalAllocatedSizeInBytes(PARTITION_ID))));

        addWriteCommitted(mvPartitionStorage);
        assertThat(metric.value(), allOf(greaterThan(0L), equalTo(totalAllocatedSizeInBytes(PARTITION_ID))));
    }

    @Test
    void testTotalUsedSize() {
        LongMetric metric = (LongMetric) metricManager.metric(defaultProfileMetricSourceName(), "TotalUsedSize");

        assertNotNull(metric);
        assertEquals(0L, metric.value());

        MvPartitionStorage mvPartitionStorage = getOrCreateMvPartition(PARTITION_ID);
        assertThat(metric.value(), allOf(greaterThan(0L), equalTo(totalUsedSizeInBytes(PARTITION_ID))));

        addWriteCommitted(mvPartitionStorage);
        assertThat(metric.value(), allOf(greaterThan(0L), equalTo(totalUsedSizeInBytes(PARTITION_ID))));
    }

    private PersistentPageMemoryProfileConfiguration defaultProfileConfig() {
        StorageProfileConfiguration config = storageConfig.profiles().get(DEFAULT_STORAGE_PROFILE);

        assertNotNull(config);
        assertInstanceOf(PersistentPageMemoryProfileConfiguration.class, config);

        return (PersistentPageMemoryProfileConfiguration) config;
    }

    private String defaultProfileMetricSourceName() {
        return "storage." + ENGINE_NAME + "." + defaultProfileConfig().name().value();
    }

    private long pageSize() {
        return engine.configuration().pageSizeBytes().value();
    }

    private long filePageStorePageCount(int partitionId) {
        PersistentPageMemoryTableStorage tableStorage = (PersistentPageMemoryTableStorage) this.tableStorage;

        FilePageStore store = tableStorage.dataRegion().filePageStoreManager().getStore(new GroupPartitionId(TABLE_ID, partitionId));

        return store == null ? 0 : store.pages();
    }

    private long freeListEmptyPageCount(int partitionId) {
        PersistentPageMemoryTableStorage tableStorage = (PersistentPageMemoryTableStorage) this.tableStorage;

        PersistentPageMemoryMvPartitionStorage storage = (PersistentPageMemoryMvPartitionStorage) tableStorage.getMvPartition(partitionId);

        return storage == null ? 0L : storage.emptyDataPageCountInFreeList();
    }

    private long totalAllocatedSizeInBytes(int partitionId) {
        return pageSize() * filePageStorePageCount(partitionId);
    }

    private long totalUsedSizeInBytes(int partitionId) {
        return pageSize() * (filePageStorePageCount(partitionId) - freeListEmptyPageCount(partitionId));
    }

    private void addWriteCommitted(MvPartitionStorage storage) {
        var rowId = new RowId(PARTITION_ID);

        BinaryRow binaryRow = binaryRow(new TestKey(0, "0"), new TestValue(1, "1"));

        storage.runConsistently(locker -> {
            locker.lock(rowId);

            storage.addWriteCommitted(rowId, binaryRow, clock.now());

            return null;
        });
    }

    @Test
<<<<<<< HEAD
    void createMvPartitionStorageAndDoCheckpointInParallel() throws Exception {
        stopCompactor();

=======
    void createMvPartitionStorageAndDoCheckpointInParallel() {
>>>>>>> e31b4b0b
        for (int i = 0; i < 10; i++) {
            runRace(
                    () -> getOrCreateMvPartition(PARTITION_ID),
                    () -> assertThat(forceCheckpointAsync(), willCompleteSuccessfully())
            );

            assertThat(tableStorage.destroyPartition(PARTITION_ID), willCompleteSuccessfully());
        }
    }

    @Test
<<<<<<< HEAD
    void clearMvPartitionStorageAndDoCheckpointInParallel() throws Exception {
        stopCompactor();

=======
    void clearMvPartitionStorageAndDoCheckpointInParallel() {
>>>>>>> e31b4b0b
        for (int i = 0; i < 10; i++) {
            getOrCreateMvPartition(PARTITION_ID);

            runRace(
                    () -> assertThat(tableStorage.clearPartition(PARTITION_ID), willCompleteSuccessfully()),
                    () -> assertThat(forceCheckpointAsync(), willCompleteSuccessfully())
            );

            assertThat(tableStorage.destroyPartition(PARTITION_ID), willCompleteSuccessfully());
        }
    }

    @Test
<<<<<<< HEAD
    void destroyMvPartitionStorageAndDoCheckpointInParallel() throws Exception {
        stopCompactor();

=======
    void destroyMvPartitionStorageAndDoCheckpointInParallel() {
>>>>>>> e31b4b0b
        for (int i = 0; i < 10; i++) {
            getOrCreateMvPartition(PARTITION_ID);

            runRace(
                    () -> assertThat(tableStorage.destroyPartition(PARTITION_ID), willCompleteSuccessfully()),
                    () -> assertThat(forceCheckpointAsync(), willCompleteSuccessfully())
            );
        }
    }

    @Test
<<<<<<< HEAD
    void startRebalancePartitionAndDoCheckpointInParallel() throws Exception {
        stopCompactor();

=======
    void startRebalancePartitionAndDoCheckpointInParallel() {
>>>>>>> e31b4b0b
        getOrCreateMvPartition(PARTITION_ID);

        for (int i = 0; i < 10; i++) {
            runRace(
                    () -> assertThat(tableStorage.startRebalancePartition(PARTITION_ID), willCompleteSuccessfully()),
                    () -> assertThat(forceCheckpointAsync(), willCompleteSuccessfully())
            );

            assertThat(tableStorage.abortRebalancePartition(PARTITION_ID), willCompleteSuccessfully());
        }
    }

    @Test
<<<<<<< HEAD
    void abortRebalancePartitionAndDoCheckpointInParallel() throws Exception {
        stopCompactor();

=======
    void abortRebalancePartitionAndDoCheckpointInParallel() {
>>>>>>> e31b4b0b
        getOrCreateMvPartition(PARTITION_ID);

        for (int i = 0; i < 10; i++) {
            assertThat(tableStorage.startRebalancePartition(PARTITION_ID), willCompleteSuccessfully());

            runRace(
                    () -> assertThat(tableStorage.abortRebalancePartition(PARTITION_ID), willCompleteSuccessfully()),
                    () -> assertThat(forceCheckpointAsync(), willCompleteSuccessfully())
            );
        }
    }

    @Test
<<<<<<< HEAD
    void finishRebalancePartitionAndDoCheckpointInParallel() throws Exception {
        stopCompactor();

=======
    void finishRebalancePartitionAndDoCheckpointInParallel() {
>>>>>>> e31b4b0b
        getOrCreateMvPartition(PARTITION_ID);

        for (int i = 0; i < 10; i++) {
            assertThat(tableStorage.startRebalancePartition(PARTITION_ID), willCompleteSuccessfully());

            var meta = new MvPartitionMeta(1, 1, BYTE_EMPTY_ARRAY, null, BYTE_EMPTY_ARRAY);

            runRace(
                    () -> assertThat(tableStorage.finishRebalancePartition(PARTITION_ID, meta), willCompleteSuccessfully()),
                    () -> assertThat(forceCheckpointAsync(), willCompleteSuccessfully())
            );
        }
    }

    private CompletableFuture<Void> forceCheckpointAsync() {
        return engine.checkpointManager().forceCheckpoint("test").futureFor(FINISHED);
    }
<<<<<<< HEAD

    // TODO: IGNITE-25861 Get rid of it
    private void stopCompactor() throws Exception {
        engine.checkpointManager().compactor().stop();
    }
=======
>>>>>>> e31b4b0b
}<|MERGE_RESOLUTION|>--- conflicted
+++ resolved
@@ -273,13 +273,7 @@
     }
 
     @Test
-<<<<<<< HEAD
-    void createMvPartitionStorageAndDoCheckpointInParallel() throws Exception {
-        stopCompactor();
-
-=======
     void createMvPartitionStorageAndDoCheckpointInParallel() {
->>>>>>> e31b4b0b
         for (int i = 0; i < 10; i++) {
             runRace(
                     () -> getOrCreateMvPartition(PARTITION_ID),
@@ -291,13 +285,7 @@
     }
 
     @Test
-<<<<<<< HEAD
-    void clearMvPartitionStorageAndDoCheckpointInParallel() throws Exception {
-        stopCompactor();
-
-=======
     void clearMvPartitionStorageAndDoCheckpointInParallel() {
->>>>>>> e31b4b0b
         for (int i = 0; i < 10; i++) {
             getOrCreateMvPartition(PARTITION_ID);
 
@@ -311,13 +299,7 @@
     }
 
     @Test
-<<<<<<< HEAD
-    void destroyMvPartitionStorageAndDoCheckpointInParallel() throws Exception {
-        stopCompactor();
-
-=======
     void destroyMvPartitionStorageAndDoCheckpointInParallel() {
->>>>>>> e31b4b0b
         for (int i = 0; i < 10; i++) {
             getOrCreateMvPartition(PARTITION_ID);
 
@@ -329,13 +311,7 @@
     }
 
     @Test
-<<<<<<< HEAD
-    void startRebalancePartitionAndDoCheckpointInParallel() throws Exception {
-        stopCompactor();
-
-=======
     void startRebalancePartitionAndDoCheckpointInParallel() {
->>>>>>> e31b4b0b
         getOrCreateMvPartition(PARTITION_ID);
 
         for (int i = 0; i < 10; i++) {
@@ -349,13 +325,7 @@
     }
 
     @Test
-<<<<<<< HEAD
-    void abortRebalancePartitionAndDoCheckpointInParallel() throws Exception {
-        stopCompactor();
-
-=======
     void abortRebalancePartitionAndDoCheckpointInParallel() {
->>>>>>> e31b4b0b
         getOrCreateMvPartition(PARTITION_ID);
 
         for (int i = 0; i < 10; i++) {
@@ -369,13 +339,7 @@
     }
 
     @Test
-<<<<<<< HEAD
-    void finishRebalancePartitionAndDoCheckpointInParallel() throws Exception {
-        stopCompactor();
-
-=======
     void finishRebalancePartitionAndDoCheckpointInParallel() {
->>>>>>> e31b4b0b
         getOrCreateMvPartition(PARTITION_ID);
 
         for (int i = 0; i < 10; i++) {
@@ -393,12 +357,4 @@
     private CompletableFuture<Void> forceCheckpointAsync() {
         return engine.checkpointManager().forceCheckpoint("test").futureFor(FINISHED);
     }
-<<<<<<< HEAD
-
-    // TODO: IGNITE-25861 Get rid of it
-    private void stopCompactor() throws Exception {
-        engine.checkpointManager().compactor().stop();
-    }
-=======
->>>>>>> e31b4b0b
 }