--- conflicted
+++ resolved
@@ -43,14 +43,8 @@
 
     @BeforeEach
     void setUp(
-<<<<<<< HEAD
-            @InjectConfiguration
-            VolatilePageMemoryStorageEngineConfiguration engineConfig,
-            @InjectConfiguration("mock.profiles.default = {engine = \"aimem\"}")
-            StorageConfiguration storageConfiguration
-=======
-            @InjectConfiguration VolatilePageMemoryStorageEngineConfiguration engineConfig
->>>>>>> f5029cad
+            @InjectConfiguration VolatilePageMemoryStorageEngineConfiguration engineConfig,
+            @InjectConfiguration("mock.profiles.default = {engine = \"aimem\"}") StorageConfiguration storageConfiguration
     ) {
         var ioRegistry = new PageIoRegistry();
 
