--- conflicted
+++ resolved
@@ -17,13 +17,9 @@
 
 plugins {
     id 'java'
-<<<<<<< HEAD
-    id 'application'
-    alias(libs.plugins.nebula)
-=======
     id 'distribution'
     alias(libs.plugins.docker)
->>>>>>> b1f99db3
+    alias(libs.plugins.nebula)
 }
 
 configurations {
@@ -67,9 +63,9 @@
         from ("$rootDir/assembly/README.md")
     }
     into('etc') {
-        from ("$rootDir/packaging/scripts/bootstrap-config")
-        from ("$rootDir/packaging/config/ignite-config.conf")
-        from ("$rootDir/packaging/config/ignite.java.util.logging.properties")
+        from ("${buildDir}/scripts/bootstrap-config")
+        from ("${buildDir}/config/ignite-config.conf")
+        from ("${buildDir}/config/ignite.java.util.logging.properties")
     }
     into('bin') {
         fileMode 0755
@@ -83,38 +79,7 @@
 distributions {
     db {
         distributionBaseName = 'ignite3-db'
-<<<<<<< HEAD
-        contents {
-            // create empty dirs that are required to start Ignite
-            into('') {
-                File.createTempDir().with {
-                    ["log", "etc", "work"].each {new File(absolutePath, it).mkdirs() }
-                    from (absolutePath) {
-                        includeEmptyDirs = true
-                    }
-                }
-            }
-            into('') {
-                from ("$rootDir/LICENSE")
-                from ("$rootDir/NOTICE")
-                from ("$rootDir/assembly/README.md")
-            }
-            into('etc') {
-                from ("${buildDir}/scripts/bootstrap-config")
-                from ("${buildDir}/config/ignite-config.conf")
-                from ("${buildDir}/config/ignite.java.util.logging.properties")
-            }
-            into('bin') {
-                fileMode 0755
-                from ("$rootDir/packaging/scripts/ignite3-db.sh")
-            }
-            into('lib') {
-                from(configurations.dbArtifacts)
-            }
-        }
-=======
         contents dbContents
->>>>>>> b1f99db3
     }
 
     cli {
