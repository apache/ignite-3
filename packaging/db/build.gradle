--- conflicted
+++ resolved
@@ -98,13 +98,8 @@
         INSTALL_DIR     : '%IGNITE_HOME%',
 ]
 
-<<<<<<< HEAD
 def replaceZipScriptVarsCommon = tasks.register('replaceZipScriptVarsCommon', Copy) {
-    from "$rootDir/packaging/db/ignite.java.util.logging.properties"
-=======
-task replaceZipScriptVarsCommon(type: Copy) {
     from 'zip/ignite.java.util.logging.properties'
->>>>>>> 75d68ec9
 
     filter(ReplaceTokens, tokens: zipStartScriptTokensCommon)
 
