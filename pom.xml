--- conflicted
+++ resolved
@@ -25,18 +25,13 @@
     </licenses>
 
     <properties>
-<<<<<<< HEAD
         <project.build.sourceEncoding>UTF-8</project.build.sourceEncoding>
 
         <!-- Dependency versions -->
         <jetbrains.annotations.version>20.1.0</jetbrains.annotations.version>
         <junit.jupiter.version>5.7.0</junit.jupiter.version>
 
-        <maven.compiler.source>1.8</maven.compiler.source>
-        <maven.compiler.target>1.8</maven.compiler.target>
-=======
         <maven.compiler.release>11</maven.compiler.release>
->>>>>>> 21551e3e
     </properties>
 
     <dependencies>
