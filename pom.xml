<?xml version="1.0" encoding="UTF-8"?>

<!--
  Licensed to the Apache Software Foundation (ASF) under one or more
  contributor license agreements.  See the NOTICE file distributed with
  this work for additional information regarding copyright ownership.
  The ASF licenses this file to You under the Apache License, Version 2.0
  (the "License"); you may not use this file except in compliance with
  the License.  You may obtain a copy of the License at

       http://www.apache.org/licenses/LICENSE-2.0

  Unless required by applicable law or agreed to in writing, software
  distributed under the License is distributed on an "AS IS" BASIS,
  WITHOUT WARRANTIES OR CONDITIONS OF ANY KIND, either express or implied.
  See the License for the specific language governing permissions and
  limitations under the License.
-->

<project xmlns="http://maven.apache.org/POM/4.0.0"
         xmlns:xsi="http://www.w3.org/2001/XMLSchema-instance"
         xsi:schemaLocation="http://maven.apache.org/POM/4.0.0 http://maven.apache.org/xsd/maven-4.0.0.xsd">
    <modelVersion>4.0.0</modelVersion>

    <parent>
        <groupId>org.apache</groupId>
        <artifactId>apache</artifactId>
        <version>23</version>
    </parent>

    <groupId>org.apache.ignite</groupId>
    <artifactId>apache-ignite</artifactId>
    <version>3.0.0-SNAPSHOT</version>
    <packaging>pom</packaging>

    <description>Java-based middleware for in-memory processing of big data in a distributed environment.</description>

    <licenses>
        <license>
            <name>The Apache Software License, Version 2.0</name>
            <url>http://www.apache.org/licenses/LICENSE-2.0.txt</url>
        </license>
    </licenses>

    <properties>
        <!-- Dependencies versions. -->
        <asm.version>7.2</asm.version>
        <javapoet.version>1.13.0</javapoet.version>
        <javax.annotation.api.version>1.3.2</javax.annotation.api.version>
        <jetbrains.annotations.version>20.1.0</jetbrains.annotations.version>
        <jmh.framework.version>1.9.3</jmh.framework.version>
        <junit.jupiter.version>5.7.0</junit.jupiter.version>
        <mockito.core.version>3.6.28</mockito.core.version>

        <!-- Maven plugins -->
        <maven.compiler.source>11</maven.compiler.source>
        <maven.compiler.target>11</maven.compiler.target>
        <maven.compiler.release>11</maven.compiler.release>

<<<<<<< HEAD
    <dependencies>
        <dependency>
            <groupId>org.junit.jupiter</groupId>
            <artifactId>junit-jupiter-engine</artifactId>
            <version>${junit.jupiter.version}</version>
            <scope>test</scope>
        </dependency>
    </dependencies>

    <modules>
        <module>modules/bytecode</module>
        <module>modules/cli</module>
        <module>modules/cli-common</module>
        <module>modules/commons</module>
=======
        <!-- Dependencies versions. -->
        <apache.ivy.version>2.5.0</apache.ivy.version>
        <compile.testing.library.version>0.19</compile.testing.library.version>
        <gson.version>2.8.6</gson.version>
        <jackson.databind.version>2.11.1</jackson.databind.version>
        <jansi.version>1.18</jansi.version>
        <javalin.version>3.12.0</javalin.version>
        <javapoet.version>1.13.0</javapoet.version>
        <javax.annotation.api.version>1.3.2</javax.annotation.api.version>
        <javax.validation.version>2.0.1.Final</javax.validation.version>
        <jetbrains.annotations.version>20.1.0</jetbrains.annotations.version>
        <junit.jupiter.version>5.7.0</junit.jupiter.version>
        <log4j.version>1.2.17</log4j.version>
        <logback.version>1.2.3</logback.version>
        <micronaut.version>2.1.2</micronaut.version>
        <micronaut.test.junit5.version>2.3.1</micronaut.test.junit5.version>
        <mockito.framework.version>3.4.6</mockito.framework.version>
        <mockito.junit.jupiter.version>3.3.3</mockito.junit.jupiter.version>
        <picocli.version>4.5.2</picocli.version>
        <slf4j.version>1.7.30</slf4j.version>
        <spoon.framework.version>8.3.0</spoon.framework.version>
        <typesafe.version>1.4.1</typesafe.version>

        <!-- Maven plugins. -->
        <apache.rat.plugin.version>0.13</apache.rat.plugin.version>
        <launch.mave.plugin.version>1.7.25</launch.mave.plugin.version>
        <maven.antrun.plugin.version>3.0.0</maven.antrun.plugin.version>
        <maven.assembly.plugin.version>3.2.0</maven.assembly.plugin.version>
        <maven.compiler.plugin.version>3.8.1</maven.compiler.plugin.version>
        <maven.deploy.plugin.version>2.8.2</maven.deploy.plugin.version>
        <maven.surefire.plugin.version>3.0.0-M4</maven.surefire.plugin.version>
    </properties>

    <modules>
        <module>modules/cli</module>
        <module>modules/cli-common</module>
>>>>>>> b3633b4b
        <module>modules/configuration</module>
        <module>modules/configuration-annotation-processor</module>
        <module>modules/ignite-runner</module>
    </modules>

    <distributionManagement>
        <repository>
            <id>apache.staging</id>
            <name>Apache Staging Repository</name>
            <url>https://repository.apache.org/service/local/staging/deploy/maven2</url>
        </repository>
    </distributionManagement>

    <issueManagement>
        <system>Jira</system>
        <url>https://issues.apache.org/jira/projects/IGNITE/issues</url>
    </issueManagement>

    <dependencyManagement>
        <dependencies>
            <dependency>
                <groupId>org.jetbrains</groupId>
                <artifactId>annotations</artifactId>
                <version>${jetbrains.annotations.version}</version>
            </dependency>

            <dependency>
                <groupId>ch.qos.logback</groupId>
                <artifactId>logback-classic</artifactId>
                <version>${logback.version}</version>
            </dependency>

            <dependency>
                <groupId>com.fasterxml.jackson.core</groupId>
                <artifactId>jackson-databind</artifactId>
                <version>${jackson.databind.version}</version>
            </dependency>

            <dependency>
                <groupId>org.apache.ivy</groupId>
                <artifactId>ivy</artifactId>
                <version>${apache.ivy.version}</version>
            </dependency>

            <dependency>
                <groupId>info.picocli</groupId>
                <artifactId>picocli-shell-jline3</artifactId>
                <version>${picocli.version}</version>
            </dependency>

            <dependency>
                <groupId>io.micronaut</groupId>
                <artifactId>micronaut-inject-java</artifactId>
                <version>${micronaut.version}</version>
            </dependency>

            <dependency>
                <groupId>com.typesafe</groupId>
                <artifactId>config</artifactId>
                <version>${typesafe.version}</version>
            </dependency>

            <dependency>
                <groupId>org.fusesource.jansi</groupId>
                <artifactId>jansi</artifactId>
                <version>${jansi.version}</version>
            </dependency>

            <dependency>
                <groupId>info.picocli</groupId>
                <artifactId>picocli</artifactId>
                <version>${picocli.version}</version>
            </dependency>

            <dependency>
                <groupId>javax.validation</groupId>
                <artifactId>validation-api</artifactId>
                <version>${javax.validation.version}</version>
            </dependency>

            <dependency>
                <groupId>com.squareup</groupId>
                <artifactId>javapoet</artifactId>
                <version>${javapoet.version}</version>
            </dependency>

            <dependency>
                <groupId>com.google.code.gson</groupId>
                <artifactId>gson</artifactId>
                <version>${gson.version}</version>
            </dependency>

            <dependency>
                <groupId>io.javalin</groupId>
                <artifactId>javalin</artifactId>
                <version>${javalin.version}</version>
            </dependency>

            <dependency>
                <groupId>org.slf4j</groupId>
                <artifactId>slf4j-simple</artifactId>
                <version>${slf4j.version}</version>
            </dependency>

            <!-- Test dependencies. -->
            <dependency>
                <groupId>org.junit.jupiter</groupId>
                <artifactId>junit-jupiter-engine</artifactId>
                <version>${junit.jupiter.version}</version>
                <scope>test</scope>
            </dependency>

            <dependency>
                <groupId>org.junit.jupiter</groupId>
                <artifactId>junit-jupiter-api</artifactId>
                <version>${junit.jupiter.version}</version>
                <scope>test</scope>
            </dependency>

            <dependency>
                <groupId>org.mockito</groupId>
                <artifactId>mockito-core</artifactId>
                <version>${mockito.framework.version}</version>
                <scope>test</scope>
            </dependency>

            <dependency>
                <groupId>org.mockito</groupId>
                <artifactId>mockito-junit-jupiter</artifactId>
                <version>${mockito.junit.jupiter.version}</version>
                <scope>test</scope>
            </dependency>

            <dependency>
                <groupId>io.micronaut.test</groupId>
                <artifactId>micronaut-test-junit5</artifactId>
                <version>${micronaut.test.junit5.version}</version>
                <scope>test</scope>
            </dependency>

            <dependency>
                <groupId>log4j</groupId>
                <artifactId>log4j</artifactId>
                <version>${log4j.version}</version>
                <scope>test</scope>
            </dependency>

            <dependency>
                <groupId>com.google.testing.compile</groupId>
                <artifactId>compile-testing</artifactId>
                <version>${compile.testing.library.version}</version>
                <scope>test</scope>
            </dependency>

            <dependency>
                <groupId>fr.inria.gforge.spoon</groupId>
                <artifactId>spoon-core</artifactId>
                <version>${spoon.framework.version}</version>
                <scope>test</scope>
            </dependency>
        </dependencies>
    </dependencyManagement>

    <dependencies>
        <dependency>
            <groupId>org.junit.jupiter</groupId>
            <artifactId>junit-jupiter-engine</artifactId>
            <scope>test</scope>
        </dependency>
    </dependencies>

    <build>
        <pluginManagement>
            <plugins>
                <plugin>
                    <groupId>org.apache.maven.plugins</groupId>
                    <artifactId>maven-compiler-plugin</artifactId>
                    <version>${maven.compiler.plugin.version}</version>
                </plugin>

                <plugin>
                    <groupId>org.apache.maven.plugins</groupId>
                    <artifactId>maven-surefire-plugin</artifactId>
                    <version>${maven.surefire.plugin.version}</version>
                </plugin>

                <plugin>
                    <groupId>org.apache.maven.plugins</groupId>
                    <artifactId>maven-source-plugin</artifactId>
                    <executions>
                        <execution>
                            <id>attach-sources</id>
                            <goals>
                                <goal>jar</goal>
                            </goals>
                        </execution>
                    </executions>
                </plugin>

                <plugin>
                    <groupId>org.apache.rat</groupId>
                    <artifactId>apache-rat-plugin</artifactId>
                    <version>${apache.rat.plugin.version}</version>
                    <executions>
                        <execution>
                            <id>check-licenses</id>
                            <phase>validate</phase>
                            <goals>
                                <goal>check</goal>
                            </goals>
                        </execution>
                    </executions>
                    <configuration>
                        <excludes>
                            <exclude>README.md</exclude>
                            <exclude>DEVNOTES.md</exclude>
                            <exclude>docs/assets/images/**</exclude>
                            <exclude>docs/assets/js/anchor.min.js
                            </exclude><!-- Distributed under the MIT license. The original license header is badly formatted. -->
                        </excludes>
                    </configuration>
                </plugin>

                <plugin>
                    <groupId>org.apache.maven.plugins</groupId>
                    <artifactId>maven-assembly-plugin</artifactId>
                    <version>${maven.assembly.plugin.version}</version>
                </plugin>

                <plugin>
                    <groupId>org.apache.maven.plugins</groupId>
                    <artifactId>maven-antrun-plugin</artifactId>
                    <version>${maven.antrun.plugin.version}</version>
                </plugin>

                <plugin>
                    <groupId>org.apache.maven.plugins</groupId>
                    <artifactId>maven-deploy-plugin</artifactId>
                    <version>${maven.deploy.plugin.version}</version>
                </plugin>

                <plugin>
                    <groupId>com.akathist.maven.plugins.launch4j</groupId>
                    <artifactId>launch4j-maven-plugin</artifactId>
                    <version>${launch.mave.plugin.version}</version>
                </plugin>
            </plugins>
        </pluginManagement>

        <plugins>
            <plugin>
                <groupId>org.apache.maven.plugins</groupId>
                <artifactId>maven-compiler-plugin</artifactId>
            </plugin>

            <plugin>
                <groupId>org.apache.maven.plugins</groupId>
                <artifactId>maven-surefire-plugin</artifactId>
            </plugin>

            <plugin>
                <groupId>org.apache.maven.plugins</groupId>
                <artifactId>maven-source-plugin</artifactId>
            </plugin>

            <plugin>
                <groupId>org.apache.rat</groupId>
                <artifactId>apache-rat-plugin</artifactId>
            </plugin>

            <plugin>
                <groupId>org.apache.maven.plugins</groupId>
                <artifactId>maven-surefire-plugin</artifactId>
                <version>3.0.0-M4</version>
            </plugin>
        </plugins>
    </build>
</project><|MERGE_RESOLUTION|>--- conflicted
+++ resolved
@@ -43,37 +43,12 @@
     </licenses>
 
     <properties>
-        <!-- Dependencies versions. -->
-        <asm.version>7.2</asm.version>
-        <javapoet.version>1.13.0</javapoet.version>
-        <javax.annotation.api.version>1.3.2</javax.annotation.api.version>
-        <jetbrains.annotations.version>20.1.0</jetbrains.annotations.version>
-        <jmh.framework.version>1.9.3</jmh.framework.version>
-        <junit.jupiter.version>5.7.0</junit.jupiter.version>
-        <mockito.core.version>3.6.28</mockito.core.version>
-
-        <!-- Maven plugins -->
         <maven.compiler.source>11</maven.compiler.source>
         <maven.compiler.target>11</maven.compiler.target>
         <maven.compiler.release>11</maven.compiler.release>
 
-<<<<<<< HEAD
-    <dependencies>
-        <dependency>
-            <groupId>org.junit.jupiter</groupId>
-            <artifactId>junit-jupiter-engine</artifactId>
-            <version>${junit.jupiter.version}</version>
-            <scope>test</scope>
-        </dependency>
-    </dependencies>
-
-    <modules>
-        <module>modules/bytecode</module>
-        <module>modules/cli</module>
-        <module>modules/cli-common</module>
-        <module>modules/commons</module>
-=======
         <!-- Dependencies versions. -->
+        <asm.version>7.2</asm.version>
         <apache.ivy.version>2.5.0</apache.ivy.version>
         <compile.testing.library.version>0.19</compile.testing.library.version>
         <gson.version>2.8.6</gson.version>
@@ -84,6 +59,7 @@
         <javax.annotation.api.version>1.3.2</javax.annotation.api.version>
         <javax.validation.version>2.0.1.Final</javax.validation.version>
         <jetbrains.annotations.version>20.1.0</jetbrains.annotations.version>
+        <jmh.framework.version>1.9.3</jmh.framework.version>
         <junit.jupiter.version>5.7.0</junit.jupiter.version>
         <log4j.version>1.2.17</log4j.version>
         <logback.version>1.2.3</logback.version>
@@ -107,9 +83,10 @@
     </properties>
 
     <modules>
+        <module>modules/bytecode</module>
         <module>modules/cli</module>
         <module>modules/cli-common</module>
->>>>>>> b3633b4b
+        <module>modules/commons</module>
         <module>modules/configuration</module>
         <module>modules/configuration-annotation-processor</module>
         <module>modules/ignite-runner</module>
@@ -379,12 +356,6 @@
                 <groupId>org.apache.rat</groupId>
                 <artifactId>apache-rat-plugin</artifactId>
             </plugin>
-
-            <plugin>
-                <groupId>org.apache.maven.plugins</groupId>
-                <artifactId>maven-surefire-plugin</artifactId>
-                <version>3.0.0-M4</version>
-            </plugin>
         </plugins>
     </build>
 </project>