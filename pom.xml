--- conflicted
+++ resolved
@@ -17,12 +17,6 @@
   limitations under the License.
 -->
 
-<<<<<<< HEAD
-<!--
-    POM file.
--->
-=======
->>>>>>> c80f0bf9
 <project xmlns="http://maven.apache.org/POM/4.0.0"
          xmlns:xsi="http://www.w3.org/2001/XMLSchema-instance"
          xsi:schemaLocation="http://maven.apache.org/POM/4.0.0 http://maven.apache.org/xsd/maven-4.0.0.xsd">
@@ -49,9 +43,6 @@
     </licenses>
 
     <properties>
-<<<<<<< HEAD
-        <project.build.sourceEncoding>UTF-8</project.build.sourceEncoding>
-
         <!-- Dependencies versions. -->
         <javapoet.version>1.13.0</javapoet.version>
         <javax.annotation.api.version>1.3.2</javax.annotation.api.version>
@@ -61,78 +52,10 @@
         <mockito.core.version>3.6.28</mockito.core.version>
 
         <!-- Maven plugins -->
-=======
         <maven.compiler.source>11</maven.compiler.source>
         <maven.compiler.target>11</maven.compiler.target>
->>>>>>> c80f0bf9
         <maven.compiler.release>11</maven.compiler.release>
-        <maven.compiler.source>11</maven.compiler.source> <!-- Requires for correct compilation in IDEA. -->
-        <maven.compiler.target>11</maven.compiler.target>
-
-        <maven.compiler.plugin.version>3.8.1</maven.compiler.plugin.version>
-        <maven.surefire.plugin.version>3.0.0-M4</maven.surefire.plugin.version>
-        <apache.rat.plugin.version>0.13</apache.rat.plugin.version>
     </properties>
-
-    <profiles>
-        <profile>
-            <id>check-licenses</id>
-            <build>
-                <plugins>
-                    <plugin>
-                        <groupId>org.apache.rat</groupId>
-                        <artifactId>apache-rat-plugin</artifactId>
-                        <version>${apache.rat.plugin.version}</version>
-                        <configuration>
-                            <addDefaultLicenseMatchers>true</addDefaultLicenseMatchers>
-                            <licenses>
-                                <license implementation="org.apache.rat.analysis.license.FullTextMatchingLicense">
-                                    <licenseFamilyCategory>IAL20</licenseFamilyCategory>
-                                    <licenseFamilyName>Ignite Apache License 2.0</licenseFamilyName>
-                                    <fullText>
-                                        Licensed to the Apache Software Foundation (ASF) under one or more
-                                        contributor license agreements. See the NOTICE file distributed with
-                                        this work for additional information regarding copyright ownership.
-                                        The ASF licenses this file to You under the Apache License, Version 2.0
-                                        (the "License"); you may not use this file except in compliance with
-                                        the License. You may obtain a copy of the License at
-
-                                        http://www.apache.org/licenses/LICENSE-2.0
-
-                                        Unless required by applicable law or agreed to in writing, software
-                                        distributed under the License is distributed on an "AS IS" BASIS,
-                                        WITHOUT WARRANTIES OR CONDITIONS OF ANY KIND, either express or implied.
-                                        See the License for the specific language governing permissions and
-                                        limitations under the License.
-                                    </fullText>
-                                </license>
-                            </licenses>
-                            <licenseFamilies>
-                                <licenseFamily implementation="org.apache.rat.license.SimpleLicenseFamily">
-                                    <familyName>Ignite Apache License 2.0</familyName>
-                                </licenseFamily>
-                            </licenseFamilies>
-                        </configuration>
-                        <executions>
-                            <execution>
-                                <phase>validate</phase>
-                                <goals>
-                                    <goal>check</goal>
-                                </goals>
-                                <configuration>
-                                    <excludes>
-                                        <exclude>README.md</exclude>
-                                        <exclude>work/**</exclude>
-                                        <exclude>**/target/**</exclude>
-                                    </excludes>
-                                </configuration>
-                            </execution>
-                        </executions>
-                    </plugin>
-                </plugins>
-            </build>
-        </profile>
-    </profiles>
 
     <dependencies>
         <dependency>
@@ -147,14 +70,9 @@
         <module>modules/configuration</module>
         <module>modules/configuration-annotation-processor</module>
         <module>modules/ignite-runner</module>
-<<<<<<< HEAD
-        <module>modules/cli-demo</module>
-        <module>modules/commons</module>
-    </modules>
-
-=======
         <module>modules/cli-common</module>
         <module>modules/cli</module>
+        <module>modules/commons</module>
     </modules>
 
     <distributionManagement>
@@ -165,25 +83,16 @@
         </repository>
     </distributionManagement>
 
->>>>>>> c80f0bf9
     <build>
         <plugins>
             <plugin>
                 <groupId>org.apache.maven.plugins</groupId>
                 <artifactId>maven-compiler-plugin</artifactId>
-<<<<<<< HEAD
-                <version>${maven.compiler.plugin.version}</version>
-=======
                 <version>3.8.1</version>
->>>>>>> c80f0bf9
             </plugin>
 
             <plugin>
                 <groupId>org.apache.maven.plugins</groupId>
-<<<<<<< HEAD
-                <artifactId>maven-surefire-plugin</artifactId>
-                <version>${maven.surefire.plugin.version}</version>
-=======
                 <artifactId>maven-source-plugin</artifactId>
                 <executions>
                     <execution>
@@ -216,7 +125,6 @@
                         <exclude>docs/assets/js/anchor.min.js</exclude><!-- Distributed under the MIT license. The original license header is badly formatted. -->
                     </excludes>
                 </configuration>
->>>>>>> c80f0bf9
             </plugin>
         </plugins>
     </build>
