<?xml version="1.0" encoding="UTF-8"?>

<!--
  Licensed to the Apache Software Foundation (ASF) under one or more
  contributor license agreements.  See the NOTICE file distributed with
  this work for additional information regarding copyright ownership.
  The ASF licenses this file to You under the Apache License, Version 2.0
  (the "License"); you may not use this file except in compliance with
  the License.  You may obtain a copy of the License at

       http://www.apache.org/licenses/LICENSE-2.0

  Unless required by applicable law or agreed to in writing, software
  distributed under the License is distributed on an "AS IS" BASIS,
  WITHOUT WARRANTIES OR CONDITIONS OF ANY KIND, either express or implied.
  See the License for the specific language governing permissions and
  limitations under the License.
-->

<!--
    POM file.
-->
<project xmlns="http://maven.apache.org/POM/4.0.0"
         xmlns:xsi="http://www.w3.org/2001/XMLSchema-instance"
         xsi:schemaLocation="http://maven.apache.org/POM/4.0.0 http://maven.apache.org/xsd/maven-4.0.0.xsd">
    <modelVersion>4.0.0</modelVersion>

    <parent>
        <groupId>org.apache</groupId>
        <artifactId>apache</artifactId>
        <version>16</version>
    </parent>

    <groupId>org.apache.ignite</groupId>
    <artifactId>apache-ignite</artifactId>
    <version>3.0.0-SNAPSHOT</version>
    <packaging>pom</packaging>

    <description>Java-based middleware for in-memory processing of big data in a distributed environment.</description>

    <licenses>
        <license>
            <name>The Apache Software License, Version 2.0</name>
            <url>http://www.apache.org/licenses/LICENSE-2.0.txt</url>
        </license>
    </licenses>

    <properties>
<<<<<<< HEAD
        <project.build.sourceEncoding>UTF-8</project.build.sourceEncoding>

        <!-- Dependencies versions. -->
        <javapoet.version>1.13.0</javapoet.version>
        <javax.annotation.api.version>1.3.2</javax.annotation.api.version>
        <jetbrains.annotations.version>20.1.0</jetbrains.annotations.version>
        <jmh.framework.verion>1.9.3</jmh.framework.verion>
        <junit.jupiter.version>5.7.0</junit.jupiter.version>
        <mockito.core.version>3.6.28</mockito.core.version>

        <!-- Maven plugins -->
        <maven.compiler.release>11</maven.compiler.release>

        <maven.compiler.plugin.version>3.8.1</maven.compiler.plugin.version>
        <maven.surefire.plugin.version>3.0.0-M4</maven.surefire.plugin.version>
        <apache.rat.plugin.version>0.13</apache.rat.plugin.version>
=======
        <maven.compiler.release>11</maven.compiler.release>
>>>>>>> 0cd0b7d3
    </properties>

    <profiles>
        <profile>
            <id>check-licenses</id>
            <build>
                <plugins>
                    <plugin>
                        <groupId>org.apache.rat</groupId>
                        <artifactId>apache-rat-plugin</artifactId>
                        <version>${apache.rat.plugin.version}</version>
                        <configuration>
                            <addDefaultLicenseMatchers>true</addDefaultLicenseMatchers>
                            <licenses>
                                <license implementation="org.apache.rat.analysis.license.FullTextMatchingLicense">
                                    <licenseFamilyCategory>IAL20</licenseFamilyCategory>
                                    <licenseFamilyName>Ignite Apache License 2.0</licenseFamilyName>
                                    <fullText>
                                        Licensed to the Apache Software Foundation (ASF) under one or more
                                        contributor license agreements. See the NOTICE file distributed with
                                        this work for additional information regarding copyright ownership.
                                        The ASF licenses this file to You under the Apache License, Version 2.0
                                        (the "License"); you may not use this file except in compliance with
                                        the License. You may obtain a copy of the License at

                                        http://www.apache.org/licenses/LICENSE-2.0

                                        Unless required by applicable law or agreed to in writing, software
                                        distributed under the License is distributed on an "AS IS" BASIS,
                                        WITHOUT WARRANTIES OR CONDITIONS OF ANY KIND, either express or implied.
                                        See the License for the specific language governing permissions and
                                        limitations under the License.
                                    </fullText>
                                </license>
                            </licenses>
                            <licenseFamilies>
                                <licenseFamily implementation="org.apache.rat.license.SimpleLicenseFamily">
                                    <familyName>Ignite Apache License 2.0</familyName>
                                </licenseFamily>
                            </licenseFamilies>
                        </configuration>
                        <executions>
                            <execution>
                                <phase>validate</phase>
                                <goals>
                                    <goal>check</goal>
                                </goals>
                                <configuration>
                                    <excludes>
                                        <exclude>README.md</exclude>
                                        <exclude>work/**</exclude>
                                        <exclude>**/target/**</exclude>
                                    </excludes>
                                </configuration>
                            </execution>
                        </executions>
                    </plugin>
                </plugins>
            </build>
        </profile>
    </profiles>

    <modules>
        <module>modules/commons</module>
    </modules>

    <dependencies>
        <dependency>
            <groupId>org.junit.jupiter</groupId>
            <artifactId>junit-jupiter-engine</artifactId>
            <version>${junit.jupiter.version}</version>
            <scope>test</scope>
        </dependency>
    </dependencies>

<<<<<<< HEAD
    <build>
        <plugins>
            <plugin>
                <groupId>org.apache.maven.plugins</groupId>
                <artifactId>maven-compiler-plugin</artifactId>
                <version>${maven.compiler.plugin.version}</version>
            </plugin>

            <plugin>
                <groupId>org.apache.maven.plugins</groupId>
                <artifactId>maven-surefire-plugin</artifactId>
                <version>${maven.surefire.plugin.version}</version>
            </plugin>
        </plugins>
    </build>
=======
    <modules>
        <module>modules/configuration</module>
        <module>modules/configuration-annotation-processor</module>
        <module>modules/ignite-runner</module>
        <module>modules/cli-demo</module>
    </modules>
>>>>>>> 0cd0b7d3
</project><|MERGE_RESOLUTION|>--- conflicted
+++ resolved
@@ -46,7 +46,6 @@
     </licenses>
 
     <properties>
-<<<<<<< HEAD
         <project.build.sourceEncoding>UTF-8</project.build.sourceEncoding>
 
         <!-- Dependencies versions. -->
@@ -63,9 +62,6 @@
         <maven.compiler.plugin.version>3.8.1</maven.compiler.plugin.version>
         <maven.surefire.plugin.version>3.0.0-M4</maven.surefire.plugin.version>
         <apache.rat.plugin.version>0.13</apache.rat.plugin.version>
-=======
-        <maven.compiler.release>11</maven.compiler.release>
->>>>>>> 0cd0b7d3
     </properties>
 
     <profiles>
@@ -128,10 +124,6 @@
         </profile>
     </profiles>
 
-    <modules>
-        <module>modules/commons</module>
-    </modules>
-
     <dependencies>
         <dependency>
             <groupId>org.junit.jupiter</groupId>
@@ -141,7 +133,14 @@
         </dependency>
     </dependencies>
 
-<<<<<<< HEAD
+    <modules>
+        <module>modules/configuration</module>
+        <module>modules/configuration-annotation-processor</module>
+        <module>modules/ignite-runner</module>
+        <module>modules/cli-demo</module>
+        <module>modules/commons</module>
+    </modules>
+
     <build>
         <plugins>
             <plugin>
@@ -157,12 +156,4 @@
             </plugin>
         </plugins>
     </build>
-=======
-    <modules>
-        <module>modules/configuration</module>
-        <module>modules/configuration-annotation-processor</module>
-        <module>modules/ignite-runner</module>
-        <module>modules/cli-demo</module>
-    </modules>
->>>>>>> 0cd0b7d3
 </project>