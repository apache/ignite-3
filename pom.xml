--- conflicted
+++ resolved
@@ -34,11 +34,8 @@
     <packaging>pom</packaging>
 
     <modules>
-<<<<<<< HEAD
         <module>modules/api</module>
-=======
         <module>modules/bytecode</module>
->>>>>>> d5b50d75
         <module>modules/cli</module>
         <module>modules/cli-common</module>
         <module>modules/configuration</module>
@@ -46,10 +43,6 @@
         <module>modules/network</module>
         <module>modules/rest</module>
         <module>modules/runner</module>
-<<<<<<< HEAD
-=======
-        <module>modules/network</module>
->>>>>>> d5b50d75
         <module>modules/schema</module>
     </modules>
 </project>