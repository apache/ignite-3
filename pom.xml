<?xml version="1.0" encoding="UTF-8"?>

<!--
  Licensed to the Apache Software Foundation (ASF) under one or more
  contributor license agreements.  See the NOTICE file distributed with
  this work for additional information regarding copyright ownership.
  The ASF licenses this file to You under the Apache License, Version 2.0
  (the "License"); you may not use this file except in compliance with
  the License.  You may obtain a copy of the License at

       http://www.apache.org/licenses/LICENSE-2.0

  Unless required by applicable law or agreed to in writing, software
  distributed under the License is distributed on an "AS IS" BASIS,
  WITHOUT WARRANTIES OR CONDITIONS OF ANY KIND, either express or implied.
  See the License for the specific language governing permissions and
  limitations under the License.
-->

<project xmlns="http://maven.apache.org/POM/4.0.0"
         xmlns:xsi="http://www.w3.org/2001/XMLSchema-instance"
         xsi:schemaLocation="http://maven.apache.org/POM/4.0.0 http://maven.apache.org/xsd/maven-4.0.0.xsd">
    <modelVersion>4.0.0</modelVersion>

    <parent>
        <groupId>org.apache.ignite</groupId>
        <artifactId>ignite-parent</artifactId>
        <version>1</version>
        <relativePath>parent</relativePath>
    </parent>

    <artifactId>apache-ignite</artifactId>
    <version>3.0.0-SNAPSHOT</version>
    <packaging>pom</packaging>

    <properties>
        <root.directory>${pom.basedir}</root.directory>
    </properties>

    <modules>
        <module>examples</module>
        <module>modules/affinity</module>
        <module>modules/api</module>
        <module>modules/baseline</module>
        <module>modules/bytecode</module>
        <module>modules/cli</module>
        <module>modules/cli-common</module>
        <module>modules/client</module>
        <module>modules/client-common</module>
        <module>modules/client-handler</module>
        <module>modules/cluster-management</module>
        <module>modules/compute</module>
        <module>modules/configuration</module>
        <module>modules/configuration-annotation-processor</module>
        <module>modules/configuration-api</module>
        <module>modules/core</module>
<<<<<<< HEAD
        <module>modules/file-io</module>
=======
        <module>modules/extended-api</module>
>>>>>>> c06b00d3
        <module>modules/jacoco-report</module>
        <module>modules/marshaller-common</module>
        <module>modules/metastorage</module>
        <module>modules/metastorage-client</module>
        <module>modules/metastorage-common</module>
        <module>modules/metastorage-server</module>
        <module>modules/network</module>
        <module>modules/network-annotation-processor</module>
        <module>modules/network-api</module>
        <module>modules/page-memory</module>
        <module>modules/raft</module>
        <module>modules/raft-client</module>
        <module>modules/rest</module>
        <module>modules/rest-api</module>
        <module>modules/rocksdb-common</module>
        <module>modules/runner</module>
        <module>modules/schema</module>
        <module>modules/sql-engine</module>
        <module>modules/storage-api</module>
        <module>modules/storage-page-memory</module>
        <module>modules/storage-rocksdb</module>
        <module>modules/table</module>
        <module>modules/transactions</module>
        <module>modules/vault</module>
    </modules>

    <profiles>
        <!--
            This profile is used to check the code for coding guidelines.

            It runs by default and can be skipped with either
            -Dmaven.all-checks.skip or -Dcheckstyle.skip flag.

            It executes 2 times - first for generating report and second
            for failing build if errors found.
        -->
        <profile>
            <id>checkstyle</id>
            <activation>
                <property>
                    <name>!maven.all-checks.skip</name>
                </property>
            </activation>
            <build>
                <plugins>
                    <plugin>
                        <groupId>org.apache.maven.plugins</groupId>
                        <artifactId>maven-checkstyle-plugin</artifactId>
                        <executions>
                            <execution>
                                <id>generate-report</id>
                                <phase>validate</phase>
                                <goals>
                                    <goal>checkstyle-aggregate</goal>
                                </goals>
                            </execution>
                            <execution>
                                <id>fail-if-error</id>
                                <phase>validate</phase>
                                <configuration>
                                    <failsOnError>true</failsOnError>
                                    <consoleOutput>true</consoleOutput>
                                </configuration>
                                <goals>
                                    <goal>checkstyle-aggregate</goal>
                                </goals>
                            </execution>
                        </executions>
                    </plugin>
                </plugins>
            </build>
        </profile>
    </profiles>

    <build>
        <plugins>
            <plugin>
                <groupId>org.apache.maven.plugins</groupId>
                <artifactId>maven-assembly-plugin</artifactId>
                <executions>
                    <execution>
                        <phase>package</phase>
                        <goals>
                            <goal>single</goal>
                        </goals>
                        <configuration>
                            <appendAssemblyId>false</appendAssemblyId>
                            <descriptors>
                                <descriptor>assembly/assembly.xml</descriptor>
                            </descriptors>
                            <finalName>apache-ignite-${project.version}</finalName>
                            <attach>false</attach>
                        </configuration>
                    </execution>
                </executions>
            </plugin>

            <!--
                Reset sourcepath configuration from parent for fixing javadoc:aggregate
            -->
            <plugin>
                <groupId>org.apache.maven.plugins</groupId>
                <artifactId>maven-javadoc-plugin</artifactId>
                <configuration>
                    <sourcepath combine.self="override"/>
                </configuration>
            </plugin>
        </plugins>
    </build>
</project><|MERGE_RESOLUTION|>--- conflicted
+++ resolved
@@ -54,11 +54,8 @@
         <module>modules/configuration-annotation-processor</module>
         <module>modules/configuration-api</module>
         <module>modules/core</module>
-<<<<<<< HEAD
+        <module>modules/extended-api</module>
         <module>modules/file-io</module>
-=======
-        <module>modules/extended-api</module>
->>>>>>> c06b00d3
         <module>modules/jacoco-report</module>
         <module>modules/marshaller-common</module>
         <module>modules/metastorage</module>
