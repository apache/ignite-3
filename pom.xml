--- conflicted
+++ resolved
@@ -38,50 +38,16 @@
         <module>modules/cli-common</module>
         <module>modules/configuration</module>
         <module>modules/configuration-annotation-processor</module>
-<<<<<<< HEAD
         <module>modules/rest</module>
         <module>modules/runner</module>
-        <module>modules/cli-common</module>
-        <module>modules/cli</module>
-=======
-        <module>modules/ignite-runner</module>
->>>>>>> df8229da
     </modules>
-    
+
     <build>
         <plugins>
-<<<<<<< HEAD
-            <plugin>
-                <groupId>org.apache.maven.plugins</groupId>
-                <artifactId>maven-compiler-plugin</artifactId>
-                <version>3.8.1</version>
-            </plugin>
-
-            <plugin>
-                <groupId>org.apache.maven.plugins</groupId>
-                <artifactId>maven-surefire-plugin</artifactId>
-                <version>2.22.0</version>
-            </plugin>
-
-            <plugin>
-                <groupId>org.apache.maven.plugins</groupId>
-                <artifactId>maven-source-plugin</artifactId>
-                <executions>
-                    <execution>
-                        <id>attach-sources</id>
-                        <goals>
-                            <goal>jar</goal>
-                        </goals>
-                    </execution>
-                </executions>
-            </plugin>
-
-=======
             <!--
               This plugin is used for checking that all files in project are compliant with target licenses headers.
               Exlusions are possible, but every exclusion should have it's own motivated comment and/or issue key.
             -->
->>>>>>> df8229da
             <plugin>
                 <groupId>org.apache.rat</groupId>
                 <artifactId>apache-rat-plugin</artifactId>
