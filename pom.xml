--- conflicted
+++ resolved
@@ -46,26 +46,6 @@
         <maven.compiler.source>11</maven.compiler.source>
         <maven.compiler.target>11</maven.compiler.target>
         <maven.compiler.release>11</maven.compiler.release>
-<<<<<<< HEAD
-
-        <!-- Dependency versions -->
-        <jetbrains.annotations.version>20.1.0</jetbrains.annotations.version>
-        <junit.jupiter.version>5.7.0</junit.jupiter.version>
-
-        <!-- Maven plugins -->
-        <maven.compiler.plugin.version>3.8.1</maven.compiler.plugin.version>
-        <maven.surefire.plugin.version>3.0.0-M4</maven.surefire.plugin.version>
-    </properties>
-
-    <dependencies>
-        <dependency>
-            <groupId>org.junit.jupiter</groupId>
-            <artifactId>junit-jupiter-engine</artifactId>
-            <version>${junit.jupiter.version}</version>
-            <scope>test</scope>
-        </dependency>
-    </dependencies>
-=======
 
         <!-- Dependencies versions. -->
         <apache.ivy.version>2.5.0</apache.ivy.version>
@@ -99,15 +79,11 @@
         <maven.deploy.plugin.version>2.8.2</maven.deploy.plugin.version>
         <maven.surefire.plugin.version>3.0.0-M4</maven.surefire.plugin.version>
     </properties>
->>>>>>> b3633b4b
 
     <modules>
         <module>modules/cli</module>
         <module>modules/cli-common</module>
-<<<<<<< HEAD
         <module>modules/commons</module>
-=======
->>>>>>> b3633b4b
         <module>modules/configuration</module>
         <module>modules/configuration-annotation-processor</module>
         <module>modules/ignite-runner</module>
@@ -122,7 +98,7 @@
     </distributionManagement>
 
     <issueManagement>
-        <system>Jira</system>
+        <system>JIRA</system>
         <url>https://issues.apache.org/jira/projects/IGNITE/issues</url>
     </issueManagement>
 
@@ -361,19 +337,11 @@
             <plugin>
                 <groupId>org.apache.maven.plugins</groupId>
                 <artifactId>maven-compiler-plugin</artifactId>
-<<<<<<< HEAD
-                <version>${maven.compiler.plugin.version}</version>
-=======
->>>>>>> b3633b4b
             </plugin>
 
             <plugin>
                 <groupId>org.apache.maven.plugins</groupId>
                 <artifactId>maven-surefire-plugin</artifactId>
-<<<<<<< HEAD
-                <version>${maven.surefire.plugin.version}</version>
-=======
->>>>>>> b3633b4b
             </plugin>
 
             <plugin>
