--- conflicted
+++ resolved
@@ -38,12 +38,9 @@
     </dependencies>
 
     <modules>
-<<<<<<< HEAD
-        <module>modules/cli-demo</module>
-=======
         <module>modules/configuration</module>
         <module>modules/configuration-annotation-processor</module>
         <module>modules/ignite-runner</module>
->>>>>>> edc458ee
+        <module>modules/cli-demo</module>
     </modules>
 </project>