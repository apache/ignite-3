--- conflicted
+++ resolved
@@ -43,11 +43,7 @@
         <module>modules/network</module>
         <module>modules/rest</module>
         <module>modules/runner</module>
-<<<<<<< HEAD
+        <module>modules/schema</module>
         <module>modules/raft-client</module>
-        <module>modules/network</module>
-=======
-        <module>modules/schema</module>
->>>>>>> 55359c98
     </modules>
 </project>