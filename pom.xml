<?xml version="1.0" encoding="UTF-8"?>

<!--
  Licensed to the Apache Software Foundation (ASF) under one or more
  contributor license agreements.  See the NOTICE file distributed with
  this work for additional information regarding copyright ownership.
  The ASF licenses this file to You under the Apache License, Version 2.0
  (the "License"); you may not use this file except in compliance with
  the License.  You may obtain a copy of the License at

       http://www.apache.org/licenses/LICENSE-2.0

  Unless required by applicable law or agreed to in writing, software
  distributed under the License is distributed on an "AS IS" BASIS,
  WITHOUT WARRANTIES OR CONDITIONS OF ANY KIND, either express or implied.
  See the License for the specific language governing permissions and
  limitations under the License.
-->

<project xmlns="http://maven.apache.org/POM/4.0.0"
         xmlns:xsi="http://www.w3.org/2001/XMLSchema-instance"
         xsi:schemaLocation="http://maven.apache.org/POM/4.0.0 http://maven.apache.org/xsd/maven-4.0.0.xsd">
    <modelVersion>4.0.0</modelVersion>

    <parent>
        <groupId>org.apache.ignite</groupId>
        <artifactId>ignite-parent</artifactId>
        <version>1</version>
        <relativePath>parent</relativePath>
    </parent>

    <artifactId>apache-ignite</artifactId>
    <version>3.0.0-SNAPSHOT</version>
    <packaging>pom</packaging>

    <modules>
        <module>modules/api</module>
        <module>modules/bytecode</module>
        <module>modules/cli</module>
        <module>modules/cli-common</module>
        <module>modules/configuration</module>
        <module>modules/configuration-annotation-processor</module>
        <module>modules/network</module>
        <module>modules/rest</module>
        <module>modules/runner</module>
        <module>modules/schema</module>
        <module>modules/raft-client</module>
    </modules>
<<<<<<< HEAD

    <build>
        <plugins>
            <!--
              This plugin is used for checking that all files in project are compliant with target licenses headers.
              Exclusions are possible, but every exclusion should have it's own motivated comment and/or issue key.
            -->
            <plugin>
                <groupId>org.apache.rat</groupId>
                <artifactId>apache-rat-plugin</artifactId>
                <configuration>
                    <addDefaultLicenseMatchers>true</addDefaultLicenseMatchers>
                    <licenses>
                        <license implementation="org.apache.rat.analysis.license.FullTextMatchingLicense">
                            <licenseFamilyCategory>IAL20</licenseFamilyCategory>
                            <licenseFamilyName>Ignite Apache License 2.0</licenseFamilyName>
                            <fullText>
                                Licensed to the Apache Software Foundation (ASF) under one or more
                                contributor license agreements.  See the NOTICE file distributed with
                                this work for additional information regarding copyright ownership.
                                The ASF licenses this file to You under the Apache License, Version 2.0
                                (the "License"); you may not use this file except in compliance with
                                the License.  You may obtain a copy of the License at

                                http://www.apache.org/licenses/LICENSE-2.0

                                Unless required by applicable law or agreed to in writing, software
                                distributed under the License is distributed on an "AS IS" BASIS,
                                WITHOUT WARRANTIES OR CONDITIONS OF ANY KIND, either express or implied.
                                See the License for the specific language governing permissions and
                                limitations under the License.
                            </fullText>
                        </license>
                    </licenses>
                    <licenseFamilies>
                        <licenseFamily implementation="org.apache.rat.license.SimpleLicenseFamily">
                            <familyName>Ignite Apache License 2.0</familyName>
                        </licenseFamily>
                    </licenseFamilies>
                    <excludeSubProjects>false</excludeSubProjects>
                    <excludes>
                        <exclude>**/target/**</exclude> <!-- All generated files -->
                        <exclude>**/*.md</exclude> <!-- Markdown files -->
                        <exclude>docs/assets/images/**</exclude> <!-- SVG images are XML files, but they cannot have license header -->
                        <exclude>docs/assets/js/anchor.min.js</exclude> <!-- Distributed under the MIT license. The original license header is badly formatted -->
                        <exclude>**/*.json</exclude> <!-- Files in JSON format -->
                        <exclude>modules/cli/src/**/resources//builtin_modules.conf</exclude> <!-- CLI configuration files -->
                        <exclude>modules/configuration-annotation-processor/src/main/resources/META-INF/services/javax.annotation.processing.Processor</exclude> <!-- ? -->
                        <exclude>**/*.iml</exclude> <!-- IntelliJ IDEA project files -->
                    </excludes>
                </configuration>
            </plugin>

            <plugin>
                <!--
                  This plugin is used to check the code for coding guidelines
                -->
                <groupId>org.apache.maven.plugins</groupId>
                <artifactId>maven-checkstyle-plugin</artifactId>
                <configuration>
                    <sourceDirectories>
                        <sourceDirectory>${project.build.sourceDirectory}</sourceDirectory>
                        <sourceDirectory>${project.build.testSourceDirectory}</sourceDirectory>
                    </sourceDirectories>
                    <consoleOutput>true</consoleOutput>
                    <logViolationsToConsole>true</logViolationsToConsole>
                    <failsOnError>true</failsOnError>
                    <failOnViolation>true</failOnViolation>
                    <outputFile>${project.build.directory}/checkstyle.xml</outputFile>
                    <configLocation>${project.basedir}/check-rules/checkstyle-rules.xml</configLocation>
                    <suppressionsLocation>${project.basedir}/check-rules/checkstyle-suppressions.xml</suppressionsLocation>
                    <includeTestSourceDirectory>true</includeTestSourceDirectory>
                    <excludes>**/generated/**/*</excludes>
                </configuration>
                <dependencies>
                    <dependency>
                        <groupId>com.puppycrawl.tools</groupId>
                        <artifactId>checkstyle</artifactId>
                        <version>${checkstyle.puppycrawl.version}</version>
                    </dependency>
                </dependencies>
            </plugin>
        </plugins>
    </build>
=======
>>>>>>> 90d0ce99
</project><|MERGE_RESOLUTION|>--- conflicted
+++ resolved
@@ -46,91 +46,4 @@
         <module>modules/schema</module>
         <module>modules/raft-client</module>
     </modules>
-<<<<<<< HEAD
-
-    <build>
-        <plugins>
-            <!--
-              This plugin is used for checking that all files in project are compliant with target licenses headers.
-              Exclusions are possible, but every exclusion should have it's own motivated comment and/or issue key.
-            -->
-            <plugin>
-                <groupId>org.apache.rat</groupId>
-                <artifactId>apache-rat-plugin</artifactId>
-                <configuration>
-                    <addDefaultLicenseMatchers>true</addDefaultLicenseMatchers>
-                    <licenses>
-                        <license implementation="org.apache.rat.analysis.license.FullTextMatchingLicense">
-                            <licenseFamilyCategory>IAL20</licenseFamilyCategory>
-                            <licenseFamilyName>Ignite Apache License 2.0</licenseFamilyName>
-                            <fullText>
-                                Licensed to the Apache Software Foundation (ASF) under one or more
-                                contributor license agreements.  See the NOTICE file distributed with
-                                this work for additional information regarding copyright ownership.
-                                The ASF licenses this file to You under the Apache License, Version 2.0
-                                (the "License"); you may not use this file except in compliance with
-                                the License.  You may obtain a copy of the License at
-
-                                http://www.apache.org/licenses/LICENSE-2.0
-
-                                Unless required by applicable law or agreed to in writing, software
-                                distributed under the License is distributed on an "AS IS" BASIS,
-                                WITHOUT WARRANTIES OR CONDITIONS OF ANY KIND, either express or implied.
-                                See the License for the specific language governing permissions and
-                                limitations under the License.
-                            </fullText>
-                        </license>
-                    </licenses>
-                    <licenseFamilies>
-                        <licenseFamily implementation="org.apache.rat.license.SimpleLicenseFamily">
-                            <familyName>Ignite Apache License 2.0</familyName>
-                        </licenseFamily>
-                    </licenseFamilies>
-                    <excludeSubProjects>false</excludeSubProjects>
-                    <excludes>
-                        <exclude>**/target/**</exclude> <!-- All generated files -->
-                        <exclude>**/*.md</exclude> <!-- Markdown files -->
-                        <exclude>docs/assets/images/**</exclude> <!-- SVG images are XML files, but they cannot have license header -->
-                        <exclude>docs/assets/js/anchor.min.js</exclude> <!-- Distributed under the MIT license. The original license header is badly formatted -->
-                        <exclude>**/*.json</exclude> <!-- Files in JSON format -->
-                        <exclude>modules/cli/src/**/resources//builtin_modules.conf</exclude> <!-- CLI configuration files -->
-                        <exclude>modules/configuration-annotation-processor/src/main/resources/META-INF/services/javax.annotation.processing.Processor</exclude> <!-- ? -->
-                        <exclude>**/*.iml</exclude> <!-- IntelliJ IDEA project files -->
-                    </excludes>
-                </configuration>
-            </plugin>
-
-            <plugin>
-                <!--
-                  This plugin is used to check the code for coding guidelines
-                -->
-                <groupId>org.apache.maven.plugins</groupId>
-                <artifactId>maven-checkstyle-plugin</artifactId>
-                <configuration>
-                    <sourceDirectories>
-                        <sourceDirectory>${project.build.sourceDirectory}</sourceDirectory>
-                        <sourceDirectory>${project.build.testSourceDirectory}</sourceDirectory>
-                    </sourceDirectories>
-                    <consoleOutput>true</consoleOutput>
-                    <logViolationsToConsole>true</logViolationsToConsole>
-                    <failsOnError>true</failsOnError>
-                    <failOnViolation>true</failOnViolation>
-                    <outputFile>${project.build.directory}/checkstyle.xml</outputFile>
-                    <configLocation>${project.basedir}/check-rules/checkstyle-rules.xml</configLocation>
-                    <suppressionsLocation>${project.basedir}/check-rules/checkstyle-suppressions.xml</suppressionsLocation>
-                    <includeTestSourceDirectory>true</includeTestSourceDirectory>
-                    <excludes>**/generated/**/*</excludes>
-                </configuration>
-                <dependencies>
-                    <dependency>
-                        <groupId>com.puppycrawl.tools</groupId>
-                        <artifactId>checkstyle</artifactId>
-                        <version>${checkstyle.puppycrawl.version}</version>
-                    </dependency>
-                </dependencies>
-            </plugin>
-        </plugins>
-    </build>
-=======
->>>>>>> 90d0ce99
 </project>