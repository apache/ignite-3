--- conflicted
+++ resolved
@@ -73,12 +73,6 @@
         <typesafe.version>1.4.1</typesafe.version>
         <hamcrest.version>2.2</hamcrest.version>
         <scalecube.version>2.6.6</scalecube.version>
-<<<<<<< HEAD
-        <rocksdb.version>5.18.4</rocksdb.version>
-        <disruptor.version>3.3.7</disruptor.version>
-        <metrics.version>4.0.2</metrics.version>
-        <jctools.version>3.3.0</jctools.version>
-=======
         <calcite.version>1.26.0</calcite.version>
         <janino.version>3.0.11</janino.version>
         <avatica.version>1.17.0</avatica.version>
@@ -86,7 +80,10 @@
         <reflections.version>0.9.10</reflections.version>
         <javassist.version>3.27.0-GA</javassist.version>
         <esri.geometry.version>2.2.3</esri.geometry.version>
->>>>>>> 44d69d37
+        <rocksdb.version>5.18.4</rocksdb.version>
+        <disruptor.version>3.3.7</disruptor.version>
+        <metrics.version>4.0.2</metrics.version>
+        <jctools.version>3.3.0</jctools.version>
 
         <!-- Plugins versions -->
         <apache.rat.plugin.version>0.13</apache.rat.plugin.version>
