--- conflicted
+++ resolved
@@ -259,7 +259,12 @@
             </dependency>
 
             <dependency>
-<<<<<<< HEAD
+                <groupId>io.scalecube</groupId>
+                <artifactId>scalecube-cluster</artifactId>
+                <version>${scalecube.version}</version>
+            </dependency>
+
+            <dependency>
                 <groupId>org.openjdk.jmh</groupId>
                 <artifactId>jmh-core</artifactId>
                 <version>${jmh.framework.version}</version>
@@ -281,11 +286,6 @@
                 <groupId>org.ow2.asm</groupId>
                 <artifactId>asm-util</artifactId>
                 <version>${asm.framework.version}</version>
-=======
-                <groupId>io.scalecube</groupId>
-                <artifactId>scalecube-cluster</artifactId>
-                <version>${scalecube.version}</version>
->>>>>>> 5f715c0d
             </dependency>
         </dependencies>
     </dependencyManagement>
