--- conflicted
+++ resolved
@@ -282,9 +282,12 @@
 
             <dependency>
                 <groupId>org.apache.ignite</groupId>
-<<<<<<< HEAD
                 <artifactId>ignite-transactions</artifactId>
-=======
+                <version>${project.version}</version>
+            </dependency>
+
+            <dependency>
+                <groupId>org.apache.ignite</groupId>
                 <artifactId>ignite-client-common</artifactId>
                 <version>${project.version}</version>
             </dependency>
@@ -292,7 +295,6 @@
             <dependency>
                 <groupId>org.apache.ignite</groupId>
                 <artifactId>ignite-client-handler</artifactId>
->>>>>>> 7a09d672
                 <version>${project.version}</version>
             </dependency>
 
