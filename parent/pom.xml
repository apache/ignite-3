<?xml version="1.0" encoding="UTF-8"?>

<!--
  Licensed to the Apache Software Foundation (ASF) under one or more
  contributor license agreements.  See the NOTICE file distributed with
  this work for additional information regarding copyright ownership.
  The ASF licenses this file to You under the Apache License, Version 2.0
  (the "License"); you may not use this file except in compliance with
  the License.  You may obtain a copy of the License at
       http://www.apache.org/licenses/LICENSE-2.0
  Unless required by applicable law or agreed to in writing, software
  distributed under the License is distributed on an "AS IS" BASIS,
  WITHOUT WARRANTIES OR CONDITIONS OF ANY KIND, either express or implied.
  See the License for the specific language governing permissions and
  limitations under the License.
-->

<project
        xmlns="http://maven.apache.org/POM/4.0.0"
        xmlns:xsi="http://www.w3.org/2001/XMLSchema-instance"
        xsi:schemaLocation="http://maven.apache.org/POM/4.0.0 http://maven.apache.org/xsd/maven-4.0.0.xsd">
    <modelVersion>4.0.0</modelVersion>

    <parent>
        <groupId>org.apache</groupId>
        <artifactId>apache</artifactId>
        <version>23</version>
        <relativePath></relativePath>
    </parent>

    <groupId>org.apache.ignite</groupId>
    <artifactId>ignite-parent</artifactId>
    <version>1</version>
    <packaging>pom</packaging>

    <description>Apache Ignite is a distributed database for high-performance computing with in-memory speed.</description>

    <licenses>
        <license>
            <name>The Apache Software License, Version 2.0</name>
            <url>http://www.apache.org/licenses/LICENSE-2.0.txt</url>
        </license>
    </licenses>

    <properties>
        <maven.compiler.source>11</maven.compiler.source>
        <maven.compiler.target>11</maven.compiler.target>

        <!-- Dependencies versions -->
        <apache.ivy.version>2.5.0</apache.ivy.version>
        <asm.framework.version>9.0</asm.framework.version>
        <compile.testing.library.version>0.19</compile.testing.library.version>
        <gson.version>2.8.6</gson.version>
        <jackson.version>2.12.3</jackson.version>
        <jansi.version>1.18</jansi.version>
        <netty.version>4.1.60.Final</netty.version>
        <javapoet.version>1.13.0</javapoet.version>
        <javax.annotation.api.version>1.3.2</javax.annotation.api.version>
        <jetbrains.annotations.version>20.1.0</jetbrains.annotations.version>
        <jmh.framework.version>1.13</jmh.framework.version>
        <junit.jupiter.version>5.7.0</junit.jupiter.version>
        <micronaut.version>2.1.2</micronaut.version>
        <micronaut.test.junit5.version>2.3.1</micronaut.test.junit5.version>
        <mockito.framework.version>3.4.6</mockito.framework.version>
        <mockito.junit.jupiter.version>3.3.3</mockito.junit.jupiter.version>
        <picocli.version>4.5.2</picocli.version>
        <slf4j.version>1.7.32</slf4j.version>
        <spoon.framework.version>8.4.0-beta-18</spoon.framework.version>
        <typesafe.version>1.4.1</typesafe.version>
        <hamcrest.version>2.2</hamcrest.version>
        <scalecube.version>2.6.6</scalecube.version>
        <calcite.version>1.27.0</calcite.version>
        <janino.version>3.1.4</janino.version>
        <avatica.version>1.18.0</avatica.version>
        <jsonpath.version>2.4.0</jsonpath.version>
        <reflections.version>0.9.10</reflections.version>
        <javassist.version>3.28.0-GA</javassist.version>
        <esri.geometry.version>2.2.0</esri.geometry.version>
        <checker.version>3.10.0</checker.version>
        <rocksdb.version>6.20.3</rocksdb.version>
        <disruptor.version>3.3.7</disruptor.version>
        <metrics.version>4.0.2</metrics.version>
        <jctools.version>3.3.0</jctools.version>
        <msgpack.version>0.8.21</msgpack.version>

        <!-- Plugins versions -->
        <apache.rat.plugin.version>0.13</apache.rat.plugin.version>
        <checkstyle.puppycrawl.version>8.41.1</checkstyle.puppycrawl.version>
        <launch.maven.plugin.version>1.7.25</launch.maven.plugin.version>
        <maven.antrun.plugin.version>3.0.0</maven.antrun.plugin.version>
        <maven.assembly.plugin.version>3.2.0</maven.assembly.plugin.version>
        <maven.build-helper.plugin.version>3.2.0</maven.build-helper.plugin.version>
        <maven.checkstyle.plugin.version>3.1.2</maven.checkstyle.plugin.version>
        <maven.compiler.plugin.version>3.8.1</maven.compiler.plugin.version>
        <maven.dependency.plugin.version>3.2.0</maven.dependency.plugin.version>
        <maven.deploy.plugin.version>2.8.2</maven.deploy.plugin.version>
        <maven.failsafe.plugin.version>3.0.0-M5</maven.failsafe.plugin.version>
        <maven.flatten.plugin.version>1.2.2</maven.flatten.plugin.version>
        <maven.javacc.plugin.version>2.6</maven.javacc.plugin.version>
        <maven.resources.plugin.version>3.2.0</maven.resources.plugin.version>
        <maven.fmpp.plugin.version>1.0</maven.fmpp.plugin.version>
        <maven.javadoc.plugin.version>3.2.0</maven.javadoc.plugin.version>
        <maven.pmd.plugin.version>3.14.0</maven.pmd.plugin.version>
        <maven.shade.plugin.version>3.2.4</maven.shade.plugin.version>
        <maven.source.plugin.version>3.2.1</maven.source.plugin.version>
        <maven.surefire.plugin.version>3.0.0-M5</maven.surefire.plugin.version>
    </properties>

    <distributionManagement>
        <repository>
            <id>apache.staging</id>
            <name>Apache Staging Repository</name>
            <url>https://repository.apache.org/service/local/staging/deploy/maven2</url>
        </repository>
    </distributionManagement>

    <issueManagement>
        <system>Jira</system>
        <url>https://issues.apache.org/jira/projects/IGNITE/issues</url>
    </issueManagement>

    <dependencyManagement>
        <dependencies>
            <dependency>
                <groupId>org.apache.ignite</groupId>
                <artifactId>ignite-affinity</artifactId>
                <version>${project.version}</version>
            </dependency>

            <dependency>
                <groupId>org.apache.ignite</groupId>
                <artifactId>ignite-api</artifactId>
                <version>${project.version}</version>
            </dependency>

            <dependency>
                <groupId>org.apache.ignite</groupId>
                <artifactId>ignite-baseline</artifactId>
                <version>${project.version}</version>
            </dependency>

            <dependency>
                <groupId>org.apache.ignite</groupId>
                <artifactId>ignite-bytecode</artifactId>
                <version>${project.version}</version>
            </dependency>

            <dependency>
                <groupId>org.apache.ignite</groupId>
                <artifactId>ignite-calcite</artifactId>
                <version>${project.version}</version>
            </dependency>

            <dependency>
                <groupId>org.apache.ignite</groupId>
                <artifactId>ignite-cli-common</artifactId>
                <version>${project.version}</version>
            </dependency>

            <dependency>
                <groupId>org.apache.ignite</groupId>
                <artifactId>ignite-configuration</artifactId>
                <version>${project.version}</version>
            </dependency>

            <dependency>
                <groupId>org.apache.ignite</groupId>
                <artifactId>ignite-configuration-api</artifactId>
                <version>${project.version}</version>
            </dependency>

            <dependency>
                <groupId>org.apache.ignite</groupId>
                <artifactId>ignite-core</artifactId>
                <version>${project.version}</version>
            </dependency>

            <dependency>
                <groupId>org.apache.ignite</groupId>
                <artifactId>ignite-metastorage</artifactId>
                <version>${project.version}</version>
            </dependency>

            <dependency>
                <groupId>org.apache.ignite</groupId>
                <artifactId>ignite-metastorage-client</artifactId>
                <version>${project.version}</version>
            </dependency>

            <dependency>
                <groupId>org.apache.ignite</groupId>
                <artifactId>ignite-metastorage-common</artifactId>
                <version>${project.version}</version>
            </dependency>

            <dependency>
                <groupId>org.apache.ignite</groupId>
                <artifactId>ignite-metastorage-server</artifactId>
                <version>${project.version}</version>
            </dependency>

            <dependency>
                <groupId>org.apache.ignite</groupId>
                <artifactId>ignite-network</artifactId>
                <version>${project.version}</version>
            </dependency>

            <dependency>
                <groupId>org.apache.ignite</groupId>
                <artifactId>ignite-network-api</artifactId>
                <version>${project.version}</version>
            </dependency>

            <dependency>
                <groupId>org.apache.ignite</groupId>
                <artifactId>ignite-raft</artifactId>
                <version>${project.version}</version>
            </dependency>

            <dependency>
                <groupId>org.apache.ignite</groupId>
                <artifactId>ignite-raft-client</artifactId>
                <version>${project.version}</version>
            </dependency>

            <dependency>
                <groupId>org.apache.ignite</groupId>
                <artifactId>ignite-rest</artifactId>
                <version>${project.version}</version>
            </dependency>

            <dependency>
                <groupId>org.apache.ignite</groupId>
                <artifactId>ignite-rocksdb-common</artifactId>
                <version>${project.version}</version>
            </dependency>

            <dependency>
                <groupId>org.apache.ignite</groupId>
                <artifactId>ignite-schema</artifactId>
                <version>${project.version}</version>
            </dependency>

            <dependency>
                <groupId>org.apache.ignite</groupId>
                <artifactId>ignite-storage-api</artifactId>
                <version>${project.version}</version>
            </dependency>

            <dependency>
                <groupId>org.apache.ignite</groupId>
                <artifactId>ignite-storage-rocksdb</artifactId>
                <version>${project.version}</version>
            </dependency>

            <dependency>
                <groupId>org.apache.ignite</groupId>
                <artifactId>ignite-table</artifactId>
                <version>${project.version}</version>
            </dependency>

            <dependency>
                <groupId>org.apache.ignite</groupId>
                <artifactId>ignite-vault</artifactId>
                <version>${project.version}</version>
            </dependency>

            <dependency>
                <groupId>org.apache.ignite</groupId>
                <artifactId>ignite-runner</artifactId>
                <version>${project.version}</version>
            </dependency>

            <dependency>
                <groupId>org.apache.ignite</groupId>
                <artifactId>ignite-client-common</artifactId>
                <version>${project.version}</version>
            </dependency>

            <dependency>
                <groupId>org.apache.ignite</groupId>
                <artifactId>ignite-client-handler</artifactId>
                <version>${project.version}</version>
            </dependency>

            <dependency>
                <groupId>org.apache.ignite</groupId>
                <artifactId>ignite-client</artifactId>
                <version>${project.version}</version>
            </dependency>

            <!-- 3rd party dependencies -->
            <dependency>
                <groupId>org.jetbrains</groupId>
                <artifactId>annotations</artifactId>
                <version>${jetbrains.annotations.version}</version>
            </dependency>

            <dependency>
                <groupId>com.fasterxml.jackson.core</groupId>
                <artifactId>jackson-core</artifactId>
                <version>${jackson.version}</version>
            </dependency>

            <dependency>
                <groupId>com.fasterxml.jackson.core</groupId>
                <artifactId>jackson-databind</artifactId>
                <version>${jackson.version}</version>
            </dependency>

            <dependency>
                <groupId>com.fasterxml.jackson.core</groupId>
                <artifactId>jackson-annotations</artifactId>
                <version>${jackson.version}</version>
            </dependency>

            <dependency>
                <groupId>org.apache.calcite</groupId>
                <artifactId>calcite-core</artifactId>
                <version>${calcite.version}</version>
            </dependency>

            <dependency>
                <groupId>org.apache.calcite</groupId>
                <artifactId>calcite-linq4j</artifactId>
                <version>${calcite.version}</version>
            </dependency>

            <dependency>
                <groupId>org.codehaus.janino</groupId>
                <artifactId>commons-compiler</artifactId>
                <version>${janino.version}</version>
            </dependency>

            <dependency>
                <groupId>org.codehaus.janino</groupId>
                <artifactId>janino</artifactId>
                <version>${janino.version}</version>
            </dependency>

            <dependency>
                <groupId>org.apache.calcite.avatica</groupId>
                <artifactId>avatica-core</artifactId>
                <version>${avatica.version}</version>
            </dependency>

            <dependency>
                <groupId>com.jayway.jsonpath</groupId>
                <artifactId>json-path</artifactId>
                <version>${jsonpath.version}</version>
            </dependency>

            <dependency>
                <groupId>org.reflections</groupId>
                <artifactId>reflections</artifactId>
                <version>${reflections.version}</version>
            </dependency>

            <dependency>
                <groupId>org.javassist</groupId>
                <artifactId>javassist</artifactId>
                <version>${javassist.version}</version>
            </dependency>

            <dependency>
                <groupId>com.esri.geometry</groupId>
                <artifactId>esri-geometry-api</artifactId>
                <version>${esri.geometry.version}</version>
            </dependency>

            <dependency>
                <groupId>org.checkerframework</groupId>
                <artifactId>checker-qual</artifactId>
                <version>${checker.version}</version>
            </dependency>

            <dependency>
                <groupId>org.apache.ivy</groupId>
                <artifactId>ivy</artifactId>
                <version>${apache.ivy.version}</version>
            </dependency>

            <dependency>
                <groupId>info.picocli</groupId>
                <artifactId>picocli-shell-jline3</artifactId>
                <version>${picocli.version}</version>
            </dependency>

            <dependency>
                <groupId>io.micronaut</groupId>
                <artifactId>micronaut-inject-java</artifactId>
                <version>${micronaut.version}</version>
            </dependency>

            <dependency>
                <groupId>com.typesafe</groupId>
                <artifactId>config</artifactId>
                <version>${typesafe.version}</version>
            </dependency>

            <dependency>
                <groupId>org.fusesource.jansi</groupId>
                <artifactId>jansi</artifactId>
                <version>${jansi.version}</version>
            </dependency>

            <dependency>
                <groupId>info.picocli</groupId>
                <artifactId>picocli</artifactId>
                <version>${picocli.version}</version>
            </dependency>

            <dependency>
                <groupId>javax.annotation</groupId>
                <artifactId>javax.annotation-api</artifactId>
                <version>${javax.annotation.api.version}</version>
            </dependency>

            <dependency>
                <groupId>com.squareup</groupId>
                <artifactId>javapoet</artifactId>
                <version>${javapoet.version}</version>
            </dependency>

            <dependency>
                <groupId>com.google.code.gson</groupId>
                <artifactId>gson</artifactId>
                <version>${gson.version}</version>
            </dependency>

            <dependency>
                <groupId>org.msgpack</groupId>
                <artifactId>msgpack-core</artifactId>
                <version>${msgpack.version}</version>
            </dependency>

            <dependency>
                <groupId>org.msgpack</groupId>
                <artifactId>jackson-dataformat-msgpack</artifactId>
                <version>${msgpack.version}</version>
            </dependency>

            <!-- Test dependencies -->
            <dependency>
                <groupId>org.apache.ignite</groupId>
                <artifactId>ignite-configuration</artifactId>
                <version>${project.version}</version>
                <type>test-jar</type>
            </dependency>

            <dependency>
                <groupId>org.apache.ignite</groupId>
                <artifactId>ignite-core</artifactId>
                <version>${project.version}</version>
                <type>test-jar</type>
            </dependency>

            <dependency>
                <groupId>org.apache.ignite</groupId>
                <artifactId>ignite-network</artifactId>
                <version>${project.version}</version>
                <type>test-jar</type>
            </dependency>

            <dependency>
                <groupId>org.apache.ignite</groupId>
                <artifactId>ignite-raft</artifactId>
                <version>${project.version}</version>
                <type>test-jar</type>
            </dependency>

            <dependency>
                <groupId>org.apache.ignite</groupId>
                <artifactId>ignite-storage-api</artifactId>
                <version>${project.version}</version>
                <type>test-jar</type>
            </dependency>

            <dependency>
                <groupId>org.junit.jupiter</groupId>
                <artifactId>junit-jupiter-engine</artifactId>
                <version>${junit.jupiter.version}</version>
            </dependency>

            <dependency>
                <groupId>org.junit.jupiter</groupId>
                <artifactId>junit-jupiter-api</artifactId>
                <version>${junit.jupiter.version}</version>
            </dependency>

            <dependency>
                <groupId>org.junit.jupiter</groupId>
                <artifactId>junit-jupiter-params</artifactId>
                <version>${junit.jupiter.version}</version>
            </dependency>

            <dependency>
                <groupId>org.mockito</groupId>
                <artifactId>mockito-core</artifactId>
                <version>${mockito.framework.version}</version>
            </dependency>

            <dependency>
                <groupId>org.mockito</groupId>
                <artifactId>mockito-junit-jupiter</artifactId>
                <version>${mockito.junit.jupiter.version}</version>
            </dependency>

            <dependency>
                <groupId>io.micronaut.test</groupId>
                <artifactId>micronaut-test-junit5</artifactId>
                <version>${micronaut.test.junit5.version}</version>
            </dependency>

            <dependency>
                <groupId>com.google.testing.compile</groupId>
                <artifactId>compile-testing</artifactId>
                <version>${compile.testing.library.version}</version>
            </dependency>

            <dependency>
                <groupId>fr.inria.gforge.spoon</groupId>
                <artifactId>spoon-core</artifactId>
                <version>${spoon.framework.version}</version>
            </dependency>

            <dependency>
                <groupId>org.hamcrest</groupId>
                <artifactId>hamcrest-library</artifactId>
                <version>${hamcrest.version}</version>
            </dependency>

            <dependency>
                <groupId>io.scalecube</groupId>
                <artifactId>scalecube-cluster</artifactId>
                <version>${scalecube.version}</version>
            </dependency>

            <dependency>
                <groupId>org.openjdk.jmh</groupId>
                <artifactId>jmh-core</artifactId>
                <version>${jmh.framework.version}</version>
            </dependency>

            <dependency>
                <groupId>org.openjdk.jmh</groupId>
                <artifactId>jmh-generator-annprocess</artifactId>
                <version>${jmh.framework.version}</version>
            </dependency>

            <dependency>
                <groupId>org.ow2.asm</groupId>
                <artifactId>asm</artifactId>
                <version>${asm.framework.version}</version>
            </dependency>

            <dependency>
                <groupId>org.ow2.asm</groupId>
                <artifactId>asm-tree</artifactId>
                <version>${asm.framework.version}</version>
            </dependency>

            <dependency>
                <groupId>org.ow2.asm</groupId>
                <artifactId>asm-util</artifactId>
                <version>${asm.framework.version}</version>
            </dependency>

            <dependency>
                <groupId>io.netty</groupId>
                <artifactId>netty-common</artifactId>
                <version>${netty.version}</version>
            </dependency>

            <dependency>
                <groupId>io.netty</groupId>
                <artifactId>netty-buffer</artifactId>
                <version>${netty.version}</version>
            </dependency>

            <dependency>
                <groupId>io.netty</groupId>
                <artifactId>netty-codec</artifactId>
                <version>${netty.version}</version>
            </dependency>

            <dependency>
                <groupId>io.netty</groupId>
                <artifactId>netty-handler</artifactId>
                <version>${netty.version}</version>
            </dependency>

            <dependency>
                <groupId>io.netty</groupId>
                <artifactId>netty-codec-http</artifactId>
                <version>${netty.version}</version>
            </dependency>

            <dependency>
                <groupId>com.lmax</groupId>
                <artifactId>disruptor</artifactId>
                <version>${disruptor.version}</version>
            </dependency>

            <dependency>
                <groupId>org.rocksdb</groupId>
                <artifactId>rocksdbjni</artifactId>
                <version>${rocksdb.version}</version>
            </dependency>

            <dependency>
                <groupId>io.dropwizard.metrics</groupId>
                <artifactId>metrics-core</artifactId>
                <version>${metrics.version}</version>
            </dependency>

            <dependency>
                <groupId>org.jctools</groupId>
                <artifactId>jctools-core</artifactId>
                <version>${jctools.version}</version>
            </dependency>

            <dependency>
                <groupId>org.slf4j</groupId>
                <artifactId>slf4j-jdk14</artifactId>
                <version>${slf4j.version}</version>
            </dependency>
        </dependencies>
    </dependencyManagement>

    <profiles>

        <!--
            Profile to exclude running surefire (unit) tests but do not prevent running integration ones
        -->
        <profile>
            <id>skip-unit-tests</id>
            <activation>
                <property>
                    <name>skip.surefire.tests</name>
                </property>
            </activation>
            <build>
                <plugins>
                    <plugin>
                        <groupId>org.apache.maven.plugins</groupId>
                        <artifactId>maven-surefire-plugin</artifactId>
                        <configuration>
                            <skipTests>true</skipTests>
                        </configuration>
                    </plugin>
                </plugins>
            </build>
        </profile>

        <!--
            Profile to exclude the test phase from maven lifecycle when maven.test.skip is set.
            It is required to mitigate the issue with test-scope dependencies in non tested builds
        -->
        <profile>
            <id>skip-all-tests</id>
            <activation>
                <property>
                    <name>maven.test.skip</name>
                    <value>true</value>
                </property>
            </activation>
            <build>
                <plugins>
                    <plugin>
                        <groupId>org.apache.maven.plugins</groupId>
                        <artifactId>maven-compiler-plugin</artifactId>
                        <executions>
                            <execution>
                                <id>default-testCompile</id>
                                <phase>none</phase>
                            </execution>
                        </executions>
                    </plugin>
                    <plugin>
                        <groupId>org.apache.maven.plugins</groupId>
                        <artifactId>maven-jar-plugin</artifactId>
                        <executions>
                            <execution>
                                <id>default-testJar</id>
                                <phase>none</phase>
                            </execution>
                        </executions>
                    </plugin>
                    <plugin>
                        <groupId>org.apache.maven.plugins</groupId>
                        <artifactId>maven-surefire-plugin</artifactId>
                        <executions>
                            <execution>
                                <id>default-test</id>
                                <phase>none</phase>
                            </execution>
                        </executions>
                    </plugin>
                    <plugin>
                        <groupId>org.apache.maven.plugins</groupId>
                        <artifactId>maven-failsafe-plugin</artifactId>
                        <executions>
                            <execution>
                                <id>default</id>
                                <phase>none</phase>
                            </execution>
                        </executions>
                    </plugin>
                </plugins>
            </build>
        </profile>

        <!--
            Profile to exclude internal packages from Javadoc release build
        -->
        <profile>
            <id>javadoc</id>
            <build>
                <plugins>
                    <plugin>
                        <groupId>org.codehaus.mojo</groupId>
                        <artifactId>build-helper-maven-plugin</artifactId>
                        <executions>
                            <execution>
                                <id>timestamp-property</id>
                                <goals>
                                    <goal>timestamp-property</goal>
                                </goals>
                                <phase>validate</phase>
                                <configuration>
                                    <name>current.year</name>
                                    <pattern>yyyy</pattern>
                                </configuration>
                            </execution>
                        </executions>
                    </plugin>

                    <plugin>
                        <groupId>org.apache.maven.plugins</groupId>
                        <artifactId>maven-javadoc-plugin</artifactId>
                        <configuration>
                            <excludePackageNames>org.apache.ignite.internal.*</excludePackageNames>
                        </configuration>
                        <executions>
                            <execution>
                                <phase>package</phase>
                                <goals>
                                    <goal>jar</goal>
                                </goals>
                            </execution>
                        </executions>
                    </plugin>
                </plugins>
            </build>
        </profile>

        <!--
            Profile to enable Javadoc style checks for public API.
        -->
        <profile>
            <id>javadoc-public-api</id>
            <build>
                <plugins>
                    <plugin>
                        <groupId>org.apache.maven.plugins</groupId>
                        <artifactId>maven-checkstyle-plugin</artifactId>
                        <configuration>
                            <configLocation>${project.basedir}/check-rules/checkstyle-public-api-javadoc.xml</configLocation>
                            <suppressionsLocation>${project.basedir}/check-rules/checkstyle-disabled-modules.xml</suppressionsLocation>
                        </configuration>
                    </plugin>
                </plugins>
            </build>
        </profile>

        <!--
            Profile to add generated sources to the list of paths for the PMD plugin.
        -->
        <profile>
            <id>pmd</id>
            <build>
                <plugins>
                    <plugin>
                        <groupId>org.codehaus.mojo</groupId>
                        <artifactId>build-helper-maven-plugin</artifactId>
                        <executions>
                            <execution>
                                <id>add-generated-source-for-pmd</id>
                                <phase>validate</phase>
                                <goals>
                                    <goal>add-source</goal>
                                </goals>
                                <configuration>
                                    <sources>
                                        <source>target/generated-sources/annotations</source>
                                        <source>target/generated-sources/javacc</source>
                                        <source>target/generated-sources/fmpp</source>
                                    </sources>
                                </configuration>
                            </execution>
                            <execution>
                                <id>add-generated-test-source-for-pmd</id>
                                <phase>validate</phase>
                                <goals>
                                    <goal>add-test-source</goal>
                                </goals>
                                <configuration>
                                    <sources>
                                        <source>target/generated-test-sources/test-annotations</source>
                                    </sources>
                                </configuration>
                            </execution>
                        </executions>
                    </plugin>
                </plugins>
            </build>
        </profile>
<<<<<<< HEAD

        <profile>
            <id>error-prone</id>
            <activation>
                <property>
                    <name>!maven.all-checks.skip</name>
                </property>
            </activation>
            <build>
                <pluginManagement>
                    <plugins>
                        <plugin>
                            <groupId>org.apache.maven.plugins</groupId>
                            <artifactId>maven-compiler-plugin</artifactId>
                            <version>${maven.compiler.plugin.version}</version>
                            <configuration>
                                <compilerArgs>
                                    <arg>-XDcompilePolicy=simple</arg>
                                    <arg>
                                        -Xplugin:ErrorProne
                                        -XepDisableWarningsInGeneratedCode
                                        -XepExcludedPaths:(.*/src/integrationTest/.*|.*/src/test/.*|.*/modules/(raft|metastorage-server)/.*)
                                    </arg>
                                    <arg>-J--add-exports=jdk.compiler/com.sun.tools.javac.api=ALL-UNNAMED</arg>
                                    <arg>-J--add-exports=jdk.compiler/com.sun.tools.javac.file=ALL-UNNAMED</arg>
                                    <arg>-J--add-exports=jdk.compiler/com.sun.tools.javac.main=ALL-UNNAMED</arg>
                                    <arg>-J--add-exports=jdk.compiler/com.sun.tools.javac.model=ALL-UNNAMED</arg>
                                    <arg>-J--add-exports=jdk.compiler/com.sun.tools.javac.parser=ALL-UNNAMED</arg>
                                    <arg>-J--add-exports=jdk.compiler/com.sun.tools.javac.processing=ALL-UNNAMED</arg>
                                    <arg>-J--add-exports=jdk.compiler/com.sun.tools.javac.tree=ALL-UNNAMED</arg>
                                    <arg>-J--add-exports=jdk.compiler/com.sun.tools.javac.util=ALL-UNNAMED</arg>
                                    <arg>-J--add-opens=jdk.compiler/com.sun.tools.javac.code=ALL-UNNAMED</arg>
                                    <arg>-J--add-opens=jdk.compiler/com.sun.tools.javac.comp=ALL-UNNAMED</arg>
                                </compilerArgs>
                                <annotationProcessorPaths>
                                    <path>
                                        <groupId>com.google.errorprone</groupId>
                                        <artifactId>error_prone_core</artifactId>
                                        <version>${errorprone-annotation-processor.version}</version>
                                    </path>
                                </annotationProcessorPaths>
                            </configuration>
                        </plugin>
                    </plugins>
                </pluginManagement>
            </build>
        </profile>
=======
>>>>>>> 332092cd
    </profiles>

    <build>
        <pluginManagement>
            <plugins>
                <plugin>
                    <groupId>org.apache.maven.plugins</groupId>
                    <artifactId>maven-compiler-plugin</artifactId>
                    <version>${maven.compiler.plugin.version}</version>
                </plugin>

                <plugin>
                    <groupId>org.apache.maven.plugins</groupId>
                    <artifactId>maven-surefire-plugin</artifactId>
                    <version>${maven.surefire.plugin.version}</version>
                </plugin>

                <plugin>
                    <groupId>org.codehaus.mojo</groupId>
                    <artifactId>build-helper-maven-plugin</artifactId>
                    <version>${maven.build-helper.plugin.version}</version>
                </plugin>

                <!--plugin>
                    <groupId>org.apache.maven.plugins</groupId>
                    <artifactId>maven-source-plugin</artifactId>
                    <version>${maven.source.plugin.version}</version>
                    <executions>
                        <execution>
                            <id>attach-sources</id>
                            <goals>
                                <goal>jar</goal>
                            </goals>
                        </execution>
                    </executions>
                </plugin-->

                <plugin>
                    <groupId>org.apache.maven.plugins</groupId>
                    <artifactId>maven-failsafe-plugin</artifactId>
                    <version>${maven.failsafe.plugin.version}</version>
                </plugin>

                <plugin>
                    <groupId>org.apache.maven.plugins</groupId>
                    <artifactId>maven-assembly-plugin</artifactId>
                    <version>${maven.assembly.plugin.version}</version>
                </plugin>

                <plugin>
                    <groupId>org.apache.maven.plugins</groupId>
                    <artifactId>maven-shade-plugin</artifactId>
                    <version>${maven.shade.plugin.version}</version>
                </plugin>

                <plugin>
                    <groupId>org.apache.maven.plugins</groupId>
                    <artifactId>maven-antrun-plugin</artifactId>
                    <version>${maven.antrun.plugin.version}</version>
                </plugin>

                <plugin>
                    <groupId>org.apache.maven.plugins</groupId>
                    <artifactId>maven-deploy-plugin</artifactId>
                    <version>${maven.deploy.plugin.version}</version>
                </plugin>

                <plugin>
                    <groupId>com.akathist.maven.plugins.launch4j</groupId>
                    <artifactId>launch4j-maven-plugin</artifactId>
                    <version>${launch.maven.plugin.version}</version>
                </plugin>

                <plugin>
                    <groupId>org.apache.rat</groupId>
                    <artifactId>apache-rat-plugin</artifactId>
                    <version>${apache.rat.plugin.version}</version>
                </plugin>

                <plugin>
                    <groupId>org.apache.maven.plugins</groupId>
                    <artifactId>maven-checkstyle-plugin</artifactId>
                    <version>${maven.checkstyle.plugin.version}</version>
                </plugin>

                <plugin>
                    <groupId>org.apache.maven.plugins</groupId>
                    <artifactId>maven-pmd-plugin</artifactId>
                    <version>${maven.pmd.plugin.version}</version>
                </plugin>

                <plugin>
                    <groupId>org.apache.maven.plugins</groupId>
                    <artifactId>maven-javadoc-plugin</artifactId>
                    <version>${maven.javadoc.plugin.version}</version>
                </plugin>

                <plugin>
                    <groupId>org.codehaus.mojo</groupId>
                    <artifactId>flatten-maven-plugin</artifactId>
                    <version>${maven.flatten.plugin.version}</version>
                </plugin>

                <plugin>
                    <groupId>org.codehaus.mojo</groupId>
                    <artifactId>javacc-maven-plugin</artifactId>
                    <version>${maven.javacc.plugin.version}</version>
                </plugin>

                <plugin>
                    <groupId>org.apache.maven.plugins</groupId>
                    <artifactId>maven-resources-plugin</artifactId>
                    <version>${maven.resources.plugin.version}</version>
                </plugin>

                <plugin>
                    <groupId>org.apache.maven.plugins</groupId>
                    <artifactId>maven-dependency-plugin</artifactId>
                    <version>${maven.dependency.plugin.version}</version>
                </plugin>

                <plugin>
                    <groupId>com.googlecode.fmpp-maven-plugin</groupId>
                    <artifactId>fmpp-maven-plugin</artifactId>
                    <version>${maven.fmpp.plugin.version}</version>
                </plugin>
            </plugins>
        </pluginManagement>

        <plugins>
            <!--
                Plugin that adds integration test sources and resources from integrationTest directory.
            -->
            <plugin>
                <groupId>org.codehaus.mojo</groupId>
                <artifactId>build-helper-maven-plugin</artifactId>
                <executions>
                    <execution>
                        <id>add-test-source</id>
                        <phase>validate</phase>
                        <goals>
                            <goal>add-test-source</goal>
                        </goals>
                        <configuration>
                            <sources>
                                <source>src/integrationTest/java</source>
                            </sources>
                        </configuration>
                    </execution>
                    <execution>
                        <id>add-test-resource</id>
                        <phase>validate</phase>
                        <goals>
                            <goal>add-test-resource</goal>
                        </goals>
                        <configuration>
                            <resources>
                                <resource>
                                    <directory>src/integrationTest/resources</directory>
                                </resource>
                            </resources>
                        </configuration>
                    </execution>
                </executions>
            </plugin>

            <!--
                Plugin for unit testing.
            -->
            <plugin>
                <groupId>org.apache.maven.plugins</groupId>
                <artifactId>maven-surefire-plugin</artifactId>
                <configuration>
                    <argLine>-Djava.util.logging.config.file=../../config/java.util.logging.properties</argLine>
                    <excludes>
                        <exclude>**/IT*.java</exclude>
                    </excludes>
                </configuration>
            </plugin>

            <!--
                Plugin for integration testing.
            -->
            <plugin>
                <groupId>org.apache.maven.plugins</groupId>
                <artifactId>maven-failsafe-plugin</artifactId>
                <configuration>
                    <argLine>-Djava.util.logging.config.file=../../config/java.util.logging.properties</argLine>
                    <useModulePath>false</useModulePath>
                </configuration>
                <executions>
                    <execution>
                        <phase>integration-test</phase>
                        <goals>
                            <goal>integration-test</goal>
                            <goal>verify</goal>
                        </goals>
                    </execution>
                </executions>
            </plugin>

            <!--
                Plugin for flattening installed pom
            -->
            <plugin>
                <groupId>org.codehaus.mojo</groupId>
                <artifactId>flatten-maven-plugin</artifactId>

                <executions>
                    <!-- enable flattening -->
                    <execution>
                        <id>flatten</id>
                        <phase>process-resources</phase>
                        <goals>
                            <goal>flatten</goal>
                        </goals>
                    </execution>

                    <!-- ensure proper cleanup before start -->
                    <execution>
                        <id>flatten.clean.before</id>
                        <phase>clean</phase>
                        <goals>
                            <goal>clean</goal>
                        </goals>
                    </execution>
                </executions>
            </plugin>

            <!--
                This plugin is used to check the code for coding guidelines
            -->
            <plugin>
                <groupId>org.apache.maven.plugins</groupId>
                <artifactId>maven-checkstyle-plugin</artifactId>
                <dependencies>
                    <dependency>
                        <groupId>com.puppycrawl.tools</groupId>
                        <artifactId>checkstyle</artifactId>
                        <version>${checkstyle.puppycrawl.version}</version>
                    </dependency>
                </dependencies>
                <configuration>
                    <outputFile>${project.build.directory}/checkstyle.xml</outputFile>
                    <configLocation>${project.basedir}/check-rules/checkstyle-rules.xml</configLocation>
                    <suppressionsLocation>${project.basedir}/check-rules/checkstyle-suppressions.xml</suppressionsLocation>
                    <includeTestSourceDirectory>true</includeTestSourceDirectory>
                    <excludes>com/facebook/presto/bytecode/**/*,org/apache/ignite/raft/jraft/**/*</excludes>
                    <linkXRef>false</linkXRef>

                    <includeTestSourceDirectory>true</includeTestSourceDirectory>
                    <testSourceDirectories>src/integrationTest/java</testSourceDirectories>
                </configuration>
            </plugin>

            <!--
                This plugin is used for checking that all files in project are compliant with target licenses headers.
                Exclusions are possible, but every exclusion should have it's own motivated comment and/or issue key.
            -->
            <plugin>
                <groupId>org.apache.rat</groupId>
                <artifactId>apache-rat-plugin</artifactId>
                <configuration>
                    <addDefaultLicenseMatchers>false</addDefaultLicenseMatchers>
                    <licenses>
                        <license implementation="org.apache.rat.analysis.license.FullTextMatchingLicense">
                            <licenseFamilyCategory>IAL20</licenseFamilyCategory>
                            <licenseFamilyName>Ignite Apache License 2.0</licenseFamilyName>
                            <fullText>
                                Licensed to the Apache Software Foundation (ASF) under one or more
                                contributor license agreements.  See the NOTICE file distributed with
                                this work for additional information regarding copyright ownership.
                                The ASF licenses this file to You under the Apache License, Version 2.0
                                (the "License"); you may not use this file except in compliance with
                                the License.  You may obtain a copy of the License at

                                http://www.apache.org/licenses/LICENSE-2.0

                                Unless required by applicable law or agreed to in writing, software
                                distributed under the License is distributed on an "AS IS" BASIS,
                                WITHOUT WARRANTIES OR CONDITIONS OF ANY KIND, either express or implied.
                                See the License for the specific language governing permissions and
                                limitations under the License.
                            </fullText>
                        </license>
                    </licenses>
                    <licenseFamilies>
                        <licenseFamily implementation="org.apache.rat.license.SimpleLicenseFamily">
                            <familyName>Ignite Apache License 2.0</familyName>
                        </licenseFamily>
                    </licenseFamilies>
                    <excludeSubProjects>false</excludeSubProjects>
                    <excludes>
                        <exclude>**/target/**</exclude> <!-- All generated files -->
                        <exclude>**/*.md</exclude> <!-- Markdown files -->
                        <exclude>docs/assets/images/**</exclude> <!-- SVG images are XML files, but they cannot have license header -->
                        <exclude>docs/assets/js/anchor.min.js</exclude> <!-- Distributed under the MIT license. The original license header is badly formatted -->
                        <exclude>docs/assets/css/asciidoc-pygments.css</exclude> <!-- Dan Allen, Paul Rayner, and the Asciidoctor Project -->
                        <exclude>docs/_plugins/asciidoctor-extensions.rb</exclude> <!-- MIT license -->
                        <exclude>docs/_sass/rouge-base16-solarized.scss</exclude> <!-- MIT license. -->
                        <exclude>**/*.json</exclude> <!-- Files in JSON format -->
                        <exclude>modules/cli/src/**/resources//builtin_modules.conf</exclude> <!-- CLI configuration files -->
                        <exclude>**/*.iml</exclude> <!-- IntelliJ IDEA project files -->
                        <exclude>modules/bytecode/src/main/java/com/facebook/presto/bytecode/ClassInfo.java</exclude> <!-- MIT license. -->
                        <exclude>modules/bytecode/src/main/java/com/facebook/presto/bytecode/ClassInfoLoader.java</exclude> <!-- MIT license. -->
                        <exclude>**/META-INF/services/**</exclude> <!-- Interface mappings: cannot be changed -->
                        <exclude>modules/raft/src/main/java/org/apache/ignite/raft/jraft/util/Recyclers.java</exclude> <!-- Netty license. -->
                        <exclude>modules/raft/src/main/java/org/apache/ignite/raft/jraft/util/NonReentrantLock.java</exclude> <!-- Netty license. -->
                        <exclude>modules/raft/src/main/java/org/apache/ignite/raft/jraft/util/HeapByteBufUtil.java</exclude> <!-- Netty license. -->
                        <exclude>modules/raft/src/main/java/org/apache/ignite/raft/jraft/util/timer/TimerTask.java</exclude> <!-- Netty license. -->
                        <exclude>modules/raft/src/main/java/org/apache/ignite/raft/jraft/util/timer/Timeout.java</exclude> <!-- Netty license. -->
                    </excludes>
                </configuration>
            </plugin>

            <!--
                Plugin for static code analysis
            -->
            <plugin>
                <groupId>org.apache.maven.plugins</groupId>
                <artifactId>maven-pmd-plugin</artifactId>
                <configuration>
                    <aggregate>true</aggregate>
                    <rulesets>
                        <ruleset>${project.basedir}/check-rules/pmd-rules.xml</ruleset>
                    </rulesets>
                    <printFailingErrors>true</printFailingErrors>
                    <excludes>
                        <exclude>**/org/apache/ignite/internal/generated/query/calcite/sql/IgniteSqlParserImplTokenManager.java</exclude>
                        <exclude>**/org/apache/ignite/internal/generated/query/calcite/sql/IgniteSqlParserImpl.java</exclude>
                    </excludes>
                </configuration>
            </plugin>

            <!--
                Plugin to validate module javadoc
            -->
            <plugin>
                <groupId>org.apache.maven.plugins</groupId>
                <artifactId>maven-javadoc-plugin</artifactId>
                <configuration>
                    <doctitle>Ignite ${project.version}</doctitle>
                    <windowtitle>Ignite ${project.version}</windowtitle>
                    <breakiterator>true</breakiterator>
                    <verbose>true</verbose>
                    <show>package</show>
                    <use>true</use>
                    <author>false</author>
                    <version>false</version>
                    <additionalJOptions>${javadoc.opts}</additionalJOptions>
                    <excludePackageNames>com.facebook.presto.*;org.apache.ignite.internal.generated.*</excludePackageNames>
                    <sourcepath>src/main/java:target/generated-sources/annotations:target/generated-sources/javacc</sourcepath>
                    <links>
                        <link>https://ignite.apache.org/releases/latest/javadoc/</link>
                    </links>
                    <tags>
                        <tag>
                            <name>apiNote</name>
                            <placement>a</placement>
                            <head>API Note:</head>
                        </tag>
                        <tag>
                            <name>implSpec</name>
                            <placement>a</placement>
                            <head>Implementation Requirements:</head>
                        </tag>
                        <tag>
                            <name>implNote</name>
                            <placement>a</placement>
                            <head>Implementation Note:</head>
                        </tag>
                    </tags>
                    <bottom>
                        <![CDATA[
                            <table width="100%" border="0" cellspacing=0 cellpadding=0 style="padding: 5px">
                            <tr>
                                <td>
                                    <table style="padding-left: 0; margin: 0">
                                        <tbody style="padding: 0; margin: 0">
                                            <tr style="padding: 0; margin: 0">
                                                <td>
                                                    <a target=_blank href="https://ignite.apache.org"><nobr>${current.year} Copyright &#169; Apache Software Foundation</nobr></a>
                                                </td>
                                            </tr>
                                        </tbody>
                                    </table>
                                </td>
                                <td width="100%" align="right" valign="center">
                                    <a href="https://twitter.com/ApacheIgnite" class="twitter-follow-button" data-show-count="false" data-size="large">Follow @ApacheIgnite</a>
                                </td>
                            </tr>
                            <tr>
                                <td colspan="2" valign="top" align="left">
                                    <table style="padding-left: 0; margin: 0">
                                        <tbody style="padding: 0; margin: 0">
                                            <tr style="padding: 0; margin: 0">
                                                <td>
                                                    <b>Ignite Database and Caching Platform</b>
                                                </td>
                                                <td>:&nbsp;&nbsp;
                                                    ver. <strong>${project.version}</strong>
                                                </td>
                                            </tr>
                                            <tr style="padding: 0; margin: 0">
                                                <td>
                                                    <b>Release Date</b>
                                                </td>
                                                <td>:&nbsp;&nbsp;
                                                    ${maven.build.timestamp}
                                                </td>
                                            </tr>
                                        </tbody>
                                    </table>
                                </td>
                            </tr>
                            </table>
                        ]]>
                    </bottom>
                </configuration>
            </plugin>

            <!--
                Plugin to remove org.apache.ignite.* artifacts from local repository before the build
                (always clean build with current reactor dependency resolution)
            -->
            <plugin>
                <groupId>org.apache.maven.plugins</groupId>
                <artifactId>maven-dependency-plugin</artifactId>
                <executions>
                    <execution>
                        <id>purge-local-repository</id>
                        <phase>package</phase>
                        <goals>
                            <goal>purge-local-repository</goal>
                        </goals>
                        <configuration>
                            <manualIncludes>
                                <manualInclude>org.apache.ignite:${project.artifactId}/${project.version}</manualInclude>
                            </manualIncludes>
                            <verbose>true</verbose>
                        </configuration>
                    </execution>
                </executions>
            </plugin>
        </plugins>
    </build>
</project><|MERGE_RESOLUTION|>--- conflicted
+++ resolved
@@ -816,56 +816,6 @@
                 </plugins>
             </build>
         </profile>
-<<<<<<< HEAD
-
-        <profile>
-            <id>error-prone</id>
-            <activation>
-                <property>
-                    <name>!maven.all-checks.skip</name>
-                </property>
-            </activation>
-            <build>
-                <pluginManagement>
-                    <plugins>
-                        <plugin>
-                            <groupId>org.apache.maven.plugins</groupId>
-                            <artifactId>maven-compiler-plugin</artifactId>
-                            <version>${maven.compiler.plugin.version}</version>
-                            <configuration>
-                                <compilerArgs>
-                                    <arg>-XDcompilePolicy=simple</arg>
-                                    <arg>
-                                        -Xplugin:ErrorProne
-                                        -XepDisableWarningsInGeneratedCode
-                                        -XepExcludedPaths:(.*/src/integrationTest/.*|.*/src/test/.*|.*/modules/(raft|metastorage-server)/.*)
-                                    </arg>
-                                    <arg>-J--add-exports=jdk.compiler/com.sun.tools.javac.api=ALL-UNNAMED</arg>
-                                    <arg>-J--add-exports=jdk.compiler/com.sun.tools.javac.file=ALL-UNNAMED</arg>
-                                    <arg>-J--add-exports=jdk.compiler/com.sun.tools.javac.main=ALL-UNNAMED</arg>
-                                    <arg>-J--add-exports=jdk.compiler/com.sun.tools.javac.model=ALL-UNNAMED</arg>
-                                    <arg>-J--add-exports=jdk.compiler/com.sun.tools.javac.parser=ALL-UNNAMED</arg>
-                                    <arg>-J--add-exports=jdk.compiler/com.sun.tools.javac.processing=ALL-UNNAMED</arg>
-                                    <arg>-J--add-exports=jdk.compiler/com.sun.tools.javac.tree=ALL-UNNAMED</arg>
-                                    <arg>-J--add-exports=jdk.compiler/com.sun.tools.javac.util=ALL-UNNAMED</arg>
-                                    <arg>-J--add-opens=jdk.compiler/com.sun.tools.javac.code=ALL-UNNAMED</arg>
-                                    <arg>-J--add-opens=jdk.compiler/com.sun.tools.javac.comp=ALL-UNNAMED</arg>
-                                </compilerArgs>
-                                <annotationProcessorPaths>
-                                    <path>
-                                        <groupId>com.google.errorprone</groupId>
-                                        <artifactId>error_prone_core</artifactId>
-                                        <version>${errorprone-annotation-processor.version}</version>
-                                    </path>
-                                </annotationProcessorPaths>
-                            </configuration>
-                        </plugin>
-                    </plugins>
-                </pluginManagement>
-            </build>
-        </profile>
-=======
->>>>>>> 332092cd
     </profiles>
 
     <build>
