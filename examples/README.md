--- conflicted
+++ resolved
@@ -36,12 +36,8 @@
 
 4. Initialize the node:
 ```shell
-<<<<<<< HEAD
-docker run -it apacheignite/ignite:3.0.0 cli cluster init --url http://$NODE_IP_ADDRESS:10300 --name myCluster1 \
+docker run --rm -it apacheignite/ignite:3.0.0 cli cluster init --url http://$NODE_IP_ADDRESS:10300 --name myCluster1 \
   --cluster-management-group defaultNode --metastorage-group defaultNode
-=======
-docker run --rm -it apacheignite/ignite3 cli cluster init --url http://$NODE_IP_ADDRESS:10300 --name myCluster1
->>>>>>> f7f72d09
 ```
 
 5. Run the example via IDE.
