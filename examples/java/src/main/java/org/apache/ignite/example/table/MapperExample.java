--- conflicted
+++ resolved
@@ -17,10 +17,6 @@
 
 package org.apache.ignite.example.table;
 
-import static java.sql.DriverManager.getConnection;
-
-import java.sql.Connection;
-import java.sql.Statement;
 import org.apache.ignite.client.IgniteClient;
 import org.apache.ignite.table.RecordView;
 import org.apache.ignite.table.mapper.Mapper;
@@ -41,36 +37,6 @@
     }
 
     public static void main(String[] args) throws Exception {
-<<<<<<< HEAD
-
-        try (
-                Connection conn = getConnection("jdbc:ignite:thin://127.0.0.1:10800/");
-                Statement stmt = conn.createStatement()
-        ) {
-
-            stmt.executeUpdate("DROP TABLE IF EXISTS Person");
-
-            stmt.executeUpdate(
-                    "CREATE TABLE IF NOT EXISTS Person ("
-                            + "id int primary key, "
-                            + "city varchar, "
-                            + "name varchar, "
-                            + "age int, "
-                            + "company varchar, "
-                            + "city_id int)"
-            );
-
-            stmt.executeUpdate(
-                    "INSERT INTO Person (id, city, name, age, company, city_id) VALUES (1, 'London', 'John Doe', 42, 'Apache', 101)");
-            stmt.executeUpdate(
-                    " INSERT INTO Person (id, city, name, age, company, city_id) VALUES (2, 'New York', 'Jane Doe', 36, 'Apache', 102)");
-        }
-        var mapper = Mapper.builder(Person.class)
-                .automap()
-                .map("cityId", "city_id", new CityIdConverter())
-                .build();
-=======
->>>>>>> 740b4028
 
         try (IgniteClient client = IgniteClient.builder()
                 .addresses("127.0.0.1:10800")
@@ -87,23 +53,6 @@
                                 + "city_id int)"
                 );
 
-<<<<<<< HEAD
-            Person myPerson = new Person(2, "2", "John Doe", 40, "Apache");
-
-            view.upsert(null, myPerson);
-        } finally {
-
-            System.out.println("Dropping the table...");
-        }
-        try (
-                Connection conn = getConnection("jdbc:ignite:thin://127.0.0.1:10800/");
-                Statement stmt = conn.createStatement()
-        ) {
-
-            stmt.executeUpdate(
-                    "CREATE TABLE IF NOT EXISTS Person (id int primary key,  city varchar,  name varchar,  age int,  company varchar, city_id int);"
-            );
-=======
                 client.sql().executeScript(
                         "INSERT INTO Person (id, city, name, age, company, city_id) VALUES (1, 'London', 'John Doe', 42, 'Apache', 101)");
                 client.sql().executeScript(
@@ -129,7 +78,6 @@
                         "DROP TABLE Person;");
 
             }
->>>>>>> 740b4028
         }
     }
 }