--- conflicted
+++ resolved
@@ -28,11 +28,7 @@
 import org.apache.ignite.example.util.DeployComputeUnit;
 
 /**
-<<<<<<< HEAD
- * This example demonstrates the usage of the {@link IgniteCompute#executeAsync(JobTarget, JobDescriptor, Object)} API.
-=======
  * This example demonstrates the usage of the { @link IgniteCompute#executeAsync(JobTarget, JobDescriptor, Object)} API.
->>>>>>> 296a644e
  *
  * <p>Find instructions on how to run the example in the {@code README.md}
  * file located in the {@code examples} directory root.</p>
