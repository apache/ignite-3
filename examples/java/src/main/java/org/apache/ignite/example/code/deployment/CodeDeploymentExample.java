/*
 * Licensed to the Apache Software Foundation (ASF) under one or more
 * contributor license agreements. See the NOTICE file distributed with
 * this work for additional information regarding copyright ownership.
 * The ASF licenses this file to You under the Apache License, Version 2.0
 * (the "License"); you may not use this file except in compliance with
 * the License. You may obtain a copy of the License at
 *
 *      http://www.apache.org/licenses/LICENSE-2.0
 *
 * Unless required by applicable law or agreed to in writing, software
 * distributed under the License is distributed on an "AS IS" BASIS,
 * WITHOUT WARRANTIES OR CONDITIONS OF ANY KIND, either express or implied.
 * See the License for the specific language governing permissions and
 * limitations under the License.
 */

package org.apache.ignite.example.code.deployment;

import static org.apache.ignite.example.util.DeployComputeUnit.deployUnit;
import static org.apache.ignite.example.util.DeployComputeUnit.deploymentExists;
import static org.apache.ignite.example.util.DeployComputeUnit.undeployUnit;

import java.nio.file.Path;
import org.apache.ignite.client.IgniteClient;
<<<<<<< HEAD
=======
import org.apache.ignite.compute.BroadcastJobTarget;
>>>>>>> 296a644e
import org.apache.ignite.compute.IgniteCompute;
import org.apache.ignite.compute.JobDescriptor;
import org.apache.ignite.compute.JobTarget;
import org.apache.ignite.deployment.DeploymentUnit;

/**
<<<<<<< HEAD
 * This example demonstrates the usage of the {@link IgniteCompute#executeAsync(JobTarget, JobDescriptor, Object)} API.
=======
 * This example demonstrates the usage of the {@link IgniteCompute#execute(BroadcastJobTarget, JobDescriptor, Object)} API.
>>>>>>> 296a644e
 *
 * <p>Find instructions on how to run the example in the {@code README.md}
 * file located in the {@code examples} directory root.</p>
 *
 * <h2>Execution Modes</h2>
 *
 * <p>There are two modes of execution:</p>
 *
 * <h3>1. Automated : The JAR Deployment for  deployment unit is automated </h3>
 *
 * <h4>1.1 With IDE</h4>
 * <ul>
 *   <li>
 *     <b>Run from an IDE</b><br>
 *     Launch the example directly from the IDE. If the required deployment
 *     unit is not present, the example automatically builds and deploys the
 *     necessary JAR.
 *   </li>
 * </ul>
 *
 * <h3>1.2 Without IDE</h3>
 * <ul>
 *   <li>
 *     <b>Run from the command line</b><br>
 *     Start the example using a Java command where the classpath includes
 *     all required dependencies:
 *
 *     <pre>{@code
 * java -cp "{user.home}\\.m2\\repository\\org\\apache\\ignite\\ignite-core\\3.1.0-SNAPSHOT\\
 * ignite-core-3.1.0-SNAPSHOT.jar{other required jars}"
 * <example-main-class> runFromIDE=false jarPath="{path-to-examples-jar}"
 *     }</pre>
 *
 *     In this mode, {@code runFromIDE=false} indicates command-line execution,
 *     and {@code jarPath} must reference the examples JAR used as the
 *     deployment unit.
 *   </li>
 * </ul>
 *
 * <h2>2. Manual (with IDE): The JAR deployment for the deployment unit is manual</h2>
 *
 * <p>Before running this example, complete the following steps related to
 * code deployment:</p>
 *
 * <ol>
 *   <li>
 *     Build the {@code ignite-examples-x.y.z.jar} file:<br>
 *     {@code ./gradlew :ignite-examples:jar}
 *   </li>
 *   <li>
 *     Deploy the generated JAR as a deployment unit using the CLI:<br>
 *     <pre>{@code
 * cluster unit deploy computeExampleUnit \
 *     --version 1.0.0 \
 *     --path=$IGNITE_HOME/examples/build/libs/ignite-examples-x.y.z.jar
 *     }</pre>
 *   </li>
 * </ol>
 */


public class CodeDeploymentExample extends AbstractDeploymentUnitExample {

    /** Deployment unit name. */
    private static final String DEPLOYMENT_UNIT_NAME = "codeDeploymentExampleUnit";

    /** Deployment unit version. */
    private static final String DEPLOYMENT_UNIT_VERSION = "1.0.0";
    private static final Path JAR_PATH = Path.of("build/libs/codeDeploymentExampleUnit-1.0.0.jar"); // Output jar


    public static void main(String[] args) throws Exception {
        processDeploymentUnit(args);
        System.out.println("\nConnecting to server...");

        try (IgniteClient client = IgniteClient.builder().addresses("127.0.0.1:10800").build()) {

            System.out.println("\nConfiguring compute job...");

            if (deploymentExists(DEPLOYMENT_UNIT_NAME, DEPLOYMENT_UNIT_VERSION)) {
                System.out.println("Deployment unit already exists. Skip deploy.");
            } else {
                System.out.println("Deployment unit not found. Deploying...");
                deployUnit(DEPLOYMENT_UNIT_NAME, DEPLOYMENT_UNIT_VERSION, JAR_PATH);
                System.out.println(" Deployment completed " + DEPLOYMENT_UNIT_NAME + ".");
            }

            JobDescriptor<String, String> job = JobDescriptor.builder(MyJob.class)
                    .units(new DeploymentUnit(DEPLOYMENT_UNIT_NAME, DEPLOYMENT_UNIT_VERSION)).resultClass(String.class).build();

            JobTarget target = JobTarget.anyNode(client.cluster().nodes());

            System.out.println("\nExecuting compute job'" + "'...");

            String result = client.compute().execute(target, job, "Hello from job");

            System.out.println("\n=== Result ===\n" + result);
        }catch (Exception e) {
            throw new RuntimeException(e);
        } finally {
            System.out.println("Cleaning up resources...");
            undeployUnit(DEPLOYMENT_UNIT_NAME, DEPLOYMENT_UNIT_VERSION);
        }
    }
}<|MERGE_RESOLUTION|>--- conflicted
+++ resolved
@@ -21,23 +21,15 @@
 import static org.apache.ignite.example.util.DeployComputeUnit.deploymentExists;
 import static org.apache.ignite.example.util.DeployComputeUnit.undeployUnit;
 
-import java.nio.file.Path;
 import org.apache.ignite.client.IgniteClient;
-<<<<<<< HEAD
-=======
 import org.apache.ignite.compute.BroadcastJobTarget;
->>>>>>> 296a644e
 import org.apache.ignite.compute.IgniteCompute;
 import org.apache.ignite.compute.JobDescriptor;
 import org.apache.ignite.compute.JobTarget;
 import org.apache.ignite.deployment.DeploymentUnit;
 
 /**
-<<<<<<< HEAD
- * This example demonstrates the usage of the {@link IgniteCompute#executeAsync(JobTarget, JobDescriptor, Object)} API.
-=======
  * This example demonstrates the usage of the {@link IgniteCompute#execute(BroadcastJobTarget, JobDescriptor, Object)} API.
->>>>>>> 296a644e
  *
  * <p>Find instructions on how to run the example in the {@code README.md}
  * file located in the {@code examples} directory root.</p>
@@ -106,7 +98,6 @@
 
     /** Deployment unit version. */
     private static final String DEPLOYMENT_UNIT_VERSION = "1.0.0";
-    private static final Path JAR_PATH = Path.of("build/libs/codeDeploymentExampleUnit-1.0.0.jar"); // Output jar
 
 
     public static void main(String[] args) throws Exception {
@@ -121,7 +112,7 @@
                 System.out.println("Deployment unit already exists. Skip deploy.");
             } else {
                 System.out.println("Deployment unit not found. Deploying...");
-                deployUnit(DEPLOYMENT_UNIT_NAME, DEPLOYMENT_UNIT_VERSION, JAR_PATH);
+                deployUnit(DEPLOYMENT_UNIT_NAME, DEPLOYMENT_UNIT_VERSION, jarPath);
                 System.out.println(" Deployment completed " + DEPLOYMENT_UNIT_NAME + ".");
             }
 
