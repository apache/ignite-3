/*
 * Licensed to the Apache Software Foundation (ASF) under one or more
 * contributor license agreements.  See the NOTICE file distributed with
 * this work for additional information regarding copyright ownership.
 * The ASF licenses this file to You under the Apache License, Version 2.0
 * (the "License"); you may not use this file except in compliance with
 * the License.  You may obtain a copy of the License at
 *
 *      http://www.apache.org/licenses/LICENSE-2.0
 *
 * Unless required by applicable law or agreed to in writing, software
 * distributed under the License is distributed on an "AS IS" BASIS,
 * WITHOUT WARRANTIES OR CONDITIONS OF ANY KIND, either express or implied.
 * See the License for the specific language governing permissions and
 * limitations under the License.
 */

package org.apache.ignite.example.table;

import java.nio.file.Files;
import java.nio.file.Path;
import org.apache.ignite.app.Ignite;
import org.apache.ignite.app.IgnitionManager;
<<<<<<< HEAD
import org.apache.ignite.internal.schema.configuration.SchemaConfigurationConverter;
import org.apache.ignite.schema.ColumnType;
import org.apache.ignite.schema.SchemaBuilders;
import org.apache.ignite.schema.SchemaTable;
=======
import org.apache.ignite.table.RecordView;
>>>>>>> 0c82a792
import org.apache.ignite.table.Table;
import org.apache.ignite.table.Tuple;

/**
 * This example demonstrates the usage of the {@link Table} API.
 * <p>
 * To run the example, do the following:
 * <ol>
 *     <li>Import the examples project into you IDE.</li>
 *     <li>
 *         (optional) Run one or more standalone nodes using the CLI tool:<br>
 *         {@code ignite node start --config=$IGNITE_HOME/examples/config/ignite-config.json node-1}<br>
 *         {@code ignite node start --config=$IGNITE_HOME/examples/config/ignite-config.json node-2}<br>
 *         {@code ...}<br>
*          {@code ignite node start --config=$IGNITE_HOME/examples/config/ignite-config.json node-n}<br>
 *     </li>
 *     <li>Run the example in the IDE.</li>
 * </ol>
 */
public class TableExample {
    public static void main(String[] args) throws Exception {
        Ignite ignite = IgnitionManager.start(
            "node-0",
            Files.readString(Path.of( "examples/config/ignite-config.json").toAbsolutePath()),
            Path.of("work")
        );

        //---------------------------------------------------------------------------------
        //
        // Creating a table. The API call below is the equivalent of the following DDL:
        //
        //     CREATE TABLE accounts (
        //         accountNumber INT PRIMARY KEY,
        //         firstName     VARCHAR,
        //         lastName      VARCHAR,
        //         balance       DOUBLE
        //     )
        //
        //---------------------------------------------------------------------------------

<<<<<<< HEAD
        SchemaTable accTbl = SchemaBuilders.tableBuilder("PUBLIC", "accounts").columns(
            SchemaBuilders.column("accountNumber", ColumnType.INT32).asNullable().build(),
            SchemaBuilders.column("firstName", ColumnType.string()).asNullable().build(),
            SchemaBuilders.column("lastName", ColumnType.string()).asNullable().build(),
            SchemaBuilders.column("balance", ColumnType.DOUBLE).asNullable().build()
        ).withPrimaryKey("accountNumber").build();

        Table accounts = ignite.tables().createTable(accTbl.canonicalName(), tblCh ->
            SchemaConfigurationConverter.convert(accTbl, tblCh)
                .changeReplicas(1)
                .changePartitions(10)
        );
=======
        RecordView<Tuple> accounts = ignite.tables().createTable("PUBLIC.accounts", tbl -> tbl
            .changeName("PUBLIC.accounts")
            .changeColumns(cols -> cols
                .create("0", c -> c.changeName("accountNumber").changeType(t -> t.changeType("int32")).changeNullable(false))
                .create("1", c -> c.changeName("firstName").changeType(t -> t.changeType("string")).changeNullable(true))
                .create("2", c -> c.changeName("lastName").changeType(t -> t.changeType("string")).changeNullable(true))
                .create("3", c -> c.changeName("balance").changeType(t -> t.changeType("double")).changeNullable(true))
            )
            .changeIndices(idxs -> idxs
                .create("PK", idx -> idx
                    .changeName("PK")
                    .changeType("PK")
                    .changeColumns(cols -> cols.create("0", c -> c.changeName("accountNumber").changeAsc(true)))
                )
            )
        ).recordView();
>>>>>>> 0c82a792

        //---------------------------------------------------------------------------------
        //
        // Tuple API: insert operation.
        //
        //---------------------------------------------------------------------------------

        Tuple newAccountTuple = Tuple.create()
            .set("accountNumber", 123456)
            .set("firstName", "Val")
            .set("lastName", "Kulichenko")
            .set("balance", 100.00d);

        accounts.insert(newAccountTuple);

        //---------------------------------------------------------------------------------
        //
        // Tuple API: get operation.
        //
        //---------------------------------------------------------------------------------

        Tuple accountNumberTuple = Tuple.create().set("accountNumber", 123456);

        Tuple accountTuple = accounts.get(accountNumberTuple);

        System.out.println(
            "Retrieved using Tuple API\n" +
            "    Account Number: " + accountTuple.intValue("accountNumber") + '\n' +
            "    Owner: " + accountTuple.stringValue("firstName") + " " + accountTuple.stringValue("lastName") + '\n' +
            "    Balance: $" + accountTuple.doubleValue("balance"));

        ignite.tables().dropTable(accTbl.canonicalName());
        ignite.close();
    }
}<|MERGE_RESOLUTION|>--- conflicted
+++ resolved
@@ -21,14 +21,7 @@
 import java.nio.file.Path;
 import org.apache.ignite.app.Ignite;
 import org.apache.ignite.app.IgnitionManager;
-<<<<<<< HEAD
-import org.apache.ignite.internal.schema.configuration.SchemaConfigurationConverter;
-import org.apache.ignite.schema.ColumnType;
-import org.apache.ignite.schema.SchemaBuilders;
-import org.apache.ignite.schema.SchemaTable;
-=======
 import org.apache.ignite.table.RecordView;
->>>>>>> 0c82a792
 import org.apache.ignite.table.Table;
 import org.apache.ignite.table.Tuple;
 
@@ -52,7 +45,7 @@
     public static void main(String[] args) throws Exception {
         Ignite ignite = IgnitionManager.start(
             "node-0",
-            Files.readString(Path.of( "examples/config/ignite-config.json").toAbsolutePath()),
+            Files.readString(Path.of("config", "ignite-config.json")),
             Path.of("work")
         );
 
@@ -69,20 +62,6 @@
         //
         //---------------------------------------------------------------------------------
 
-<<<<<<< HEAD
-        SchemaTable accTbl = SchemaBuilders.tableBuilder("PUBLIC", "accounts").columns(
-            SchemaBuilders.column("accountNumber", ColumnType.INT32).asNullable().build(),
-            SchemaBuilders.column("firstName", ColumnType.string()).asNullable().build(),
-            SchemaBuilders.column("lastName", ColumnType.string()).asNullable().build(),
-            SchemaBuilders.column("balance", ColumnType.DOUBLE).asNullable().build()
-        ).withPrimaryKey("accountNumber").build();
-
-        Table accounts = ignite.tables().createTable(accTbl.canonicalName(), tblCh ->
-            SchemaConfigurationConverter.convert(accTbl, tblCh)
-                .changeReplicas(1)
-                .changePartitions(10)
-        );
-=======
         RecordView<Tuple> accounts = ignite.tables().createTable("PUBLIC.accounts", tbl -> tbl
             .changeName("PUBLIC.accounts")
             .changeColumns(cols -> cols
@@ -99,7 +78,6 @@
                 )
             )
         ).recordView();
->>>>>>> 0c82a792
 
         //---------------------------------------------------------------------------------
         //
@@ -130,8 +108,5 @@
             "    Account Number: " + accountTuple.intValue("accountNumber") + '\n' +
             "    Owner: " + accountTuple.stringValue("firstName") + " " + accountTuple.stringValue("lastName") + '\n' +
             "    Balance: $" + accountTuple.doubleValue("balance"));
-
-        ignite.tables().dropTable(accTbl.canonicalName());
-        ignite.close();
     }
 }