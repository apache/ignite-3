/*
 * Licensed to the Apache Software Foundation (ASF) under one or more
 * contributor license agreements. See the NOTICE file distributed with
 * this work for additional information regarding copyright ownership.
 * The ASF licenses this file to You under the Apache License, Version 2.0
 * (the "License"); you may not use this file except in compliance with
 * the License.  You may obtain a copy of the License at
 *
 *      http://www.apache.org/licenses/LICENSE-2.0
 *
 * Unless required by applicable law or agreed to in writing, software
 * distributed under the License is distributed on an "AS IS" BASIS,
 * WITHOUT WARRANTIES OR CONDITIONS OF ANY KIND, either express or implied.
 * See the License for the specific language governing permissions and
 * limitations under the License.
 */

package org.apache.ignite.example;

import static java.nio.charset.StandardCharsets.UTF_8;
import static org.hamcrest.MatcherAssert.assertThat;
import static org.hamcrest.Matchers.containsString;
import static org.junit.jupiter.api.Assertions.assertEquals;

import java.io.ByteArrayOutputStream;
import java.io.PrintStream;

/**
 * Example test utilities.
 */
public class ExampleTestUtils {
    /**
     * Interface for a general example main function.
     */
    @FunctionalInterface
    public interface ExampleConsumer {
        void accept(String[] args) throws Exception;
    }

    /**
     * Capture console output of the example.
     *
     * @param consumer Method which output should be captured. Ordinary main of the example.
     * @param args     Arguments.
     * @return Captured output as a string.
     */
    public static String captureConsole(ExampleConsumer consumer, String[] args) throws Exception {
        ByteArrayOutputStream outStream = new ByteArrayOutputStream();
        PrintStream printStream = new PrintStream(outStream);

        PrintStream old = System.out;

        try {
            System.setOut(printStream);

            consumer.accept(args);

            System.out.flush();
        } finally {
            System.setOut(old);
        }

        return outStream.toString(UTF_8);
    }

    /**
     * Assert that console output of the example equals expected.
     *
     * @param consumer Method which output should be captured. Ordinary main of the example.
     * @param args     Arguments.
     * @param expected Expected console output.
     */
    public static void assertConsoleOutput(ExampleConsumer consumer, String[] args, String expected) throws Exception {
        String captured = ExampleTestUtils.captureConsole(consumer, args);

        captured = captured.replaceAll("\r", "");

        assertEquals(expected, captured);
    }

    /**
     * Assert that console output of the example equals expected.
     *
     * @param consumer Method which output should be captured. Ordinary main of the example.
     * @param args Arguments.
     * @param expected Expected console output.
     */
    public static void assertConsoleOutputContains(
            ExampleConsumer consumer,
            String[] args,
            String... expected
    ) throws Exception {
        String captured = ExampleTestUtils.captureConsole(consumer, args);

        captured = captured.replaceAll("\r", "");

        for (String single : expected) {
<<<<<<< HEAD
            assertTrue(captured.contains(single), "Actual: " + captured);
=======
            assertThat(captured, containsString(single));
>>>>>>> 56059d2d
        }
    }
}<|MERGE_RESOLUTION|>--- conflicted
+++ resolved
@@ -95,11 +95,7 @@
         captured = captured.replaceAll("\r", "");
 
         for (String single : expected) {
-<<<<<<< HEAD
-            assertTrue(captured.contains(single), "Actual: " + captured);
-=======
             assertThat(captured, containsString(single));
->>>>>>> 56059d2d
         }
     }
 }